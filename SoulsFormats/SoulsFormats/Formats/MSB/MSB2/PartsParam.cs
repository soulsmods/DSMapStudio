﻿using System;
using System.Collections.Generic;
using System.IO;
using System.Numerics;

namespace SoulsFormats
{
    public partial class MSB2
    {
        internal enum PartType : byte
        {
            MapPiece = 0,
            Object = 1,
            Collision = 3,
            Navmesh = 4,
            ConnectCollision = 5,
        }

        /// <summary>
        /// Concrete map elements.
        /// </summary>
        public class PartsParam : Param<Part>, IMsbParam<IMsbPart>
        {
            internal override int Version => 5;
            internal override string Name => "PARTS_PARAM_ST";

            /// <summary>
            /// Visible but intangible models.
            /// </summary>
            public List<Part.MapPiece> MapPieces { get; set; }

            /// <summary>
            /// Dynamic or interactible elements.
            /// </summary>
            public List<Part.Object> Objects { get; set; }

            /// <summary>
            /// Invisible but physical surfaces.
            /// </summary>
            public List<Part.Collision> Collisions { get; set; }

            /// <summary>
            /// AI navigation meshes.
            /// </summary>
            public List<Part.Navmesh> Navmeshes { get; set; }

            /// <summary>
            /// Connections to other maps.
            /// </summary>
            public List<Part.ConnectCollision> ConnectCollisions { get; set; }

            /// <summary>
            /// Creates an empty PartsParam.
            /// </summary>
            public PartsParam()
            {
                MapPieces = new List<Part.MapPiece>();
                Objects = new List<Part.Object>();
                Collisions = new List<Part.Collision>();
                Navmeshes = new List<Part.Navmesh>();
                ConnectCollisions = new List<Part.ConnectCollision>();
            }

            /// <summary>
            /// Adds a part to the appropriate list for its type; returns the part.
            /// </summary>
            public Part Add(Part part)
            {
                switch (part)
                {
                    case Part.MapPiece p: MapPieces.Add(p); break;
                    case Part.Object p: Objects.Add(p); break;
                    case Part.Collision p: Collisions.Add(p); break;
                    case Part.Navmesh p: Navmeshes.Add(p); break;
                    case Part.ConnectCollision p: ConnectCollisions.Add(p); break;

                    default:
                        throw new ArgumentException($"Unrecognized type {part.GetType()}.", nameof(part));
                }
                return part;
            }
            IMsbPart IMsbParam<IMsbPart>.Add(IMsbPart item) => Add((Part)item);

            /// <summary>
            /// Returns every Part in the order they'll be written.
            /// </summary>
            public override List<Part> GetEntries()
            {
                return SFUtil.ConcatAll<Part>(
                    MapPieces, Objects, Collisions, Navmeshes, ConnectCollisions);
            }
            IReadOnlyList<IMsbPart> IMsbParam<IMsbPart>.GetEntries() => GetEntries();

            internal override Part ReadEntry(BinaryReaderEx br)
            {
                PartType type = br.GetEnum8<PartType>(br.Position + br.VarintSize);
                switch (type)
                {
                    case PartType.MapPiece:
                        return MapPieces.EchoAdd(new Part.MapPiece(br));

                    case PartType.Object:
                        return Objects.EchoAdd(new Part.Object(br));

                    case PartType.Collision:
                        return Collisions.EchoAdd(new Part.Collision(br));

                    case PartType.Navmesh:
                        return Navmeshes.EchoAdd(new Part.Navmesh(br));

                    case PartType.ConnectCollision:
                        return ConnectCollisions.EchoAdd(new Part.ConnectCollision(br));

                    default:
                        throw new NotImplementedException($"Unimplemented part type: {type}");
                }
            }
        }

        /// <summary>
        /// A concrete map element.
        /// </summary>
        public abstract class Part : NamedEntry, IMsbPart
        {
            private protected abstract PartType Type { get; }

            /// <summary>
            /// The name of the part's model, referencing ModelParam.
            /// </summary>
            public string ModelName { get; set; }
            private short ModelIndex;

            /// <summary>
            /// Location of the part.
            /// </summary>
            public Vector3 Position { get; set; }

            /// <summary>
            /// Rotation of the part, in degrees.
            /// </summary>
            public Vector3 Rotation { get; set; }

            /// <summary>
            /// Scale of the part; only supported for map pieces and objects.
            /// </summary>
            public Vector3 Scale { get; set; }

            /// <summary>
            /// Not confirmed; determines when the part is loaded.
            /// </summary>
            public uint[] DrawGroups { get; private set; }

            /// <summary>
            /// Unknown; possibly nvm groups.
            /// </summary>
            public uint[] UnkGroups { get; private set; }

            /// <summary>
            /// Not confirmed; determines when the part is visible.
            /// </summary>
            public uint[] DispGroups { get; private set; }

            /// <summary>
            /// Unknown.
            /// </summary>
            public int Unk64 { get; set; }

            /// <summary>
            /// Unknown.
            /// </summary>
            public byte Unk6C { get; set; }

            /// <summary>
            /// Unknown.
            /// </summary>
            public byte Unk6E { get; set; }

            private protected Part(string name)
            {
                Name = name;
                Scale = Vector3.One;
                DrawGroups = new uint[4] {
                    0xFFFFFFFF, 0xFFFFFFFF, 0xFFFFFFFF, 0xFFFFFFFF };
                UnkGroups = new uint[4];
                DispGroups = new uint[4] {
                    0xFFFFFFFF, 0xFFFFFFFF, 0xFFFFFFFF, 0xFFFFFFFF };
            }

            /// <summary>
            /// Creates a deep copy of the part.
            /// </summary>
            public Part DeepCopy()
            {
                var part = (Part)MemberwiseClone();
                part.DrawGroups = (uint[])DrawGroups.Clone();
                part.UnkGroups = (uint[])UnkGroups.Clone();
                part.DispGroups = (uint[])DispGroups.Clone();
                DeepCopyTo(part);
                return part;
            }
            IMsbPart IMsbPart.DeepCopy() => DeepCopy();

            private protected virtual void DeepCopyTo(Part part) { }

            private protected Part(BinaryReaderEx br)
            {
                long start = br.Position;
                long nameOffset = br.ReadVarint();
                br.AssertByte((byte)Type);
                br.AssertByte(0);
                br.ReadInt16(); // ID
                ModelIndex = br.ReadInt16();
                br.AssertInt16(0);
                Position = br.ReadVector3();
                Rotation = br.ReadVector3();
                Scale = br.ReadVector3();
                DrawGroups = br.ReadUInt32s(4);
                UnkGroups = br.ReadUInt32s(4);
                DispGroups = br.ReadUInt32s(4);
                Unk64 = br.ReadInt32();
                br.AssertInt32(0);
                Unk6C = br.ReadByte();
                br.AssertByte(0);
                Unk6E = br.ReadByte();
                br.AssertByte(0);
                long typeDataOffset = br.ReadVarint();
                if (br.VarintLong)
                    br.AssertInt64(0);

                if (nameOffset == 0)
                    throw new InvalidDataException($"{nameof(nameOffset)} must not be 0 in type {GetType()}.");
                if (typeDataOffset == 0)
                    throw new InvalidDataException($"{nameof(typeDataOffset)} must not be 0 in type {GetType()}.");

                br.Position = start + nameOffset;
                Name = br.GetUTF16(start + nameOffset);

                br.Position = start + typeDataOffset;
                ReadTypeData(br);
            }

            private protected abstract void ReadTypeData(BinaryReaderEx br);

            internal override void Write(BinaryWriterEx bw, int id)
            {
                long start = bw.Position;
                bw.ReserveVarint("NameOffset");
                bw.WriteByte((byte)Type);
                bw.WriteByte(0);
                bw.WriteInt16((short)id);
                bw.WriteInt16(ModelIndex);
                bw.WriteInt16(0);
                bw.WriteVector3(Position);
                bw.WriteVector3(Rotation);
                bw.WriteVector3(Scale);
                bw.WriteUInt32s(DrawGroups);
                bw.WriteUInt32s(UnkGroups);
                bw.WriteUInt32s(DispGroups);
                bw.WriteInt32(Unk64);
                bw.WriteInt32(0);
                bw.WriteByte(Unk6C);
                bw.WriteByte(0);
                bw.WriteByte(Unk6E);
                bw.WriteByte(0);
                bw.ReserveVarint("TypeDataOffset");
                if (bw.VarintLong)
                    bw.WriteInt64(0);

                long nameStart = bw.Position;
                int namePad = bw.VarintLong ? 0x20 : 0x2C;
                bw.FillVarint("NameOffset", nameStart - start);
                bw.WriteUTF16(MSB.ReambiguateName(Name), true);
                if (bw.Position - nameStart < namePad)
                    bw.Position += namePad - (bw.Position - nameStart);
                bw.Pad(bw.VarintSize);

                bw.FillVarint("TypeDataOffset", bw.Position - start);
                WriteTypeData(bw);
            }

            private protected abstract void WriteTypeData(BinaryWriterEx bw);

            internal virtual void GetNames(MSB2 msb, Entries entries)
            {
                ModelName = MSB.FindName(entries.Models, ModelIndex);
            }

            internal virtual void GetIndices(Lookups lookups)
            {
                ModelIndex = (short)FindIndex(lookups.Models, ModelName);
            }

            /// <summary>
            /// Returns a string representation of the part.
            /// </summary>
            public override string ToString()
            {
                return $"{Type} \"{Name}\"";
            }

            /// <summary>
            /// A visible but intangible model.
            /// </summary>
            public class MapPiece : Part
            {
                private protected override PartType Type => PartType.MapPiece;

                /// <summary>
                /// Unknown.
                /// </summary>
                public short UnkT00 { get; set; }

                /// <summary>
                /// Unknown.
                /// </summary>
                public byte UnkT02 { get; set; }

                /// <summary>
                /// Creates a MapPiece with default values.
                /// </summary>
                public MapPiece() : base("mXXXX_XXXX") { }

                internal MapPiece(BinaryReaderEx br) : base(br) { }

                private protected override void ReadTypeData(BinaryReaderEx br)
                {
                    UnkT00 = br.ReadInt16();
                    UnkT02 = br.ReadByte();
                    br.AssertByte(0);
                    if (br.VarintLong)
                        br.AssertInt32(0);
                }

                private protected override void WriteTypeData(BinaryWriterEx bw)
                {
                    bw.WriteInt16(UnkT00);
                    bw.WriteByte(UnkT02);
                    bw.WriteByte(0);
                    if (bw.VarintLong)
                        bw.WriteInt32(0);
                }
            }

            /// <summary>
            /// A dynamic or interactible element.
            /// </summary>
            public class Object : Part
            {
                private protected override PartType Type => PartType.Object;

                /// <summary>
                /// Unknown.
                /// </summary>
                public int MapObjectInstanceParamID { get; set; }

                /// <summary>
                /// Unknown.
                /// </summary>
                public short UnkT04 { get; set; }

                /// <summary>
                /// Creates an Object with default values.
                /// </summary>
                public Object() : base("oXX_XXXX_XXXX") { }

                internal Object(BinaryReaderEx br) : base(br) { }

                private protected override void ReadTypeData(BinaryReaderEx br)
                {
                    MapObjectInstanceParamID = br.ReadInt32();
                    UnkT04 = br.ReadInt16();
                    br.AssertInt16(0);
                    br.AssertInt32(0);
                    br.AssertInt32(0);
                }

                private protected override void WriteTypeData(BinaryWriterEx bw)
                {
                    bw.WriteInt32(MapObjectInstanceParamID);
                    bw.WriteInt16(UnkT04);
                    bw.WriteInt16(0);
                    bw.WriteInt32(0);
                    bw.WriteInt32(0);
                }
            }

            /// <summary>
            /// An invisible but physical surface that controls map loading and graphics settings, among other things.
            /// </summary>
            public class Collision : Part
            {
                /// <summary>
                /// Amount of reverb to apply to sounds.
                /// </summary>
                public enum SoundSpace : byte
                {
#pragma warning disable CS1591 // Missing XML comment for publicly visible type or member
                    Outside = 0,
                    SmallRoom = 1,
                    MediumRoom = 2,
                    LargeRoom = 3,
                    ExtraLargeRoom = 4
#pragma warning restore CS1591 // Missing XML comment for publicly visible type or member
                }

                public enum HitFilterType : byte
                {
                }

                public enum SfxAttachType : byte
                {
                }

                private protected override PartType Type => PartType.Collision;

                /// <summary>
                /// Used for loading.
                /// </summary>
                public uint[] NavmeshGroups { get; set; }

                /// <summary>
                /// Modifies sounds while the player is touching this collision.
                /// </summary>
<<<<<<< HEAD
                public SoundSpace SoundSpaceReverb { get; set; }
=======
                public SoundSpace SoundSpaceType { get; set; } = SoundSpace.NoReverb;
>>>>>>> e401b199

                /// <summary>
                /// Unknown.
                /// </summary>
                public SoundSpace SoundSpaceDelay { get; set; }

                /// <summary>
                /// Unknown.
                /// </summary>
                public sbyte MemoryBlockID { get; set; }

                /// <summary>
                /// Refers to ID of fltparam to determine visual effects.
                /// </summary>
                public byte FilterParamID { get; set; }

                /// <summary>
                /// Unknown.
                /// </summary>
                public HitFilterType HitFilterID { get; set; }

                /// <summary>
                /// Unknown.
                /// </summary>
                public SfxAttachType AmbientSfxAttach { get; set; }

                /// <summary>
                /// Unknown.
                /// </summary>
                public bool DisableInvasions { get; set; }

                /// <summary>
                /// Unknown.
                /// </summary>
                public int AmbientSfxID { get; set; }

                /// <summary>
                /// Unknown.
                /// </summary>
                [MSBParamReference(ParamName = "PlayerLight")]
                public int PlayerLightParamID { get; set; }

                /// <summary>
                /// Unknown.
<<<<<<< HEAD
                /// </summary>
=======
                /// </summary>                
>>>>>>> e401b199
                [MSBParamReference(ParamName = "PlayAreaParam")]
                public int PlayAreaParamID { get; set; }

                /// <summary>
                /// Unknown.
                /// </summary>
                public byte EnemyWallMemoryBlockA { get; set; }

                /// <summary>
                /// Unknown.
                /// </summary>
                public byte EnemyWallMemoryBlockB { get; set; }

                /// <summary>
                /// ID of tpf in menu\tex\icon\mapname to use for area name banner.
                /// ID is also interpreted for mapname FMG for load game menu text (ID example: 102510 = FMG 10250001).
                /// </summary>
                public int MapNameID { get; set; }

                /// <summary>
                /// Unknown.
                /// </summary>
                public bool DelayMapNameDisplay { get; set; }

                /// <summary>
                /// ID of tpf in model\map\envbnd to use for cubemaps.
                /// </summary>
                public short CubeEnvID { get; set; }

                /// <summary>
                /// Unknown.
                /// </summary>
                [MSBParamReference(ParamName = "CameraExFollowParam")]
                public int CameraExFollowParamID { get; set; }

                /// <summary>
                /// Unknown.
                /// </summary>
                public byte UnkT35 { get; set; }

                /// <summary>
                /// Unknown.
                /// </summary>
                public short UnkT36 { get; set; }

                /// <summary>
                /// Shared identifier. Checked by ESD HitGroup commands.
                /// </summary>
                [MSBParamReference(ParamName = "HitGroupParam")]
                public int HitGroupID { get; set; }

                /// <summary>
                /// Unknown.
                /// </summary>
                public byte UnkT40 { get; set; }

                /// <summary>
                /// Unknown.
                /// </summary>
                public int UnkT44 { get; set; }

                /// <summary>
                /// Creates a Collision with default values.
                /// </summary>
                public Collision() : base("hXX_XXXX_XXXX") { }

                internal Collision(BinaryReaderEx br) : base(br) { }

                private protected override void ReadTypeData(BinaryReaderEx br)
                {
                    UnkT00 = br.ReadInt32();
                    UnkT04 = br.ReadInt32();
                    UnkT08 = br.ReadInt32();
                    UnkT0C = br.ReadInt32();
                    SoundSpaceReverb = br.ReadEnum8<SoundSpace>();
                    SoundSpaceDelay = br.ReadByte();
                    MemoryBlockID = br.ReadByte();
                    FilterParamID = br.ReadByte();
                    HitFilterID = br.ReadByte();
                    AmbientSfxAttach = br.ReadByte();
                    br.AssertByte(0);
                    DisableInvasions = br.ReadByte();
                    CameraSfxID = br.ReadInt32();
                    PlayerLightParamID = br.ReadInt32();
                    PlayAreaParamID = br.ReadInt32();
                    br.AssertInt16(0);
                    EnemyWallMemoryBlockA = br.ReadByte();
                    EnemyWallMemoryBlockB = br.ReadByte();
                    MapNameID = br.ReadInt32();
                    DelayMapNameDisplay = br.ReadByte();
                    br.AssertByte(0);
                    CubeEnvID = br.ReadInt16();
                    CameraExFollowParamID = br.ReadInt32();
                    br.AssertByte(0);
                    UnkT35 = br.ReadByte();
                    UnkT36 = br.ReadInt16();
                    br.AssertInt32(0);
                    HitGroupID = br.ReadInt32();
                    UnkT40 = br.ReadByte();
                    br.AssertByte(0);
                    br.AssertByte(0);
                    br.AssertByte(0);
                    UnkT44 = br.ReadInt32();
                    br.AssertPattern(0x10, 0x00);
                }

                private protected override void WriteTypeData(BinaryWriterEx bw)
                {
                    bw.WriteInt32(UnkT00);
                    bw.WriteInt32(UnkT04);
                    bw.WriteInt32(UnkT08);
                    bw.WriteInt32(UnkT0C);
                    bw.WriteByte((byte)SoundSpaceReverb);
                    bw.WriteByte(SoundSpaceDelay);
                    bw.WriteByte(MemoryBlockID);
                    bw.WriteByte(FilterParamID);
                    bw.WriteByte(HitFilterID);
                    bw.WriteByte(AmbientSfxAttach);
                    bw.WriteByte(0);
                    bw.WriteByte(DisableInvasions);
                    bw.WriteInt32(CameraSfxID);
                    bw.WriteInt32(PlayerLightParamID);
                    bw.WriteInt32(PlayAreaParamID);
                    bw.WriteInt16(0);
                    bw.WriteByte(EnemyWallMemoryBlockA);
                    bw.WriteByte(EnemyWallMemoryBlockB);
                    bw.WriteInt32(MapNameID);
                    bw.WriteByte(DelayMapNameDisplay);
                    bw.WriteByte(0);
                    bw.WriteInt16(CubeEnvID);
                    bw.WriteInt32(CameraExFollowParamID);
                    bw.WriteByte(0);
                    bw.WriteByte(UnkT35);
                    bw.WriteInt16(UnkT36);
                    bw.WriteInt32(0);
                    bw.WriteInt32(HitGroupID);
                    bw.WriteByte(UnkT40);
                    bw.WriteByte(0);
                    bw.WriteByte(0);
                    bw.WriteByte(0);
                    bw.WriteInt32(UnkT44);
                    bw.WritePattern(0x10, 0x00);
                }
            }

            /// <summary>
            /// An AI navigation mesh.
            /// </summary>
            public class Navmesh : Part
            {
                private protected override PartType Type => PartType.Navmesh;

                /// <summary>
                /// Unknown.
                /// </summary>
                public uint[] NavmeshGroups { get; set; }

                /// <summary>
                /// Creates a Navmesh with default values.
                /// </summary>
                public Navmesh() : base("nXX_XXXX_XXXX") { }

                internal Navmesh(BinaryReaderEx br) : base(br) { }

                private protected override void ReadTypeData(BinaryReaderEx br)
                {
                    UnkT00 = br.ReadInt32();
                    UnkT04 = br.ReadInt32();
                    UnkT08 = br.ReadInt32();
                    UnkT0C = br.ReadInt32();
                    br.AssertPattern(0x10, 0x00);
                }

                private protected override void WriteTypeData(BinaryWriterEx bw)
                {
                    bw.WriteInt32(UnkT00);
                    bw.WriteInt32(UnkT04);
                    bw.WriteInt32(UnkT08);
                    bw.WriteInt32(UnkT0C);
                    bw.WritePattern(0x10, 0x00);
                }
            }

            /// <summary>
            /// Causes another map to be loaded when standing on the referenced collision.
            /// </summary>
            public class ConnectCollision : Part
            {
                private protected override PartType Type => PartType.ConnectCollision;

                /// <summary>
                /// Name of the referenced collision part.
                /// </summary>
                [MSBReference(ReferenceType = typeof(Collision))]
                public string CollisionName { get; set; }
                private int CollisionIndex;

                /// <summary>
                /// The map to load when on this collision.
                /// </summary>
                public byte[] MapID { get; private set; }

                /// <summary>
                /// Unknown.
                /// </summary>
                public int UnkT08 { get; set; }

                /// <summary>
                /// Unknown.
                /// </summary>
                public byte UnkT0C { get; set; }

                /// <summary>
                /// Creates a ConnectCollision with default values.
                /// </summary>
                public ConnectCollision() : base("hXX_XXXX_XXXX")
                {
                    MapID = new byte[4];
                }

                private protected override void DeepCopyTo(Part part)
                {
                    var connect = (ConnectCollision)part;
                    connect.MapID = (byte[])MapID.Clone();
                }

                internal ConnectCollision(BinaryReaderEx br) : base(br) { }

                private protected override void ReadTypeData(BinaryReaderEx br)
                {
                    CollisionIndex = br.ReadInt32();
                    MapID = br.ReadBytes(4);
                    UnkT08 = br.ReadInt32();
                    UnkT0C = br.ReadByte();
                    br.AssertByte(0);
                    br.AssertByte(0);
                    br.AssertByte(0);
                }

                private protected override void WriteTypeData(BinaryWriterEx bw)
                {
                    bw.WriteInt32(CollisionIndex);
                    bw.WriteBytes(MapID);
                    bw.WriteInt32(UnkT08);
                    bw.WriteByte(UnkT0C);
                    bw.WriteByte(0);
                    bw.WriteByte(0);
                    bw.WriteByte(0);
                }

                internal override void GetNames(MSB2 msb, Entries entries)
                {
                    base.GetNames(msb, entries);
                    CollisionName = MSB.FindName(msb.Parts.Collisions, CollisionIndex);
                }

                internal override void GetIndices(Lookups lookups)
                {
                    base.GetIndices(lookups);
                    CollisionIndex = FindIndex(lookups.Collisions, CollisionName);
                }
            }
        }
    }
}<|MERGE_RESOLUTION|>--- conflicted
+++ resolved
@@ -405,10 +405,31 @@
 
                 public enum HitFilterType : byte
                 {
+#pragma warning disable CS1591 // Missing XML comment for publicly visible type or member
+                    KillPlaneWithoutLanding = 1,
+                    KillPlaneWithoutCameraDetach = 2,
+                    DeathPlaneOnNextLanding = 3,
+                    DeathPlaneWithoutCameraDetach = 4,
+                    Unknown5 = 5,
+                    CameraDetach = 10,
+                    Unknown11 = 11,
+                    DrawGroupOnlyReflection = 20,
+                    MemoryBlockBoundedEnemy = 30,
+                    AreaBoundedEnemy = 31,
+                    WaterSurface = 40,
+                    Unknown50 = 50,
+                    Map = 100,
+                    Auto = 255,
+#pragma warning restore CS1591 // Missing XML comment for publicly visible type or member
                 }
 
                 public enum SfxAttachType : byte
                 {
+#pragma warning disable CS1591 // Missing XML comment for publicly visible type or member
+                    Position = 0,
+                    PositionAngle = 1,
+                    PositionYAxisAngle = 2,
+#pragma warning restore CS1591 // Missing XML comment for publicly visible type or member
                 }
 
                 private protected override PartType Type => PartType.Collision;
@@ -421,11 +442,7 @@
                 /// <summary>
                 /// Modifies sounds while the player is touching this collision.
                 /// </summary>
-<<<<<<< HEAD
-                public SoundSpace SoundSpaceReverb { get; set; }
-=======
-                public SoundSpace SoundSpaceType { get; set; } = SoundSpace.NoReverb;
->>>>>>> e401b199
+                public SoundSpace SoundSpaceReverb { get; set; } = SoundSpace.Outside;
 
                 /// <summary>
                 /// Unknown.
@@ -470,11 +487,7 @@
 
                 /// <summary>
                 /// Unknown.
-<<<<<<< HEAD
-                /// </summary>
-=======
-                /// </summary>                
->>>>>>> e401b199
+                /// </summary>
                 [MSBParamReference(ParamName = "PlayAreaParam")]
                 public int PlayAreaParamID { get; set; }
 
@@ -539,32 +552,32 @@
                 /// <summary>
                 /// Creates a Collision with default values.
                 /// </summary>
-                public Collision() : base("hXX_XXXX_XXXX") { }
+                public Collision() : base("hXX_XXXX_XXXX")
+                {
+                    NavmeshGroups = new uint[4];
+                }
 
                 internal Collision(BinaryReaderEx br) : base(br) { }
 
                 private protected override void ReadTypeData(BinaryReaderEx br)
                 {
-                    UnkT00 = br.ReadInt32();
-                    UnkT04 = br.ReadInt32();
-                    UnkT08 = br.ReadInt32();
-                    UnkT0C = br.ReadInt32();
+                    NavmeshGroups = br.ReadUInt32s(4);
                     SoundSpaceReverb = br.ReadEnum8<SoundSpace>();
-                    SoundSpaceDelay = br.ReadByte();
-                    MemoryBlockID = br.ReadByte();
+                    SoundSpaceDelay = br.ReadEnum8<SoundSpace>();
+                    MemoryBlockID = br.ReadSByte();
                     FilterParamID = br.ReadByte();
-                    HitFilterID = br.ReadByte();
-                    AmbientSfxAttach = br.ReadByte();
-                    br.AssertByte(0);
-                    DisableInvasions = br.ReadByte();
-                    CameraSfxID = br.ReadInt32();
+                    HitFilterID = br.ReadEnum8<HitFilterType>();
+                    AmbientSfxAttach = br.ReadEnum8<SfxAttachType>();
+                    br.AssertByte(0);
+                    DisableInvasions = br.ReadBoolean();
+                    AmbientSfxID = br.ReadInt32();
                     PlayerLightParamID = br.ReadInt32();
                     PlayAreaParamID = br.ReadInt32();
                     br.AssertInt16(0);
                     EnemyWallMemoryBlockA = br.ReadByte();
                     EnemyWallMemoryBlockB = br.ReadByte();
                     MapNameID = br.ReadInt32();
-                    DelayMapNameDisplay = br.ReadByte();
+                    DelayMapNameDisplay = br.ReadBoolean();
                     br.AssertByte(0);
                     CubeEnvID = br.ReadInt16();
                     CameraExFollowParamID = br.ReadInt32();
@@ -583,26 +596,23 @@
 
                 private protected override void WriteTypeData(BinaryWriterEx bw)
                 {
-                    bw.WriteInt32(UnkT00);
-                    bw.WriteInt32(UnkT04);
-                    bw.WriteInt32(UnkT08);
-                    bw.WriteInt32(UnkT0C);
+                    bw.WriteUInt32s(NavmeshGroups);
                     bw.WriteByte((byte)SoundSpaceReverb);
-                    bw.WriteByte(SoundSpaceDelay);
-                    bw.WriteByte(MemoryBlockID);
+                    bw.WriteByte((byte)SoundSpaceDelay);
+                    bw.WriteSByte(MemoryBlockID);
                     bw.WriteByte(FilterParamID);
-                    bw.WriteByte(HitFilterID);
-                    bw.WriteByte(AmbientSfxAttach);
-                    bw.WriteByte(0);
-                    bw.WriteByte(DisableInvasions);
-                    bw.WriteInt32(CameraSfxID);
+                    bw.WriteByte((byte)HitFilterID);
+                    bw.WriteByte((byte)AmbientSfxAttach);
+                    bw.WriteByte(0);
+                    bw.WriteBoolean(DisableInvasions);
+                    bw.WriteInt32(AmbientSfxID);
                     bw.WriteInt32(PlayerLightParamID);
                     bw.WriteInt32(PlayAreaParamID);
                     bw.WriteInt16(0);
                     bw.WriteByte(EnemyWallMemoryBlockA);
                     bw.WriteByte(EnemyWallMemoryBlockB);
                     bw.WriteInt32(MapNameID);
-                    bw.WriteByte(DelayMapNameDisplay);
+                    bw.WriteBoolean(DelayMapNameDisplay);
                     bw.WriteByte(0);
                     bw.WriteInt16(CubeEnvID);
                     bw.WriteInt32(CameraExFollowParamID);
@@ -635,25 +645,22 @@
                 /// <summary>
                 /// Creates a Navmesh with default values.
                 /// </summary>
-                public Navmesh() : base("nXX_XXXX_XXXX") { }
+                public Navmesh() : base("nXX_XXXX_XXXX")
+                {
+                    NavmeshGroups= new uint[4];
+                }
 
                 internal Navmesh(BinaryReaderEx br) : base(br) { }
 
                 private protected override void ReadTypeData(BinaryReaderEx br)
                 {
-                    UnkT00 = br.ReadInt32();
-                    UnkT04 = br.ReadInt32();
-                    UnkT08 = br.ReadInt32();
-                    UnkT0C = br.ReadInt32();
+                    NavmeshGroups = br.ReadUInt32s(4);
                     br.AssertPattern(0x10, 0x00);
                 }
 
                 private protected override void WriteTypeData(BinaryWriterEx bw)
                 {
-                    bw.WriteInt32(UnkT00);
-                    bw.WriteInt32(UnkT04);
-                    bw.WriteInt32(UnkT08);
-                    bw.WriteInt32(UnkT0C);
+                    bw.WriteUInt32s(NavmeshGroups);
                     bw.WritePattern(0x10, 0x00);
                 }
             }
