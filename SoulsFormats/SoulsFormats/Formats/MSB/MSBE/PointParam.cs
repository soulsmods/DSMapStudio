--- conflicted
+++ resolved
@@ -2096,11 +2096,7 @@
                 /// <summary>
                 /// Disables fast travel when flag is OFF.
                 /// </summary>
-<<<<<<< HEAD
-                public int EventFlagID { get; set; }
-=======
                 public uint EventFlagID { get; set; }
->>>>>>> ffcb432a
 
                 /// <summary>
                 /// Creates a FastTravelRestriction with default values.
@@ -2111,21 +2107,13 @@
 
                 private protected override void ReadTypeData(BinaryReaderEx br)
                 {
-<<<<<<< HEAD
-                    EventFlagID = br.ReadInt32();
-=======
                     EventFlagID = br.ReadUInt32();
->>>>>>> ffcb432a
-                    br.AssertInt32(0);
-                }
-
-                private protected override void WriteTypeData(BinaryWriterEx bw)
-                {
-<<<<<<< HEAD
-                    bw.WriteInt32(EventFlagID);
-=======
+                    br.AssertInt32(0);
+                }
+
+                private protected override void WriteTypeData(BinaryWriterEx bw)
+                {
                     bw.WriteUInt32(EventFlagID);
->>>>>>> ffcb432a
                     bw.WriteInt32(0);
                 }
             }
