--- conflicted
+++ resolved
@@ -1978,11 +1978,7 @@
                 /// <summary>
                 /// Disables Fast Travel if Event Flag is not set.
                 /// </summary>
-<<<<<<< HEAD
-                public int EnableFastTravelEventFlagID { get; set; }
-=======
                 public uint EnableFastTravelEventFlagID { get; set; }
->>>>>>> ffcb432a
 
                 /// <summary>
                 /// Unknown.
@@ -2050,11 +2046,7 @@
                     UnkT3E = br.ReadInt16();
                     UnkT40 = br.ReadSingle();
                     br.AssertInt32(0);
-<<<<<<< HEAD
-                    EnableFastTravelEventFlagID = br.ReadInt32();
-=======
                     EnableFastTravelEventFlagID = br.ReadUInt32();
->>>>>>> ffcb432a
                     UnkT4C = br.AssertInt16(0, 1);
                     UnkT4E = br.ReadInt16();
                 }
@@ -2095,11 +2087,7 @@
                     bw.WriteInt16(UnkT3E);
                     bw.WriteSingle(UnkT40);
                     bw.WriteInt32(0);
-<<<<<<< HEAD
-                    bw.WriteInt32(EnableFastTravelEventFlagID);
-=======
                     bw.WriteUInt32(EnableFastTravelEventFlagID);
->>>>>>> ffcb432a
                     bw.WriteInt16(UnkT4C);
                     bw.WriteInt16(UnkT4E);
                 }
