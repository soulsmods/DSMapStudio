﻿using System;
using System.Collections.Generic;
using System.IO;
using System.Numerics;

namespace SoulsFormats
{
    public partial class MSBE
    {
        internal enum EventType : uint
        {
            Treasure = 4,
            Generator = 5,
            ObjAct = 7,
            Navmesh = 10,
            PseudoMultiplayer = 12,
            PlatoonInfo = 15,
            PatrolInfo = 20,
            Mount = 21,
            SignPool = 23,
            RetryPoint = 24,
            Other = 0xFFFFFFFF,
        }

        /// <summary>
        /// Dynamic or interactive systems such as item pickups, levers, enemy spawners, etc.
        /// </summary>
        public class EventParam : Param<Event>, IMsbParam<IMsbEvent>
        {
            /// <summary>
            /// Item pickups out in the open or inside containers.
            /// </summary>
            public List<Event.Treasure> Treasures { get; set; }

            /// <summary>
            /// Enemy spawners.
            /// </summary>
            public List<Event.Generator> Generators { get; set; }

            /// <summary>
            /// Interactive objects like levers and doors.
            /// </summary>
            public List<Event.ObjAct> ObjActs { get; set; }

            /// <summary>
            /// Unknown.
            /// </summary>
            public List<Event.Navmesh> Navmeshes { get; set; }

            /// <summary>
            /// Unknown.
            /// </summary>
            public List<Event.PseudoMultiplayer> PseudoMultiplayers { get; set; }

            /// <summary>
            /// Unknown.
            /// </summary>
            public List<Event.PlatoonInfo> PlatoonInfo { get; set; }

            /// <summary>
            /// Unknown.
            /// </summary>
            public List<Event.PatrolInfo> PatrolInfo { get; set; }

            /// <summary>
            /// Unknown.
            /// </summary>
            public List<Event.Mount> Mounts { get; set; }

            /// <summary>
            /// Unknown.
            /// </summary>
            public List<Event.SignPool> SignPools { get; set; }

            /// <summary>
            /// Unknown.
            /// </summary>
            public List<Event.RetryPoint> RetryPoints { get; set; }

            /// <summary>
            /// Unknown.
            /// </summary>
            public List<Event.Other> Others { get; set; }

            /// <summary>
            /// Creates an empty EventParam with the default version.
            /// </summary>
            public EventParam() : base(73, "EVENT_PARAM_ST")
            {
                Treasures = new List<Event.Treasure>();
                Generators = new List<Event.Generator>();
                ObjActs = new List<Event.ObjAct>();
                Navmeshes = new List<Event.Navmesh>();
                PseudoMultiplayers = new List<Event.PseudoMultiplayer>();
                PlatoonInfo = new List<Event.PlatoonInfo>();
                PatrolInfo = new List<Event.PatrolInfo>();
                Mounts = new List<Event.Mount>();
                SignPools = new List<Event.SignPool>();
                RetryPoints = new List<Event.RetryPoint>();
                Others = new List<Event.Other>();
            }

            /// <summary>
            /// Adds an event to the appropriate list for its type; returns the event.
            /// </summary>
            public Event Add(Event evnt)
            {
                switch (evnt)
                {
                    case Event.Treasure e: Treasures.Add(e); break;
                    case Event.Generator e: Generators.Add(e); break;
                    case Event.ObjAct e: ObjActs.Add(e); break;
                    case Event.Navmesh e: Navmeshes.Add(e); break;
                    case Event.PseudoMultiplayer e: PseudoMultiplayers.Add(e); break;
                    case Event.PlatoonInfo e: PlatoonInfo.Add(e); break;
                    case Event.PatrolInfo e: PatrolInfo.Add(e); break;
                    case Event.Mount e: Mounts.Add(e); break;
                    case Event.SignPool e: SignPools.Add(e); break;
                    case Event.RetryPoint e: RetryPoints.Add(e); break;
                    case Event.Other e: Others.Add(e); break;

                    default:
                        throw new ArgumentException($"Unrecognized type {evnt.GetType()}.", nameof(evnt));
                }
                return evnt;
            }
            IMsbEvent IMsbParam<IMsbEvent>.Add(IMsbEvent item) => Add((Event)item);

            /// <summary>
            /// Returns every Event in the order they'll be written.
            /// </summary>
            public override List<Event> GetEntries()
            {
                return SFUtil.ConcatAll<Event>(
                    Treasures, Generators, ObjActs, Navmeshes, PseudoMultiplayers, PlatoonInfo,
                    PatrolInfo, Mounts, SignPools, RetryPoints, Others);
            }
            IReadOnlyList<IMsbEvent> IMsbParam<IMsbEvent>.GetEntries() => GetEntries();

            internal override Event ReadEntry(BinaryReaderEx br)
            {
                EventType type = br.GetEnum32<EventType>(br.Position + 0xC);
                switch (type)
                {
                    case EventType.Treasure:
                        return Treasures.EchoAdd(new Event.Treasure(br));

                    case EventType.Generator:
                        return Generators.EchoAdd(new Event.Generator(br));

                    case EventType.ObjAct:
                        return ObjActs.EchoAdd(new Event.ObjAct(br));

                    case EventType.Navmesh:
                        return Navmeshes.EchoAdd(new Event.Navmesh(br));

                    case EventType.PseudoMultiplayer:
                        return PseudoMultiplayers.EchoAdd(new Event.PseudoMultiplayer(br));

                    case EventType.PlatoonInfo:
                        return PlatoonInfo.EchoAdd(new Event.PlatoonInfo(br));

                    case EventType.PatrolInfo:
                        return PatrolInfo.EchoAdd(new Event.PatrolInfo(br));

                    case EventType.Mount:
                        return Mounts.EchoAdd(new Event.Mount(br));

                    case EventType.SignPool:
                        return SignPools.EchoAdd(new Event.SignPool(br));

                    case EventType.RetryPoint:
                        return RetryPoints.EchoAdd(new Event.RetryPoint(br));

                    case EventType.Other:
                        return Others.EchoAdd(new Event.Other(br));

                    default:
                        throw new NotImplementedException($"Unimplemented event type: {type}");
                }
            }
        }

        /// <summary>
        /// A dynamic or interactive system.
        /// </summary>
        public abstract class Event : Entry, IMsbEvent
        {
            private protected abstract EventType Type { get; }
            private protected abstract bool HasTypeData { get; }

            /// <summary>
            /// "Other" events, which are likely unused, seem to have no logic to their ID, so we store it
            /// </summary>
            internal int OtherID { get; set; }

            /// <summary>
            /// Unknown.
            /// </summary>
            public int EventID { get; set; }

            /// <summary>
            /// Unknown.
            /// </summary>
            [MSBReference(ReferenceType = typeof(Part))]
            public string PartName { get; set; }
            private int PartIndex;

            /// <summary>
            /// Unknown.
            /// </summary>
            [MSBReference(ReferenceType = typeof(Region))]
            public string RegionName { get; set; }
            private int RegionIndex;

            /// <summary>
            /// Identifies the Event in event scripts.
            /// </summary>
            public uint EntityID { get; set; }

            /// <summary>
            /// Unknown.
            /// </summary>
            public int Unk14 { get; set; }

            /// <summary>
            /// Unknown.
            /// </summary>
            public int MapID { get; set; }

            /// <summary>
            /// Unknown.
            /// </summary>
            public byte UnkE0C { get; set; }

            /// <summary>
            /// Unknown.
            /// </summary>
            public int UnkS04 { get; set; }

            /// <summary>
            /// Unknown.
            /// </summary>
            public int UnkS08 { get; set; }

            /// <summary>
            /// Unknown.
            /// </summary>
            public int UnkS0C { get; set; }

            private protected Event(string name)
            {
                Name = name;
                OtherID = -1;
                EventID = -1;
                EntityID = 0;
            }

            /// <summary>
            /// Creates a deep copy of the event.
            /// </summary>
            public Event DeepCopy()
            {
                var evnt = (Event)MemberwiseClone();
                DeepCopyTo(evnt);
                return evnt;
            }
            IMsbEvent IMsbEvent.DeepCopy() => DeepCopy();

            private protected virtual void DeepCopyTo(Event evnt) { }

            private protected Event(BinaryReaderEx br)
            {
                long start = br.Position;
                long nameOffset = br.ReadInt64();
                EventID = br.ReadInt32();
                br.AssertUInt32((uint)Type);
                OtherID = br.ReadInt32(); // ID
                Unk14 = br.AssertInt32(0, 1);
                long baseDataOffset = br.ReadInt64();
                long typeDataOffset = br.ReadInt64();
                long unk3Offset = br.ReadInt64();

                if (nameOffset == 0)
                    throw new InvalidDataException($"{nameof(nameOffset)} must not be 0 in type {GetType()}.");
                if (baseDataOffset == 0)
                    throw new InvalidDataException($"{nameof(baseDataOffset)} must not be 0 in type {GetType()}.");
                if (HasTypeData ^ typeDataOffset != 0)
                    throw new InvalidDataException($"Unexpected {nameof(typeDataOffset)} 0x{typeDataOffset:X} in type {GetType()}.");
                if (unk3Offset == 0)
                    throw new InvalidDataException($"{nameof(unk3Offset)} must not be 0 in type {GetType()}.");

                br.Position = start + nameOffset;
                Name = br.ReadUTF16();

                br.Position = start + baseDataOffset;
                PartIndex = br.ReadInt32();
                RegionIndex = br.ReadInt32();
                EntityID = br.ReadUInt32();
                UnkE0C = br.ReadByte();
                br.AssertByte(0);
                br.AssertByte(0);
                br.AssertByte(0);

                if (HasTypeData)
                {
                    br.Position = start + typeDataOffset;
                    ReadTypeData(br);
                }

                // Unk3
                br.Position = start + unk3Offset;
                MapID = br.ReadInt32();
                UnkS04 = br.ReadInt32();
                UnkS08 = br.ReadInt32();
                UnkS0C = br.ReadInt32();
                br.AssertInt32(0);
                br.AssertInt32(0);
                br.AssertInt32(0);
                br.AssertInt32(0);
            }

            private protected virtual void ReadTypeData(BinaryReaderEx br)
                => throw new NotImplementedException($"Type {GetType()} missing valid {nameof(ReadTypeData)}.");

            internal override void Write(BinaryWriterEx bw, int id)
            {
                long start = bw.Position;
                bw.ReserveInt64("NameOffset");
                bw.WriteInt32(EventID);
                bw.WriteUInt32((uint)Type);
                if (OtherID != -1)
                    bw.WriteInt32(OtherID);
                else
                    bw.WriteInt32(id);
                bw.WriteInt32(Unk14);
                bw.ReserveInt64("BaseDataOffset");
                bw.ReserveInt64("TypeDataOffset");
                bw.ReserveInt64("Unk3Offset");

                bw.FillInt64("NameOffset", bw.Position - start);
                bw.WriteUTF16(MSB.ReambiguateName(Name), true);
                bw.Pad(8);

                bw.FillInt64("BaseDataOffset", bw.Position - start);
                bw.WriteInt32(PartIndex);
                bw.WriteInt32(RegionIndex);
                bw.WriteUInt32(EntityID);
                bw.WriteByte(UnkE0C);
                bw.WriteByte(0);
                bw.WriteByte(0);
                bw.WriteByte(0);

                if (HasTypeData)
                {
                    bw.FillInt64("TypeDataOffset", bw.Position - start);
                    WriteTypeData(bw);
                }
                else
                {
                    bw.FillInt64("TypeDataOffset", 0);
                }

                if (Type == EventType.PseudoMultiplayer)
                    bw.Pad(4);
                else
                    bw.Pad(8);

                bw.FillInt64("Unk3Offset", bw.Position - start);
                bw.WriteInt32(MapID);
                bw.WriteInt32(UnkS04);
                bw.WriteInt32(UnkS08);
                bw.WriteInt32(UnkS0C);
                bw.WriteInt32(0);
                bw.WriteInt32(0);
                bw.WriteInt32(0);
                bw.WriteInt32(0);
                bw.Pad(8);
            }

            private protected virtual void WriteTypeData(BinaryWriterEx bw)
                => throw new NotImplementedException($"Type {GetType()} missing valid {nameof(ReadTypeData)}.");

            internal virtual void GetNames(MSBE msb, Entries entries)
            {
                PartName = MSB.FindName(entries.Parts, PartIndex);
                RegionName = MSB.FindName(entries.Regions, RegionIndex);
            }

            internal virtual void GetIndices(MSBE msb, Entries entries)
            {
                PartIndex = MSB.FindIndex(entries.Parts, PartName);
                RegionIndex = MSB.FindIndex(entries.Regions, RegionName);
            }

            /// <summary>
            /// Returns the type and name of the event as a string.
            /// </summary>
            public override string ToString()
            {
                return $"{Type} {Name}";
            }

            /// <summary>
            /// An item pickup in the open or inside a container.
            /// </summary>
            public class Treasure : Event
            {
                private protected override EventType Type => EventType.Treasure;
                private protected override bool HasTypeData => true;

                /// <summary>
                /// The part that the treasure is attached to.
                /// </summary>
                [MSBReference(ReferenceType = typeof(Part))]
                public string TreasurePartName { get; set; }
                private int TreasurePartIndex;

                /// <summary>
                /// The item lot to be given.
                /// </summary>
                [MSBParamReference(ParamName = "ItemLotParam_map")]
                public int ItemLotID { get; set; }

                /// <summary>
                /// If not -1, uses an entry from ActionButtonParam for the pickup prompt.
                /// </summary>
                [MSBParamReference(ParamName = "ActionButtonParam")]
                public int ActionButtonID { get; set; }

                /// <summary>
                /// Animation to play when taking this treasure.
                /// </summary>
                public int PickupAnimID { get; set; }

                /// <summary>
                /// Changes the text of the pickup prompt.
                /// </summary>
                public byte InChest { get; set; }

                /// <summary>
                /// Whether the treasure should be hidden by default.
                /// </summary>
                public byte StartDisabled { get; set; }

                /// <summary>
                /// Creates a Treasure with default values.
                /// </summary>
                public Treasure() : base($"{nameof(Event)}: {nameof(Treasure)}")
                {
                    ItemLotID = -1;
                    ActionButtonID = -1;
                    PickupAnimID = -1;
                }

                internal Treasure(BinaryReaderEx br) : base(br) { }

                private protected override void ReadTypeData(BinaryReaderEx br)
                {
                    br.AssertInt32(0);
                    br.AssertInt32(0);
                    TreasurePartIndex = br.ReadInt32();
                    br.AssertInt32(0);
                    ItemLotID = br.ReadInt32();
                    br.AssertPattern(0x24, 0xFF);
                    ActionButtonID = br.ReadInt32();
                    PickupAnimID = br.ReadInt32();
                    InChest = br.ReadByte();
                    StartDisabled = br.ReadByte();
                    br.AssertInt16(0);
                    br.AssertInt32(0);
                    br.AssertInt32(0);
                    br.AssertInt32(0);
                }

                private protected override void WriteTypeData(BinaryWriterEx bw)
                {
                    bw.WriteInt32(0);
                    bw.WriteInt32(0);
                    bw.WriteInt32(TreasurePartIndex);
                    bw.WriteInt32(0);
                    bw.WriteInt32(ItemLotID);
                    bw.WritePattern(0x24, 0xFF);
                    bw.WriteInt32(ActionButtonID);
                    bw.WriteInt32(PickupAnimID);
                    bw.WriteByte(InChest);
                    bw.WriteByte(StartDisabled);
                    bw.WriteInt16(0);
                    bw.WriteInt32(0);
                    bw.WriteInt32(0);
                    bw.WriteInt32(0);
                }

                internal override void GetNames(MSBE msb, Entries entries)
                {
                    base.GetNames(msb, entries);
                    TreasurePartName = MSB.FindName(entries.Parts, TreasurePartIndex);
                }

                internal override void GetIndices(MSBE msb, Entries entries)
                {
                    base.GetIndices(msb, entries);
                    TreasurePartIndex = MSB.FindIndex(entries.Parts, TreasurePartName);
                }
            }

            /// <summary>
            /// An enemy spawner.
            /// </summary>
            public class Generator : Event
            {
                private protected override EventType Type => EventType.Generator;
                private protected override bool HasTypeData => true;

                /// <summary>
                /// Unknown.
                /// </summary>
                public byte MaxNum { get; set; }

                /// <summary>
                /// Unknown.
                /// </summary>
                public sbyte GenType { get; set; }

                /// <summary>
                /// Unknown.
                /// </summary>
                public short LimitNum { get; set; }

                /// <summary>
                /// Unknown.
                /// </summary>
                public short MinGenNum { get; set; }

                /// <summary>
                /// Unknown.
                /// </summary>
                public short MaxGenNum { get; set; }

                /// <summary>
                /// Unknown.
                /// </summary>
                public float MinInterval { get; set; }

                /// <summary>
                /// Unknown.
                /// </summary>
                public float MaxInterval { get; set; }

                /// <summary>
                /// Unknown.
                /// </summary>
                public byte InitialSpawnCount { get; set; }

                /// <summary>
                /// Unknown.
                /// </summary>
                public float UnkT14 { get; set; }

                /// <summary>
                /// Unknown.
                /// </summary>
                public float UnkT18 { get; set; }

                /// <summary>
                /// Regions where parts will spawn from.
                /// </summary>
                [MSBReference(ReferenceType = typeof(Region))]
                public string[] SpawnRegionNames { get; private set; }
                private int[] SpawnRegionIndices;

                /// <summary>
                /// Parts that will be respawned.
                /// </summary>
                [MSBReference(ReferenceType = typeof(Part))]
                public string[] SpawnPartNames { get; private set; }
                private int[] SpawnPartIndices;

                /// <summary>
                /// Creates a Generator with default values.
                /// </summary>
                public Generator() : base($"{nameof(Event)}: {nameof(Generator)}")
                {
                    SpawnRegionNames = new string[8];
                    SpawnPartNames = new string[32];
                }

                private protected override void DeepCopyTo(Event evnt)
                {
                    var generator = (Generator)evnt;
                    generator.SpawnRegionNames = (string[])SpawnRegionNames.Clone();
                    generator.SpawnPartNames = (string[])SpawnPartNames.Clone();
                }

                internal Generator(BinaryReaderEx br) : base(br) { }

                private protected override void ReadTypeData(BinaryReaderEx br)
                {
                    MaxNum = br.ReadByte();
                    GenType = br.ReadSByte();
                    LimitNum = br.ReadInt16();
                    MinGenNum = br.ReadInt16();
                    MaxGenNum = br.ReadInt16();
                    MinInterval = br.ReadSingle();
                    MaxInterval = br.ReadSingle();
                    InitialSpawnCount = br.ReadByte();
                    br.AssertByte(0);
                    br.AssertByte(0);
                    br.AssertByte(0);
                    UnkT14 = br.ReadSingle();
                    UnkT18 = br.ReadSingle();
                    br.AssertPattern(0x14, 0x00);
                    SpawnRegionIndices = br.ReadInt32s(8);
                    br.AssertPattern(0x10, 0x00);
                    SpawnPartIndices = br.ReadInt32s(32);
                    br.AssertPattern(0x20, 0x00);
                }

                private protected override void WriteTypeData(BinaryWriterEx bw)
                {
                    bw.WriteByte(MaxNum);
                    bw.WriteSByte(GenType);
                    bw.WriteInt16(LimitNum);
                    bw.WriteInt16(MinGenNum);
                    bw.WriteInt16(MaxGenNum);
                    bw.WriteSingle(MinInterval);
                    bw.WriteSingle(MaxInterval);
                    bw.WriteByte(InitialSpawnCount);
                    bw.WriteByte(0);
                    bw.WriteByte(0);
                    bw.WriteByte(0);
                    bw.WriteSingle(UnkT14);
                    bw.WriteSingle(UnkT18);
                    bw.WritePattern(0x14, 0x00);
                    bw.WriteInt32s(SpawnRegionIndices);
                    bw.WritePattern(0x10, 0x00);
                    bw.WriteInt32s(SpawnPartIndices);
                    bw.WritePattern(0x20, 0x00);
                }

                internal override void GetNames(MSBE msb, Entries entries)
                {
                    base.GetNames(msb, entries);
                    SpawnRegionNames = MSB.FindNames(entries.Regions, SpawnRegionIndices);
                    SpawnPartNames = MSB.FindNames(entries.Parts, SpawnPartIndices);
                }

                internal override void GetIndices(MSBE msb, Entries entries)
                {
                    base.GetIndices(msb, entries);
                    SpawnRegionIndices = MSB.FindIndices(entries.Regions, SpawnRegionNames);
                    SpawnPartIndices = MSB.FindIndices(entries.Parts, SpawnPartNames);
                }
            }

            /// <summary>
            /// An interactive object.
            /// </summary>
            public class ObjAct : Event
            {
                private protected override EventType Type => EventType.ObjAct;
                private protected override bool HasTypeData => true;

                /// <summary>
                /// Unknown why objacts need an extra entity ID.
                /// </summary>
                [MSBEntityReference]
                public uint ObjActEntityID { get; set; }

                /// <summary>
                /// The part to be interacted with.
                /// </summary>
                [MSBReference(ReferenceType = typeof(Part))]
                public string ObjActPartName { get; set; }
                private int ObjActPartIndex;

                /// <summary>
                /// A row in ObjActParam.
                /// </summary>
                [MSBParamReference(ParamName = "ObjActParam")]
                public int ObjActID { get; set; }

                /// <summary>
                /// Unknown.
                /// </summary>
                public byte StateType { get; set; }

                /// <summary>
                /// Unknown.
                /// </summary>
                public uint EventFlagID { get; set; }

                /// <summary>
                /// Creates an ObjAct with default values.
                /// </summary>
                public ObjAct() : base($"{nameof(Event)}: {nameof(ObjAct)}")
                {
                    ObjActEntityID = 0;
                    ObjActID = -1;
                    EventFlagID = 0;
                }

                internal ObjAct(BinaryReaderEx br) : base(br) { }

                private protected override void ReadTypeData(BinaryReaderEx br)
                {
                    ObjActEntityID = br.ReadUInt32();
                    ObjActPartIndex = br.ReadInt32();
                    ObjActID = br.ReadInt32();
                    StateType = br.ReadByte();
                    br.AssertByte(0);
                    br.AssertInt16(0);
                    EventFlagID = br.ReadUInt32();
                    br.AssertInt32(0);
                    br.AssertInt32(0);
                    br.AssertInt32(0);
                }

                private protected override void WriteTypeData(BinaryWriterEx bw)
                {
                    bw.WriteUInt32(ObjActEntityID);
                    bw.WriteInt32(ObjActPartIndex);
                    bw.WriteInt32(ObjActID);
                    bw.WriteByte(StateType);
                    bw.WriteByte(0);
                    bw.WriteInt16(0);
                    bw.WriteUInt32(EventFlagID);
                    bw.WriteInt32(0);
                    bw.WriteInt32(0);
                    bw.WriteInt32(0);
                }

                internal override void GetNames(MSBE msb, Entries entries)
                {
                    base.GetNames(msb, entries);
                    ObjActPartName = MSB.FindName(entries.Parts, ObjActPartIndex);
                }

                internal override void GetIndices(MSBE msb, Entries entries)
                {
                    base.GetIndices(msb, entries);
                    ObjActPartIndex = MSB.FindIndex(entries.Parts, ObjActPartName);
                }
            }

            /// <summary>
            /// Unknown.
            /// </summary>
            public class Navmesh : Event
            {
                private protected override EventType Type => EventType.Navmesh;
                private protected override bool HasTypeData => true;

                /// <summary>
                /// Unknown.
                /// </summary>
                [MSBReference(ReferenceType = typeof(Region))]
                public string NavmeshRegionName { get; set; }
                private int NavmeshRegionIndex;

                /// <summary>
                /// Creates a Navmesh with default values.
                /// </summary>
                public Navmesh() : base($"{nameof(Event)}: {nameof(Navmesh)}") { }

                internal Navmesh(BinaryReaderEx br) : base(br) { }

                private protected override void ReadTypeData(BinaryReaderEx br)
                {
                    NavmeshRegionIndex = br.ReadInt32();
                    br.AssertInt32(0);
                    br.AssertInt32(0);
                    br.AssertInt32(0);
                }

                private protected override void WriteTypeData(BinaryWriterEx bw)
                {
                    bw.WriteInt32(NavmeshRegionIndex);
                    bw.WriteInt32(0);
                    bw.WriteInt32(0);
                    bw.WriteInt32(0);
                }

                internal override void GetNames(MSBE msb, Entries entries)
                {
                    base.GetNames(msb, entries);
                    NavmeshRegionName = MSB.FindName(entries.Regions, NavmeshRegionIndex);
                }

                internal override void GetIndices(MSBE msb, Entries entries)
                {
                    base.GetIndices(msb, entries);
                    NavmeshRegionIndex = MSB.FindIndex(entries.Regions, NavmeshRegionName);
                }
            }

            /// <summary>
            /// A fake multiplayer interaction where the player goes to an NPC's world.
            /// </summary>
            public class PseudoMultiplayer : Event
            {
                private protected override EventType Type => EventType.PseudoMultiplayer;
                private protected override bool HasTypeData => true;

                /// <summary>
                /// The NPC whose world you're entering.
                /// </summary>
                [MSBEntityReference]
                public uint HostEntityID { get; set; }

                /// <summary>
                /// Set when inside the event's region, unset when outside it.
                /// </summary>
                public uint EventFlagID { get; set; }

                /// <summary>
                /// ID of a goods item that is used to trigger the event.
                /// </summary>
                public int ActivateGoodsID { get; set; }

                /// <summary>
                /// Unknown; possibly a sound ID.
                /// </summary>
                public int UnkT0C { get; set; }

                /// <summary>
                /// Unknown; possibly a map event ID.
                /// </summary>
                public int UnkT10 { get; set; }

                /// <summary>
                /// Unknown; possibly flags.
                /// </summary>
                public int UnkT14 { get; set; }

                /// <summary>
                /// Unknown.
                /// </summary>
                public int UnkT18 { get; set; }

                /// <summary>
                /// Unknown.
                /// </summary>
                public int UnkT1C { get; set; }

                /// <summary>
                /// Creates a new PseudoMultiplayer with the given name.
                /// </summary>
                public PseudoMultiplayer() : base($"{nameof(Event)}: {nameof(PseudoMultiplayer)}")
                {
                    HostEntityID = 0;
                    EventFlagID = 0;
                    ActivateGoodsID = -1;
                    UnkT0C = -1;
                    UnkT10 = -1;
                    UnkT1C = 0;
                }

                internal PseudoMultiplayer(BinaryReaderEx br) : base(br) { }

                private protected override void ReadTypeData(BinaryReaderEx br)
                {
                    HostEntityID = br.ReadUInt32();
                    EventFlagID = br.ReadUInt32();
                    ActivateGoodsID = br.ReadInt32();
                    UnkT0C = br.ReadInt32();
                    UnkT10 = br.ReadInt32();
                    UnkT14 = br.ReadInt32();
                    UnkT18 = br.ReadInt32();
                    UnkT1C = br.ReadInt32();
                    br.AssertInt32(-1);
                }

                private protected override void WriteTypeData(BinaryWriterEx bw)
                {
                    bw.WriteUInt32(HostEntityID);
                    bw.WriteUInt32(EventFlagID);
                    bw.WriteInt32(ActivateGoodsID);
                    bw.WriteInt32(UnkT0C);
                    bw.WriteInt32(UnkT10);
                    bw.WriteInt32(UnkT14);
                    bw.WriteInt32(UnkT18);
                    bw.WriteInt32(UnkT1C);
                    bw.WriteInt32(-1);
                }
            }

            /// <summary>
            /// Unknown.
            /// </summary>
            public class PlatoonInfo : Event
            {
                private protected override EventType Type => EventType.PlatoonInfo;
                private protected override bool HasTypeData => true;

                /// <summary>
                /// Unknown.
                /// </summary>
                public int PlatoonIDScriptActivate { get; set; }

                /// <summary>
                /// Unknown.
                /// </summary>
                public int State { get; set; }

                /// <summary>
                /// Unknown.
                /// </summary>
                [MSBReference(ReferenceType = typeof(Part))]
                public string[] GroupPartsNames { get; private set; }
                private int[] GroupPartsIndices;

                /// <summary>
                /// Creates a PlatoonInfo with default values.
                /// </summary>
                public PlatoonInfo() : base($"{nameof(Event)}: {nameof(PlatoonInfo)}")
                {
                    GroupPartsNames = new string[32];
                }

                private protected override void DeepCopyTo(Event evnt)
                {
                    var groupTour = (PlatoonInfo)evnt;
                    groupTour.GroupPartsNames = (string[])GroupPartsNames.Clone();
                }

                internal PlatoonInfo(BinaryReaderEx br) : base(br) { }

                private protected override void ReadTypeData(BinaryReaderEx br)
                {
                    PlatoonIDScriptActivate = br.ReadInt32();
                    State = br.ReadInt32();
                    br.AssertInt32(0);
                    br.AssertInt32(0);
                    GroupPartsIndices = br.ReadInt32s(32);
                }

                private protected override void WriteTypeData(BinaryWriterEx bw)
                {
                    bw.WriteInt32(PlatoonIDScriptActivate);
                    bw.WriteInt32(State);
                    bw.WriteInt32(0);
                    bw.WriteInt32(0);
                    bw.WriteInt32s(GroupPartsIndices);
                }

                internal override void GetNames(MSBE msb, Entries entries)
                {
                    base.GetNames(msb, entries);
                    GroupPartsNames = MSB.FindNames(entries.Parts, GroupPartsIndices);
                }

                internal override void GetIndices(MSBE msb, Entries entries)
                {
                    base.GetIndices(msb, entries);
                    GroupPartsIndices = MSB.FindIndices(entries.Parts, GroupPartsNames);
                }
            }

            /// <summary>
            /// Unknown.
            /// </summary>
            public class PatrolInfo : Event
            {
                private protected override EventType Type => EventType.PatrolInfo;
                private protected override bool HasTypeData => true;

                /// <summary>
                /// Determines patrol behavior. 0 = return to first region on loop, 1 = go through list backwards on loop, etc.
                /// </summary>
                public byte PatrolType { get; set; }

                /// <summary>
                /// Unknown.
                /// </summary>
                [MSBReference(ReferenceType = typeof(Region))]
                public string[] WalkRegionNames { get; private set; }
                private short[] WalkRegionIndices;

                /// <summary>
                /// Creates a PatrolInfo with default values.
                /// </summary>
                public PatrolInfo() : base($"{nameof(Event)}: {nameof(PatrolInfo)}")
                {
                    WalkRegionNames = new string[64];
                }

                private protected override void DeepCopyTo(Event evnt)
                {
                    var walkRoute = (PatrolInfo)evnt;
                    walkRoute.WalkRegionNames = (string[])WalkRegionNames.Clone();
                }

                internal PatrolInfo(BinaryReaderEx br) : base(br) { }

                private protected override void ReadTypeData(BinaryReaderEx br)
                {
                    PatrolType = br.ReadByte();
                    br.AssertByte(0);
                    br.AssertByte(0);
                    br.AssertByte(1);
                    br.AssertInt32(-1);
                    br.AssertInt32(0);
                    br.AssertInt32(0);
                    WalkRegionIndices = br.ReadInt16s(64);
                }

                private protected override void WriteTypeData(BinaryWriterEx bw)
                {
                    bw.WriteByte(PatrolType);
                    bw.WriteByte(0);
                    bw.WriteByte(0);
                    bw.WriteByte(1);
                    bw.WriteInt32(-1);
                    bw.WriteInt32(0);
                    bw.WriteInt32(0);
                    bw.WriteInt16s(WalkRegionIndices);
                }

                internal override void GetNames(MSBE msb, Entries entries)
                {
                    base.GetNames(msb, entries);
                    WalkRegionNames = new string[WalkRegionIndices.Length];
                    for (int i = 0; i < WalkRegionIndices.Length; i++)
                        WalkRegionNames[i] = MSB.FindName(entries.Regions, WalkRegionIndices[i]);
                }

                internal override void GetIndices(MSBE msb, Entries entries)
                {
                    base.GetIndices(msb, entries);
                    WalkRegionIndices = new short[WalkRegionNames.Length];
                    for (int i = 0; i < WalkRegionNames.Length; i++)
                        WalkRegionIndices[i] = (short)MSB.FindIndex(entries.Regions, WalkRegionNames[i]);
                }
            }

            /// <summary>
            /// Unknown.
            /// </summary>
            public class Mount : Event
            {
                private protected override EventType Type => EventType.Mount;
                private protected override bool HasTypeData => true;

                /// <summary>
                /// Unknown.
                /// </summary>
                [MSBReference(ReferenceType = typeof(Part))]
                public string RiderPartName { get; set; }
                private int RiderPartIndex;

                /// <summary>
                /// Unknown.
                /// </summary>
                [MSBReference(ReferenceType = typeof(Part))]
                public string MountPartName { get; set; }
                private int MountPartIndex;

                /// <summary>
                /// Creates a Mount with default values.
                /// </summary>
                public Mount() : base($"{nameof(Event)}: {nameof(Mount)}")
                {
                    RiderPartIndex = -1;
                    MountPartIndex = -1;
                }

                internal Mount(BinaryReaderEx br) : base(br) { }

                private protected override void ReadTypeData(BinaryReaderEx br)
                {
                    RiderPartIndex = br.ReadInt32();
                    MountPartIndex = br.ReadInt32();
                }

                private protected override void WriteTypeData(BinaryWriterEx bw)
                {
                    bw.WriteInt32(RiderPartIndex);
                    bw.WriteInt32(MountPartIndex);
                }

                internal override void GetNames(MSBE msb, Entries entries)
                {
                    base.GetNames(msb, entries);
                    RiderPartName = MSB.FindName(entries.Parts, RiderPartIndex);
                    MountPartName = MSB.FindName(entries.Parts, MountPartIndex);
                }

                internal override void GetIndices(MSBE msb, Entries entries)
                {
                    base.GetIndices(msb, entries);
                    RiderPartIndex = MSB.FindIndex(entries.Parts, RiderPartName);
                    MountPartIndex = MSB.FindIndex(entries.Parts, MountPartName);
                }
            }

            /// <summary>
            /// Unknown.
            /// </summary>
            public class SignPool : Event
            {
                private protected override EventType Type => EventType.SignPool;
                private protected override bool HasTypeData => true;

                /// <summary>
                /// Unknown.
                /// </summary>
                [MSBReference(ReferenceType = typeof(Part))]
                public string SignPartName { get; set; }
                private int SignPartIndex;

                /// <summary>
                /// Unknown.
                /// </summary>
                public int UnkT04 { get; set; }

                /// <summary>
                /// Creates a SignPool with default values.
                /// </summary>
                public SignPool() : base($"{nameof(Event)}: {nameof(SignPool)}")
                {
                    SignPartIndex = -1;
                }

                internal SignPool(BinaryReaderEx br) : base(br) { }

                private protected override void ReadTypeData(BinaryReaderEx br)
                {
                    SignPartIndex = br.ReadInt32();
                    UnkT04 = br.ReadInt32();
                    br.AssertInt32(0);
                    br.AssertInt32(0);
                }

                private protected override void WriteTypeData(BinaryWriterEx bw)
                {
                    bw.WriteInt32(SignPartIndex);
                    bw.WriteInt32(UnkT04);
                    bw.WriteInt32(0);
                    bw.WriteInt32(0);
                }

                internal override void GetNames(MSBE msb, Entries entries)
                {
                    base.GetNames(msb, entries);
                    SignPartName = MSB.FindName(entries.Parts, SignPartIndex);
                }

                internal override void GetIndices(MSBE msb, Entries entries)
                {
                    base.GetIndices(msb, entries);
                    SignPartIndex = MSB.FindIndex(entries.Parts, SignPartName);
                }
            }

            /// <summary>
            /// Unknown.
            /// </summary>
            public class RetryPoint : Event
            {
                private protected override EventType Type => EventType.RetryPoint;
                private protected override bool HasTypeData => true;

                /// <summary>
                /// Unknown.
                /// </summary>
                [MSBReference(ReferenceType = typeof(Part))]
                public string RetryPartName { get; set; }
                private int RetryPartIndex;

                /// <summary>
                /// Flag that must be set for stake to be available.
                /// </summary>
<<<<<<< HEAD
                public int EventFlagID { get; set; }
=======
                public uint EventFlagID { get; set; }
>>>>>>> ffcb432a

                /// <summary>
                /// Unknown.
                /// </summary>
                public float UnkT08 { get; set; }

                /// <summary>
                /// Unknown.
                /// </summary>
                [MSBReference(ReferenceType = typeof(Region))]
                public string RetryRegionName { get; set; }
                private short RetryRegionIndex;

                /// <summary>
                /// Creates a SignPool with default values.
                /// </summary>
                public RetryPoint() : base($"{nameof(Event)}: {nameof(RetryPoint)}") { }

                internal RetryPoint(BinaryReaderEx br) : base(br) { }

                private protected override void ReadTypeData(BinaryReaderEx br)
                {
                    RetryPartIndex = br.ReadInt32();
<<<<<<< HEAD
                    EventFlagID = br.ReadInt32();
=======
                    EventFlagID = br.ReadUInt32();
>>>>>>> ffcb432a
                    UnkT08 = br.ReadSingle();
                    RetryRegionIndex = br.ReadInt16();
                    br.AssertInt16(0);
                }

                private protected override void WriteTypeData(BinaryWriterEx bw)
                {
                    bw.WriteInt32(RetryPartIndex);
<<<<<<< HEAD
                    bw.WriteInt32(EventFlagID);
=======
                    bw.WriteUInt32(EventFlagID);
>>>>>>> ffcb432a
                    bw.WriteSingle(UnkT08);
                    bw.WriteInt16(RetryRegionIndex);
                    bw.WriteInt16(0);
                }

                internal override void GetNames(MSBE msb, Entries entries)
                {
                    base.GetNames(msb, entries);
                    RetryPartName = MSB.FindName(entries.Parts, RetryPartIndex);
                    RetryRegionName = MSB.FindName(entries.Regions, RetryRegionIndex);
                }

                internal override void GetIndices(MSBE msb, Entries entries)
                {
                    base.GetIndices(msb, entries);
                    RetryPartIndex = MSB.FindIndex(entries.Parts, RetryPartName);
                    RetryRegionIndex = (short)MSB.FindIndex(entries.Regions, RetryRegionName);
                }
            }

            /// <summary>
            /// Unknown.
            /// </summary>
            public class Other : Event
            {
                private protected override EventType Type => EventType.Other;
                private protected override bool HasTypeData => false;

                /// <summary>
                /// Creates an Other with default values.
                /// </summary>
                public Other() : base($"{nameof(Event)}: {nameof(Other)}") { }

                internal Other(BinaryReaderEx br) : base(br) { }
            }
        }
    }
}<|MERGE_RESOLUTION|>--- conflicted
+++ resolved
@@ -1171,11 +1171,7 @@
                 /// <summary>
                 /// Flag that must be set for stake to be available.
                 /// </summary>
-<<<<<<< HEAD
-                public int EventFlagID { get; set; }
-=======
                 public uint EventFlagID { get; set; }
->>>>>>> ffcb432a
 
                 /// <summary>
                 /// Unknown.
@@ -1199,11 +1195,7 @@
                 private protected override void ReadTypeData(BinaryReaderEx br)
                 {
                     RetryPartIndex = br.ReadInt32();
-<<<<<<< HEAD
-                    EventFlagID = br.ReadInt32();
-=======
                     EventFlagID = br.ReadUInt32();
->>>>>>> ffcb432a
                     UnkT08 = br.ReadSingle();
                     RetryRegionIndex = br.ReadInt16();
                     br.AssertInt16(0);
@@ -1212,11 +1204,7 @@
                 private protected override void WriteTypeData(BinaryWriterEx bw)
                 {
                     bw.WriteInt32(RetryPartIndex);
-<<<<<<< HEAD
-                    bw.WriteInt32(EventFlagID);
-=======
                     bw.WriteUInt32(EventFlagID);
->>>>>>> ffcb432a
                     bw.WriteSingle(UnkT08);
                     bw.WriteInt16(RetryRegionIndex);
                     bw.WriteInt16(0);
