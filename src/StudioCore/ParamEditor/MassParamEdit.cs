--- conflicted
+++ resolved
@@ -189,13 +189,8 @@
         }
 
         string wiki;
-<<<<<<< HEAD
         (argNames, wiki, globalFunc, _) = MEGlobalOperation.globalOps.operations[globalOperation];
-        ExecParamOperationArguments(opStage.Length > 1 ? opStage[1] : null);
-=======
-        (argNames, wiki, globalFunc) = MEGlobalOperation.globalOps.operations[globalOperation];
         ExecParamOperationArguments(currentLine, opStage.Length > 1 ? opStage[1] : null);
->>>>>>> f1985644
         if (argc != paramArgFuncs.Length)
         {
             return (new MassEditResult(MassEditResultType.PARSEERROR, $@"Invalid number of arguments for operation {globalOperation} (line {currentLine})"), null);
@@ -231,13 +226,8 @@
         }
 
         string wiki;
-<<<<<<< HEAD
         (argNames, wiki, genericFunc, _) = MEValueOperation.valueOps.operations[varOperation];
-        ExecParamOperationArguments(operationstage.Length > 1 ? operationstage[1] : null);
-=======
-        (argNames, wiki, genericFunc) = MEValueOperation.valueOps.operations[varOperation];
         ExecParamOperationArguments(currentLine, operationstage.Length > 1 ? operationstage[1] : null);
->>>>>>> f1985644
         if (argc != paramArgFuncs.Length)
         {
             return (new MassEditResult(MassEditResultType.PARSEERROR, $@"Invalid number of arguments for operation {varOperation} (line {currentLine})"), null);
@@ -335,13 +325,8 @@
         }
 
         string wiki;
-<<<<<<< HEAD
         (argNames, wiki, rowFunc, _) = MERowOperation.rowOps.operations[rowOperation];
-        ExecParamOperationArguments(operationstage.Length > 1 ? operationstage[1] : null);
-=======
-        (argNames, wiki, rowFunc) = MERowOperation.rowOps.operations[rowOperation];
         ExecParamOperationArguments(currentLine, operationstage.Length > 1 ? operationstage[1] : null);
->>>>>>> f1985644
         if (argc != paramArgFuncs.Length)
         {
             return (new MassEditResult(MassEditResultType.PARSEERROR, $@"Invalid number of arguments for operation {rowOperation} (line {currentLine})"), null);
@@ -368,13 +353,8 @@
         }
 
         string wiki;
-<<<<<<< HEAD
         (argNames, wiki, genericFunc, _) = MEValueOperation.valueOps.operations[cellOperation];
-        ExecParamOperationArguments(operationstage.Length > 1 ? operationstage[1] : null);
-=======
-        (argNames, wiki, genericFunc) = MEValueOperation.valueOps.operations[cellOperation];
         ExecParamOperationArguments(currentLine, operationstage.Length > 1 ? operationstage[1] : null);
->>>>>>> f1985644
         if (argc != paramArgFuncs.Length)
         {
             return (new MassEditResult(MassEditResultType.PARSEERROR, $@"Invalid number of arguments for operation {cellOperation} (line {currentLine})"), null);
@@ -653,12 +633,7 @@
             ParamBank.ClipboardParam = null;
             ParamBank.ClipboardRows.Clear();
             return true;
-<<<<<<< HEAD
         }, null));
-=======
-        }
-        ));
->>>>>>> f1985644
         operations.Add("newvar", (new[] { "variable name", "value" },
             "Creates a variable with the given value, and the type of that value", (selectionState, args) =>
             {
@@ -678,22 +653,12 @@
                 }
 
                 return true;
-<<<<<<< HEAD
-            }, () => CFG.Current.Param_AdvancedMassedit));
-=======
-            }
-        ));
->>>>>>> f1985644
+            }, () => CFG.Current.Param_AdvancedMassedit));
         operations.Add("clearvars", (new string[0], "Deletes all variables", (selectionState, args) =>
         {
             MassParamEdit.massEditVars.Clear();
             return true;
-<<<<<<< HEAD
         }, () => CFG.Current.Param_AdvancedMassedit));
-=======
-        }
-        ));
->>>>>>> f1985644
     }
 }
 
@@ -729,12 +694,7 @@
 
                 ParamBank.ClipboardRows.Add(new Param.Row(row, p));
                 return (p, null);
-<<<<<<< HEAD
             }, null));
-=======
-            }
-        ));
->>>>>>> f1985644
         operations.Add("copyN", (new[] { "count" },
             "Adds the selected rows into clipboard the given number of times. If the clipboard param is different, the clipboard is emptied first",
             (paramAndRow, args) =>
@@ -766,12 +726,7 @@
                 }
 
                 return (p, null);
-<<<<<<< HEAD
-            }, () => CFG.Current.Param_AdvancedMassedit));
-=======
-            }
-        ));
->>>>>>> f1985644
+            }, () => CFG.Current.Param_AdvancedMassedit));
         operations.Add("paste", (new string[0],
             "Adds the selected rows to the primary regulation or parambnd in the selected param",
             (paramAndRow, args) =>
@@ -790,12 +745,7 @@
 
                 Param p = ParamBank.PrimaryBank.Params[paramKey];
                 return (p, new Param.Row(row, p));
-<<<<<<< HEAD
             }, null));
-=======
-            }
-        ));
->>>>>>> f1985644
     }
 }
 
@@ -843,12 +793,7 @@
                 {
                     return ((v - opp2) * opp1) + opp2;
                 });
-<<<<<<< HEAD
             }, null));
-=======
-            }
-        ));
->>>>>>> f1985644
         operations.Add("replace",
             (new[] { "text to replace", "new text" },
                 "Interprets the selected values as text and replaces all occurances of the text to replace with the new text",
@@ -859,12 +804,7 @@
             {
                 Regex rx = new(args[0]);
                 return MassParamEdit.WithDynamicOf(ctx, v => rx.Replace(v, args[1]));
-<<<<<<< HEAD
-            }, () => CFG.Current.Param_AdvancedMassedit));
-=======
-            }
-        ));
->>>>>>> f1985644
+            }, () => CFG.Current.Param_AdvancedMassedit));
         operations.Add("max",
             (new[] { "number" }, "Returns the larger of the current value and number",
                 (ctx, args) => MassParamEdit.WithDynamicOf(ctx, v => Math.Max(v, double.Parse(args[0]))), () => CFG.Current.Param_AdvancedMassedit));
