--- conflicted
+++ resolved
@@ -193,18 +193,6 @@
                         ImGui.Text("Vanilla");
                     }
 
-<<<<<<< HEAD
-            var search = propSearchString;
-            List<(PseudoColumn, Param.Column)> cols = UICache.GetCached(_paramEditor, row, "fieldFilter",
-                () => SearchEngine.cell.Search((activeParam, row), search, true, true).Select(x => (x.Item1, x.Item2)).ToList());
-            List<(PseudoColumn, Param.Column)> vcols = UICache.GetCached(_paramEditor, vrow, "vFieldFilter",
-                () => cols.Select((x, i) => x.GetAs(ParamBank.VanillaBank.GetParamFromName(activeParam))).ToList());
-            List<List<(PseudoColumn, Param.Column)>> auxCols = UICache.GetCached(_paramEditor, auxRows,
-                "auxFieldFilter",
-                () => auxRows.Select((r, i) =>
-                    cols.Select((c, j) => c.GetAs(ParamBank.AuxBanks[r.Item1].GetParamFromName(activeParam)))
-                        .ToList()).ToList());
-=======
                     foreach ((var name, Param.Row r) in auxRows)
                     {
                         if (ImGui.TableNextColumn())
@@ -213,14 +201,12 @@
                         }
                     }
                 }
->>>>>>> a3a6e6d8
-
                 PropEditorParamRow_RowFields(bank, row, vrow, auxRows, crow, ref imguiId, selection);
                 EditorDecorations.ImguiTableSeparator();
 
                 var search = propSearchString;
                 List<(PseudoColumn, Param.Column)> cols = UICache.GetCached(_paramEditor, row, "fieldFilter",
-                    () => CellSearchEngine.cse.Search((activeParam, row), search, true, true));
+                    () => SearchEngine.cell.Search((activeParam, row), search, true, true).Select(x => (x.Item1, x.Item2)).ToList());
                 List<(PseudoColumn, Param.Column)> vcols = UICache.GetCached(_paramEditor, vrow, "vFieldFilter",
                     () => cols.Select((x, i) => x.GetAs(ParamBank.VanillaBank.GetParamFromName(activeParam))).ToList());
                 List<List<(PseudoColumn, Param.Column)>> auxCols = UICache.GetCached(_paramEditor, auxRows,
