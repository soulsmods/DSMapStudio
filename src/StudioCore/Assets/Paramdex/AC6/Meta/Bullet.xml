--- conflicted
+++ resolved
@@ -11,15 +11,6 @@
       <Option Value="255" Name="Hit ground or enemy" />
     </Enum>
     <Enum Name="BULLET_EMITTE_POS_TYPE" type="u8">
-<<<<<<< HEAD
-      <Option Value="0" Name="From shooter dummy poly" />
-      <Option Value="1" Name="From random location around shooter" />
-      <Option Value="2" Name="From above shooter dummy poly" />
-      <Option Value="3" Name="From nearest target enemy origin" />
-      <Option Value="4" Name="From random location around nearest target enemy origin" />
-      <Option Value="5" Name="From shooter dummy poly position when shooting" />
-      <Option Value="6" Name="From global Y-axis direction of shooter dummy poly" />
-=======
       <Option Value="0" Name="Default" />
       <Option Value="1" Name="Shooter + randomCreateRadius" />
       <Option Value="2" Name="Higher elevation" />
@@ -27,7 +18,6 @@
       <Option Value="4" Name="Nearest enemy + randomCreateRadius" />
       <Option Value="5" Name="Parent bullet (instead of hit location)" />
       <Option Value="6" Name="Aim straight up" />
->>>>>>> cbcf2ada
     </Enum>
     <Enum Name="BULLET_FOLLOW_TYPE" type="u8">
       <Option Value="0" Name="Do not follow" />
