--- conflicted
+++ resolved
@@ -26,13 +26,10 @@
 using Veldrid;
 using Veldrid.Sdl2;
 using StudioCore.Interface;
-<<<<<<< HEAD
 using StudioCore.Utilities;
-=======
 using Renderer = StudioCore.Scene.Renderer;
 using Thread = System.Threading.Thread;
 using Version = System.Version;
->>>>>>> 39124df7
 
 namespace StudioCore;
 
