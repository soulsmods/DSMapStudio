﻿using Newtonsoft.Json;
using Newtonsoft.Json.Linq;
using System;
using System.Collections.Generic;
using System.Drawing;
using System.IO;
using System.Linq;
using System.Numerics;
using System.Text;
using System.Threading.Tasks;
using System.Windows.Forms;

namespace StudioCore
{
    public class CFG
    {
        public static bool IsEnabled = true;

        private static object _lock_SaveLoadCFG = new();

        public const string FolderName = "DSMapStudio";
        public const string Config_FileName = "DSMapStudio_Config.json";
        public const string Keybinds_FileName = "DSMapStudio_Keybinds.json";
        public static CFG Current { get; private set; } = null;
        public static CFG Default { get; private set; } = new();

        // JsonExtensionData stores info in config file not present in class in order to retain settings between versions.
#pragma warning disable IDE0051
        [JsonExtensionData]
        private IDictionary<string, JToken> _additionalData;
#pragma warning restore IDE0051

        public const int MAX_RECENT_PROJECTS = 10;

        public static string GetConfigFilePath()
        {
            return $@"{GetConfigFolderPath()}\{Config_FileName}";
        }
        public static string GetBindingsFilePath()
        {
            return $@"{GetConfigFolderPath()}\{Keybinds_FileName}";
        }
        public static string GetConfigFolderPath()
        {
            return $@"{Environment.GetFolderPath(Environment.SpecialFolder.LocalApplicationData)}\{FolderName}";
        }
        private static void LoadConfig()
        {
            if (!File.Exists(GetConfigFilePath()))
            {
                Current = new CFG();
                SaveConfig();
            }
            else
            {
                do
                {
                    try
                    {
                        Current = JsonConvert.DeserializeObject<CFG>(
                        File.ReadAllText(GetConfigFilePath()));
                    }
                    catch (JsonException e)
                    {
                        if (MessageBox.Show($"{e.Message}\n\nReset config settings?", $"{Config_FileName} Load Error",
                            MessageBoxButtons.OKCancel) == DialogResult.OK)
                        {
                            Current = new CFG();
                        }
                    }
                }
                while (Current == null);
            }
        }

        private static void LoadKeybinds()
        {
            if (!File.Exists(GetBindingsFilePath()))
            {
                KeyBindings.Current = new KeyBindings.Bindings();
                SaveKeybinds();
            }
            else
            {
                do
                {
                    try
                    {
                        KeyBindings.Current = JsonConvert.DeserializeObject<KeyBindings.Bindings>(
                        File.ReadAllText(GetBindingsFilePath()));
                    }
                    catch (JsonException e)
                    {
                        if (MessageBox.Show($"{e.Message}\n\nReset keybinds?", $"{Keybinds_FileName} Load Error",
                            MessageBoxButtons.OKCancel) == DialogResult.OK)
                        {
                            KeyBindings.Current = new KeyBindings.Bindings();
                        }
                    }
                }
                while (KeyBindings.Current == null);
            }
        }

        private static void SaveConfig()
        {
            var json = JsonConvert.SerializeObject(
                Current, Formatting.Indented);
            File.WriteAllText(GetConfigFilePath(), json);
        }

        private static void SaveKeybinds()
        {
            var json = JsonConvert.SerializeObject(
                KeyBindings.Current, Formatting.Indented);
            File.WriteAllText(GetBindingsFilePath(), json);
        }

        public static void Save()
        {
            if (IsEnabled)
            {
                lock (_lock_SaveLoadCFG)
                {
                    if (!Directory.Exists(GetConfigFolderPath()))
                        Directory.CreateDirectory(GetConfigFolderPath());

                    SaveConfig();
                    SaveKeybinds();
                }
            }
        }

        public static void AttemptLoadOrDefault()
        {
            if (IsEnabled)
            {
                lock (_lock_SaveLoadCFG)
                {
                    if (!Directory.Exists(GetConfigFolderPath()))
                        Directory.CreateDirectory(GetConfigFolderPath());
                    LoadConfig();
                    LoadKeybinds();
                }
            }
        }

        public class RecentProject
        {
            // JsonExtensionData stores info in config file not present in class in order to retain settings between versions.
#pragma warning disable IDE0051
            [JsonExtensionData]
            private IDictionary<string, JToken> _additionalData;
#pragma warning restore IDE0051

            public string Name;
            public string ProjectFile;
            public GameType GameType;
        }

        public string LastProjectFile { get; set; } = "";
        public List<RecentProject> RecentProjects { get; set; } = new List<RecentProject>();

        public GameType Game_Type { get; set; } = GameType.Undefined;

        public Scene.RenderFilter LastSceneFilter = Scene.RenderFilter.All ^ Scene.RenderFilter.Light;

        public class RenderFilterPreset
        {
            public string Name;
            public Scene.RenderFilter Filters;
            public RenderFilterPreset(string name, Scene.RenderFilter filters)
            {
                Name = name;
                Filters = filters;
            }
        }

        public RenderFilterPreset SceneFilter_Preset_01 = new("Map", Scene.RenderFilter.MapPiece | Scene.RenderFilter.Object | Scene.RenderFilter.Character | Scene.RenderFilter.Region);
        public RenderFilterPreset SceneFilter_Preset_02 = new("Collision", Scene.RenderFilter.Collision | Scene.RenderFilter.Object | Scene.RenderFilter.Character | Scene.RenderFilter.Region);
        public RenderFilterPreset SceneFilter_Preset_03 = new("Collision & Navmesh", Scene.RenderFilter.Collision | Scene.RenderFilter.Navmesh | Scene.RenderFilter.Object | Scene.RenderFilter.Character | Scene.RenderFilter.Region);
        public RenderFilterPreset SceneFilter_Preset_04 = new("Lighting (Map)", Scene.RenderFilter.MapPiece | Scene.RenderFilter.Object | Scene.RenderFilter.Character | Scene.RenderFilter.Light);
        public RenderFilterPreset SceneFilter_Preset_05 = new("Lighting (Collision)", Scene.RenderFilter.Collision | Scene.RenderFilter.Object | Scene.RenderFilter.Character | Scene.RenderFilter.Light);
        public RenderFilterPreset SceneFilter_Preset_06 = new("All", Scene.RenderFilter.All);

        public bool EnableTexturing = false;

        public int GFX_Display_Width { get; set; } = 1920;
        public int GFX_Display_Height { get; set; } = 1057;

        public int GFX_Display_X { get; set; } = 0;
        public int GFX_Display_Y { get; set; } = 23;

        public float GFX_Camera_FOV { get; set; } = 60.0f;
        public float GFX_Camera_MoveSpeed_Slow { get; set; } = 1.0f;
        public float GFX_Camera_MoveSpeed_Normal { get; set; } = 20.0f;
        public float GFX_Camera_MoveSpeed_Fast { get; set; } = 200.0f;
        public float GFX_RenderDistance_Max { get; set; } = 50000.0f;

        public Vector3 GFX_Gizmo_X_BaseColor = new Vector3(0.952f, 0.211f, 0.325f);
        public Vector3 GFX_Gizmo_X_HighlightColor = new Vector3(1.0f, 0.4f, 0.513f);

        public Vector3 GFX_Gizmo_Y_BaseColor = new Vector3(0.525f, 0.784f, 0.082f);
        public Vector3 GFX_Gizmo_Y_HighlightColor = new Vector3(0.713f, 0.972f, 0.270f);

        public Vector3 GFX_Gizmo_Z_BaseColor = new Vector3(0.219f, 0.564f, 0.929f);
        public Vector3 GFX_Gizmo_Z_HighlightColor = new Vector3(0.407f, 0.690f, 1.0f);

        // Map Editor settings
        public bool Map_AlwaysListLoadedMaps = true;
<<<<<<< HEAD
        public float Map_MoveSelectionToCamera_Radius = 3.0f;
=======
        public float Map_ArbitraryRotation_X_Shift { get; set; } = 90.0f;
        public float Map_ArbitraryRotation_Y_Shift { get; set; } = 90.0f;

>>>>>>> 2d604fa3

        // Font settings
        public bool FontChinese = false;
        public bool FontKorean = false;
        public bool FontThai = false;
        public bool FontVietnamese = false;
        public bool FontCyrillic = false;
        public float UIScale = 1.0f;

        // FMG Editor settings
        public bool FMG_ShowOriginalNames = false;
        public bool FMG_NoGroupedFmgEntries = false;
        public bool FMG_NoFmgPatching = false;

        // Param settings
        public bool Param_ShowAltNames = true;
        public bool Param_AlwaysShowOriginalName = true;
        public bool Param_HideReferenceRows = false;
        public bool Param_HideEnums = false;
        public bool Param_AllowFieldReorder = true;
        public bool Param_AlphabeticalParams = true;
        public bool Param_ShowVanillaParams = true;
        public bool Param_PasteAfterSelection = false;
        public bool Param_DisableRowGrouping = false;

        //private string _Param_Export_Array_Delimiter = "|";
        private string _Param_Export_Delimiter = ",";
        public string Param_Export_Delimiter
        {
            get
            {
                if (_Param_Export_Delimiter.Length == 0)
                    _Param_Export_Delimiter = CFG.Default.Param_Export_Delimiter;
                else if (_Param_Export_Delimiter == "|")
                    _Param_Export_Delimiter = CFG.Default.Param_Export_Delimiter; // Temporary measure to prevent conflicts with byte array delimiters. Will be removed later.
                return _Param_Export_Delimiter;
            }
            set { _Param_Export_Delimiter = value; }
        }

        public bool EnableEldenRingAutoMapOffset = true;
        public bool EnableSoapstone = true;
    }
}<|MERGE_RESOLUTION|>--- conflicted
+++ resolved
@@ -208,13 +208,9 @@
 
         // Map Editor settings
         public bool Map_AlwaysListLoadedMaps = true;
-<<<<<<< HEAD
-        public float Map_MoveSelectionToCamera_Radius = 3.0f;
-=======
         public float Map_ArbitraryRotation_X_Shift { get; set; } = 90.0f;
         public float Map_ArbitraryRotation_Y_Shift { get; set; } = 90.0f;
-
->>>>>>> 2d604fa3
+        public float Map_MoveSelectionToCamera_Radius = 3.0f;
 
         // Font settings
         public bool FontChinese = false;
