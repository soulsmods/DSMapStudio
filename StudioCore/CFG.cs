﻿using Newtonsoft.Json;
using Newtonsoft.Json.Linq;
using System;
using System.Collections.Generic;
using System.Drawing;
using System.IO;
using System.Linq;
using System.Numerics;
using System.Text;
using System.Threading.Tasks;
using System.Windows.Forms;

namespace StudioCore
{
    public class CFG
    {
        public static bool IsEnabled = true;

        private static object _lock_SaveLoadCFG = new();

        public const string FolderName = "DSMapStudio";
        public const string Config_FileName = "DSMapStudio_Config.json";
        public const string Keybinds_FileName = "DSMapStudio_Keybinds.json";
        public static CFG Current { get; private set; } = null;
        public static CFG Default { get; private set; } = new();

        // JsonExtensionData stores info in config file not present in class in order to retain settings between versions.
#pragma warning disable IDE0051
        [JsonExtensionData]
        private IDictionary<string, JToken> _additionalData;
#pragma warning restore IDE0051

        public const int MAX_RECENT_PROJECTS = 20;

        public static string GetConfigFilePath()
        {
            return $@"{GetConfigFolderPath()}\{Config_FileName}";
        }
        public static string GetBindingsFilePath()
        {
            return $@"{GetConfigFolderPath()}\{Keybinds_FileName}";
        }
        public static string GetConfigFolderPath()
        {
            return $@"{Environment.GetFolderPath(Environment.SpecialFolder.LocalApplicationData)}\{FolderName}";
        }
        private static void LoadConfig()
        {
            if (!File.Exists(GetConfigFilePath()))
            {
                Current = new CFG();
                SaveConfig();
            }
            else
            {
                try
                {
                    Current = JsonConvert.DeserializeObject<CFG>(
                    File.ReadAllText(GetConfigFilePath()));
                }
                catch (Exception e)
                {
                    MessageBox.Show($"{e.Message}\n\nConfig could not be loaded, and will be reset.", $"{Config_FileName} Load Error");
                    Current = new CFG();
                }
            }
        }

        private static void LoadKeybinds()
        {
            if (!File.Exists(GetBindingsFilePath()))
            {
                KeyBindings.Current = new KeyBindings.Bindings();
                SaveKeybinds();
            }
            else
            {
                try
                {
                    KeyBindings.Current = JsonConvert.DeserializeObject<KeyBindings.Bindings>(
                    File.ReadAllText(GetBindingsFilePath()));
                }
                catch (Exception e)
                {
                    MessageBox.Show($"{e.Message}\n\nKeybinds could not be loaded, and will be reset.", $"{Keybinds_FileName} Load Error", MessageBoxButtons.OK);
                    KeyBindings.Current = new KeyBindings.Bindings();
                }
            }
        }

        private static void SaveConfig()
        {
            var json = JsonConvert.SerializeObject(
                Current, Formatting.Indented);
            File.WriteAllText(GetConfigFilePath(), json);
        }

        private static void SaveKeybinds()
        {
            var json = JsonConvert.SerializeObject(
                KeyBindings.Current, Formatting.Indented);
            File.WriteAllText(GetBindingsFilePath(), json);
        }

        public static void Save()
        {
            if (IsEnabled)
            {
                lock (_lock_SaveLoadCFG)
                {
                    if (!Directory.Exists(GetConfigFolderPath()))
                        Directory.CreateDirectory(GetConfigFolderPath());

                    SaveConfig();
                    SaveKeybinds();
                }
            }
        }

        public static void AttemptLoadOrDefault()
        {
            if (IsEnabled)
            {
                lock (_lock_SaveLoadCFG)
                {
                    if (!Directory.Exists(GetConfigFolderPath()))
                        Directory.CreateDirectory(GetConfigFolderPath());
                    LoadConfig();
                    LoadKeybinds();
                }
            }
        }

        public class RecentProject
        {
            // JsonExtensionData stores info in config file not present in class in order to retain settings between versions.
#pragma warning disable IDE0051
            [JsonExtensionData]
            private IDictionary<string, JToken> _additionalData;
#pragma warning restore IDE0051

            public string Name;
            public string ProjectFile;
            public GameType GameType;
        }

        public string LastProjectFile { get; set; } = "";
        public List<RecentProject> RecentProjects { get; set; } = new List<RecentProject>();

        public GameType Game_Type { get; set; } = GameType.Undefined;

        public Scene.RenderFilter LastSceneFilter = Scene.RenderFilter.All ^ Scene.RenderFilter.Light;

        public class RenderFilterPreset
        {
            public string Name;
            public Scene.RenderFilter Filters;
            public RenderFilterPreset(string name, Scene.RenderFilter filters)
            {
                Name = name;
                Filters = filters;
            }
        }

        public RenderFilterPreset SceneFilter_Preset_01 = new("Map", Scene.RenderFilter.MapPiece | Scene.RenderFilter.Object | Scene.RenderFilter.Character | Scene.RenderFilter.Region);
        public RenderFilterPreset SceneFilter_Preset_02 = new("Collision", Scene.RenderFilter.Collision | Scene.RenderFilter.Object | Scene.RenderFilter.Character | Scene.RenderFilter.Region);
        public RenderFilterPreset SceneFilter_Preset_03 = new("Collision & Navmesh", Scene.RenderFilter.Collision | Scene.RenderFilter.Navmesh | Scene.RenderFilter.Object | Scene.RenderFilter.Character | Scene.RenderFilter.Region);
        public RenderFilterPreset SceneFilter_Preset_04 = new("Lighting (Map)", Scene.RenderFilter.MapPiece | Scene.RenderFilter.Object | Scene.RenderFilter.Character | Scene.RenderFilter.Light);
        public RenderFilterPreset SceneFilter_Preset_05 = new("Lighting (Collision)", Scene.RenderFilter.Collision | Scene.RenderFilter.Object | Scene.RenderFilter.Character | Scene.RenderFilter.Light);
        public RenderFilterPreset SceneFilter_Preset_06 = new("All", Scene.RenderFilter.All);

        public bool EnableTexturing = false;

        public int GFX_Display_Width { get; set; } = 1920;
        public int GFX_Display_Height { get; set; } = 1057;

        public int GFX_Display_X { get; set; } = 0;
        public int GFX_Display_Y { get; set; } = 23;

        public float GFX_Camera_FOV { get; set; } = 60.0f;
        public float GFX_Camera_MoveSpeed_Slow { get; set; } = 1.0f;
        public float GFX_Camera_MoveSpeed_Normal { get; set; } = 20.0f;
        public float GFX_Camera_MoveSpeed_Fast { get; set; } = 200.0f;
        public float GFX_RenderDistance_Max { get; set; } = 50000.0f;

        public int GFX_Limit_Renderables = 50000;
        public uint GFX_Limit_Buffer_Indirect_Draw = 50000;
        public uint GFX_Limit_Buffer_Flver_Bone = 65536;

        public Vector3 GFX_Gizmo_X_BaseColor = new Vector3(0.952f, 0.211f, 0.325f);
        public Vector3 GFX_Gizmo_X_HighlightColor = new Vector3(1.0f, 0.4f, 0.513f);

        public Vector3 GFX_Gizmo_Y_BaseColor = new Vector3(0.525f, 0.784f, 0.082f);
        public Vector3 GFX_Gizmo_Y_HighlightColor = new Vector3(0.713f, 0.972f, 0.270f);

        public Vector3 GFX_Gizmo_Z_BaseColor = new Vector3(0.219f, 0.564f, 0.929f);
        public Vector3 GFX_Gizmo_Z_HighlightColor = new Vector3(0.407f, 0.690f, 1.0f);

        // Map Editor settings
        public bool Map_AlwaysListLoadedMaps = true;
        public float Map_ArbitraryRotation_X_Shift { get; set; } = 90.0f;
        public float Map_ArbitraryRotation_Y_Shift { get; set; } = 90.0f;
        public float Map_MoveSelectionToCamera_Radius = 3.0f;

        // Font settings
        public bool FontChinese = false;
        public bool FontKorean = false;
        public bool FontThai = false;
        public bool FontVietnamese = false;
        public bool FontCyrillic = false;

        // UI settings
        public float UIScale = 1.0f;
        public bool UI_CompactParams = false;

        // FMG Editor settings
        public bool FMG_ShowOriginalNames = false;
        public bool FMG_NoGroupedFmgEntries = false;
        public bool FMG_NoFmgPatching = false;

        // Param settings
        public bool Param_MakeMetaNamesPrimary = true;
        public bool Param_ShowSecondaryNames = true;
        public bool Param_ShowFieldOffsets = false; 
        public bool Param_HideReferenceRows = false;
        public bool Param_HideEnums = false;
        public bool Param_AllowFieldReorder = true;
        public bool Param_AlphabeticalParams = true;
        public bool Param_ShowVanillaParams = true;
        public bool Param_PasteAfterSelection = false;
<<<<<<< HEAD
        public bool Param_DisableRowGrouping = false; 
        public bool Param_AdvancedMassedit = false; 
=======
        public bool Param_DisableRowGrouping = false;
>>>>>>> b22d93ad

        //private string _Param_Export_Array_Delimiter = "|";
        private string _Param_Export_Delimiter = ",";
        public string Param_Export_Delimiter
        {
            get
            {
                if (_Param_Export_Delimiter.Length == 0)
                    _Param_Export_Delimiter = CFG.Default.Param_Export_Delimiter;
                else if (_Param_Export_Delimiter == "|")
                    _Param_Export_Delimiter = CFG.Default.Param_Export_Delimiter; // Temporary measure to prevent conflicts with byte array delimiters. Will be removed later.
                return _Param_Export_Delimiter;
            }
            set { _Param_Export_Delimiter = value; }
        }

        public bool EnableEldenRingAutoMapOffset = true;
        public bool EnableSoapstone = true;
        public bool EnableCheckProgramUpdate = true;
    }
}<|MERGE_RESOLUTION|>--- conflicted
+++ resolved
@@ -228,12 +228,8 @@
         public bool Param_AlphabeticalParams = true;
         public bool Param_ShowVanillaParams = true;
         public bool Param_PasteAfterSelection = false;
-<<<<<<< HEAD
         public bool Param_DisableRowGrouping = false; 
         public bool Param_AdvancedMassedit = false; 
-=======
-        public bool Param_DisableRowGrouping = false;
->>>>>>> b22d93ad
 
         //private string _Param_Export_Array_Delimiter = "|";
         private string _Param_Export_Delimiter = ",";
