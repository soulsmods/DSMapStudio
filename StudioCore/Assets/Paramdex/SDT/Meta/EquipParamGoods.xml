--- conflicted
+++ resolved
@@ -21,22 +21,17 @@
     </Enum>
   </Enums>
   <Field>
-<<<<<<< HEAD
-    <actionUnlockParamId Refs="ActionUnlockParam" />
-    <refId_default Refs="Bullet,SpEffectParam" />
-    <isUseMultiPenaltyOnly IsBool="" />
-=======
     <refId_default Wiki="Defines what Bullet or SpEffects will be invoked when the item is used" Refs="Bullet(refCategory=1),SpEffectParam(refCategory=2)" />
     <sfxVariationId />
     <weight Wiki="Item weight" />
     <basicPrice />
     <sellValue Wiki="Amount of Sen that will be obtained when selling this item" />
-    <behaviorId Refs="BehaviorParam(=0),BehaviorParam_Pc(=0)" />
-    <replaceItemId Wiki="When the item is empty it will be replaced with this item" Refs="EquipParamGoods(=0)" />
+    <behaviorId Refs="BehaviorParam,BehaviorParam_Pc" />
+    <replaceItemId Wiki="When the item is empty it will be replaced with this item" Refs="EquipParamGoods" />
     <sortId />
     <qwcId Wiki="World Tendency shenanigans, not relevant to Sekiro" />
     <yesNoDialogMessageId Wiki="Message ID used when displaying the YesNo dialog" />
-    <actionUnlockParamId Wiki="When this item is in your inventory the Action referenced here will be unlocked" Refs="ActionUnlockParam(=0)" />
+    <actionUnlockParamId Wiki="When this item is in your inventory the Action referenced here will be unlocked" Refs="ActionUnlockParam" />
     <iconId Wiki="Icon displayed in inventory" />
     <modelId />
     <shopLv />
@@ -95,7 +90,7 @@
     <isApplySpecialEffect Wiki="Will this item be affect by SpEffect corrections?" IsBool="" />
     <syncNumVaryId />
     <refId_1 Wiki="Defines what Bullet or SpEffects will be invoked when the item is used" />
-    <refVirtualWepId Wiki="References weapons to apply base damage and scaling" Refs="EquipParamWeapon(=0)" />
+    <refVirtualWepId Wiki="References weapons to apply base damage and scaling" Refs="EquipParamWeapon" />
     <vagrantItemLotId />
     <vagrantBonusEneDropItemLotId />
     <vagrantItemEneDropItemLotId />
@@ -103,32 +98,10 @@
     <fireSfxId Wiki="Sfx spawned when the item's effect is triggered" />
     <effectSfxId Wiki="Sfx spawned after the item's effect has been triggered" />
     <enable_LoadOfCinder IsBool="" />
->>>>>>> 7275ce91
     <isBonfireWarpItem IsBool="" />
     <enable_Ladder Wiki="Item can be used while on a ladder" IsBool="" />
     <isUseMultiPlayPreparation IsBool="" />
     <canMultiUse IsBool="" />
-<<<<<<< HEAD
-    <enable_Ladder IsBool="" />
-    <disableUseAtOutOfColiseum IsBool="" />
-    <maxReplaceItemId Refs="EquipParamGoods" />
-    <isFixItem IsBool="" />
-    <isDisableHand IsBool="" />
-    <enable_LoadOfCinder IsBool="" />
-    <isDeposit IsBool="" />
-    <isDiscard IsBool="" />
-    <isFullSuppleItem IsBool="" />
-    <isConsume IsBool="" />
-    <isApplySpecialEffect IsBool="" />
-    <isWarpProhibited IsBool="" />
-    <isOnlyOne IsBool="" />
-    <isEnhance IsBool="" />
-    <isEstablishment IsBool="" />
-    <isNoticeLog IsBool="" />
-    <useGetItemId Refs="EquipParamGoods" />
-    <IsTravelItem IsBool="" />
-=======
->>>>>>> 7275ce91
     <isUseRefId1ForEnchant IsBool="" />
     <isWarpProhibited IsBool="" />
     <isUseMultiPenaltyOnly IsBool="" />
@@ -144,21 +117,6 @@
     <enable_CantClimbHang Wiki="Can it be used while hanging without being able to climb?" IsBool="" />
     <maxRepositoryNum Wiki="Maximum amount that can be stored in storage" />
     <enable_FallWallCling IsBool="" />
-<<<<<<< HEAD
-    <enable_Hang IsBool="" />
-    <enable_Diving IsBool="" />
-    <enable_CantClimbHang IsBool="" />
-    <enable_black IsBool="" />
-    <enable_gray IsBool="" />
-    <replaceItemId Refs="EquipParamGoods" />
-    <enable_multi IsBool="" />
-    <enable_Swimming IsBool="" />
-    <enable_live IsBool="" />
-    <enable_DragonsCough IsBool="" />
-    <enable_white IsBool="" />
-    <disable_offline IsBool="" />
-    <useGetItem IsBool="" />
-=======
     <enable_DragonsCough Wiki="Dragon Cough item" IsBool="" />
     <enable_Hang Wiki="Can the item be used while hanging while being able to climb up?" IsBool="" />
     <saleValue Wiki="Amount of Sen this item is sold for" />
@@ -166,7 +124,7 @@
     <consumeResourceItemB Wiki="Amount of ResourceItemB that will be consumed when this item is used (Unused Emblem)" />
     <consumeResourceItemC Wiki="Amount of ResourceItemC that will be consumed when this item is used (Unused Emblem)" />
     <getGrowthType />
-    <maxReplaceItemId Wiki="When you reach or exceed the maximum amount of this item, this item will be replaced with the item defined here" Refs="EquipParamGoods(=0)" />
+    <maxReplaceItemId Wiki="When you reach or exceed the maximum amount of this item, this item will be replaced with the item defined here" Refs="EquipParamGoods" />
     <firstGetEventFlagId Wiki="Sets the event flag defined here when this item is first obtained" />
     <overEquipPtyMaxType Wiki="What happens when you aquire the item when you have full storage and max amount in inventory?" />
     <itemUIDisplayType Wiki="Determines the rarity of the item" Enum="ITEM_UI_DISPLAY_TYPE" />
@@ -180,7 +138,6 @@
     <useLimitSpEffectType2 Wiki="Prevents the item from being used if the stateInfo defined here is present" />
     <useLimitSpEffectType3 Wiki="Prevents the item from being used if the stateInfo defined here is present" />
     <useLimitSpEffectType4 Wiki="Prevents the item from being used if the stateInfo defined here is present" />
->>>>>>> 7275ce91
   </Field>
   <Self Wiki="Defines consumable items" AlternativeOrder="refId_default,refId_1,refCategory,behaviorId,replaceCategory,refVirtualWepId,consumeResourceItemA,consumeResourceItemB,consumeResourceItemC,consumeHpRate,-,
 maxNum,maxRepositoryNum,overEquipPtyMaxType,autoReplenishType,maxReplaceItemId,-,
