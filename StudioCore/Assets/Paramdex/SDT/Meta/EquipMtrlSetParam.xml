--- conflicted
+++ resolved
@@ -1,13 +1,6 @@
 ﻿<?xml version="1.0" encoding="utf-8"?>
 <PARAMMETA XmlVersion="0">
   <Field>
-<<<<<<< HEAD
-    <materialId04 Refs="EquipParamGoods" />
-    <materialId02 Refs="EquipParamGoods" />
-    <materialId05 Refs="EquipParamGoods" />
-    <materialId01 Refs="EquipParamGoods" />
-    <materialId03 Refs="EquipParamGoods" />
-=======
     <materialId01 Wiki="Item that will be consumed upradging or purchasing" Refs="EquipParamGoods(materialCate01=4)" />
     <materialId02 Wiki="Item that will be consumed upradging or purchasing" Refs="EquipParamGoods(materialCate02=4)" />
     <materialId03 Wiki="Item that will be consumed upradging or purchasing" Refs="EquipParamGoods(materialCate03=4)" />
@@ -23,7 +16,6 @@
     <materialCate03 Wiki="Determines what param materialId03 references" />
     <materialCate04 Wiki="Determines what param materialId04 references" />
     <materialCate05 Wiki="Determines what param materialId05 references" />
->>>>>>> 7275ce91
     <isDisableDispNum01 IsBool="" />
     <isDisableDispNum05 IsBool="" />
     <isDisableDispNum03 IsBool="" />
