--- conflicted
+++ resolved
@@ -9,24 +9,6 @@
     </Enum>
   </Enums>
   <Field>
-<<<<<<< HEAD
-    <enableLuck04 IsBool="" />
-    <enableLuck08 IsBool="" />
-    <lotItemId08 Refs="EquipParamGoods,EquipParamWeapon,EquipParamProtector" />
-    <lotItemId06 Refs="EquipParamGoods,EquipParamWeapon,EquipParamProtector" />
-    <lotItemId05 Refs="EquipParamGoods,EquipParamWeapon,EquipParamProtector" />
-    <enableLuck05 IsBool="" />
-    <enableLuck01 IsBool="" />
-    <lotItemId03 Refs="EquipParamGoods,EquipParamWeapon,EquipParamProtector" />
-    <enableLuck06 IsBool="" />
-    <enableLuck02 IsBool="" />
-    <lotItemId02 Refs="EquipParamGoods,EquipParamWeapon,EquipParamProtector" />
-    <enableLuck07 IsBool="" />
-    <lotItemId07 Refs="EquipParamGoods,EquipParamWeapon,EquipParamProtector" />
-    <lotItemId04 Refs="EquipParamGoods,EquipParamWeapon,EquipParamProtector" />
-    <lotItemId01 Refs="EquipParamGoods,EquipParamWeapon,EquipParamProtector" />
-    <enableLuck03 IsBool="" />
-=======
     <lotItemId01 Wiki="Item that will be awarded if this lot rolls" Refs="EquipParamGoods(lotItemCategory01=1073741824),EquipParamWeapon(lotItemCategory01=0),EquipParamProtector(lotItemCategory01=268435456)" />
     <lotItemId02 Wiki="Item that will be awarded if this lot rolls" Refs="EquipParamGoods(lotItemCategory02=1073741824),EquipParamWeapon(lotItemCategory02=0),EquipParamProtector(lotItemCategory02=268435456)" />
     <lotItemId03 Wiki="Item that will be awarded if this lot rolls" Refs="EquipParamGoods(lotItemCategory03=1073741824),EquipParamWeapon(lotItemCategory03=0),EquipParamProtector(lotItemCategory03=268435456)" />
@@ -97,7 +79,6 @@
     <lotItemNum06 Wiki="The amount that will be awarded when lotItemId06 drops" />
     <lotItemNum07 Wiki="The amount that will be awarded when lotItemId07 drops" />
     <lotItemNum08 Wiki="The amount that will be awarded when lotItemId08 drops" />
->>>>>>> 7275ce91
   </Field>
   <Self Wiki="Handles item drops, consecutive row ids are grouped together and rolled all at once" ConsecutiveIDs="" AlternativeOrder="getItemFlagId,lotItem_Rarity,isProgressOffset,GameClearOffset,-,
 lotItemId01,lotItemBasePoint01,lotItemNum01,lotItemCategory01,enableLuck01,-,
