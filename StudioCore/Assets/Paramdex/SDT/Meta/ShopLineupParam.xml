--- conflicted
+++ resolved
@@ -1,13 +1,9 @@
 ﻿<?xml version="1.0" encoding="utf-8"?>
 <PARAMMETA XmlVersion="0">
   <Field>
-<<<<<<< HEAD
-    <mtrlId Refs="EquipMtrlSetParam" />
-    <equipId Refs="EquipParamGoods,EquipParamWeapon" />
-=======
     <equipId Wiki="Product being sold" Refs="EquipParamGoods(equipType=3),EquipParamWeapon(equipType=0)"/>
     <value Wiki="Purchase price, overwrties the saleValue in EquipParamGoods" />
-    <mtrlId Wiki="Defines items needed to trade in order to purchase this item" Refs="EquipMtrlSetParam(=0)" />
+    <mtrlId Wiki="Defines items needed to trade in order to purchase this item" Refs="EquipMtrlSetParam" />
     <eventFlag Wiki="Event Flag that is turned on once the item is purchased, cannot be purchased again while the event flag is on" />
     <flagId_forRelease Wiki="Event flag needed to unlock this item" />
     <sellQuantity Wiki="Amount of items sold -1=Unlimited" />
@@ -16,7 +12,6 @@
     <value_SAN />
     <value_Add Wiki="Adds a flat amount to the saleValue in EquipParamGoods" />
     <value_Magnification Wiki="Multiplies the saleValue in EquipParamGoods" />
->>>>>>> 7275ce91
   </Field>
   <Self Wiki="Handles items purchased in shops" AlternativeOrder="equipId,equipType,shopType,sellQuantity,-,
 value,value_Add,value_Magnification,value_SAN,mtrlId,-,
