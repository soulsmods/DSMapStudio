﻿<?xml version="1.0" encoding="utf-8"?>
<PARAMMETA XmlVersion="0">
  <Field>
<<<<<<< HEAD
    <spEffectBehaviorId0 Refs="SpEffectParam" />
    <residentSpEffectId2 Refs="SpEffectParam" />
    <spEffectBehaviorId2 Refs="SpEffectParam" />
    <residentSpEffectId Refs="SpEffectParam" />
    <spEffectBehaviorId1 Refs="SpEffectParam" />
    <residentSpEffectId1 Refs="SpEffectParam" />
    <isDarkHand IsBool="" />
    <enableSorcery IsBool="" />
    <isHeroPointCorrect IsBool="" />
    <isDiscard IsBool="" />
    <isSlashAttackType IsBool="" />
    <isThrustAttackType IsBool="" />
    <isCustom IsBool="" />
    <isDrop IsBool="" />
    <isEnableEmergencyStep IsBool="" />
    <isDragonSlayer IsBool="" />
    <actionUnlockParamId Refs="ActionUnlockParam" />
    <isEnhance IsBool="" />
    <isDualBlade IsBool="" />
    <isDeposit IsBool="" />
=======
    <behaviorVariationId Wiki="Behavior that this weapon can use, must match variationId in BehaviorParam_Pc" />
    <sortId Wiki="Position of this weapon in your inventory" />
    <wanderingEquipId Wiki="If your character becomes a wandering ghost this weapon will be replaced with the weapon referenced here" />
    <weight Wiki="Weapon weight" />
    <weaponWeightRate />
    <fixPrice Wiki="Amount of Souls required to repair this weapon" />
    <reinforcePrice Wiki="Souls required to upgrade the weapon" />
    <sellValue Wiki="Souls you will recieve when this weapon is sold" />
    <correctStrength Wiki="Strength scaling" />
    <correctAgility Wiki="Dexterity scaling" />
    <correctMagic Wiki="Intelligence scaling" />
    <correctFaith Wiki="Faith scaling" />
    <physGuardCutRate Wiki="Percentage of physical damage this weapon can block" />
    <magGuardCutRate Wiki="Percentage of magic damage this weapon can block" />
    <fireGuardCutRate Wiki="Percentage of fire damage this weapon can block" />
    <thunGuardCutRate Wiki="Percentage of lightning damage this weapon can block" />
    <spEffectBehaviorId0 Wiki="Applies speffect when this weapon hits another character" Refs="SpEffectParam(=0)" />
    <spEffectBehaviorId1 Wiki="Applies speffect when this weapon hits another character" Refs="SpEffectParam(=0)" />
    <spEffectBehaviorId2 Wiki="Applies speffect when this weapon hits another character" Refs="SpEffectParam(=0)" />
    <residentSpEffectId Wiki="Applies this speffect to the player when this weapon is equipped" Refs="SpEffectParam(=0)" />
    <residentSpEffectId1 Wiki="Applies this speffect to the player when this weapon is equipped" Refs="SpEffectParam(=0)" />
    <residentSpEffectId2 Wiki="Applies this speffect to the player when this weapon is equipped" Refs="SpEffectParam(=0)" />
    <materialSetId Wiki="Materials used to obtain this item in a shop" Refs="EquipMtrlSetParam(=0)" />
    <originEquipWep Wiki="Logic used to automatically upgrade this weapon using ReinforceParamWeapon" Refs="EquipParamWeapon(=0)" />
    <originEquipWep1 Wiki="Logic used to automatically upgrade this weapon using ReinforceParamWeapon" Refs="EquipParamWeapon(=0)" />
    <originEquipWep2 Wiki="Logic used to automatically upgrade this weapon using ReinforceParamWeapon" Refs="EquipParamWeapon(=0)" />
    <originEquipWep3 Wiki="Logic used to automatically upgrade this weapon using ReinforceParamWeapon" Refs="EquipParamWeapon(=0)" />
    <originEquipWep4 Wiki="Logic used to automatically upgrade this weapon using ReinforceParamWeapon" Refs="EquipParamWeapon(=0)" />
    <originEquipWep5 Wiki="Logic used to automatically upgrade this weapon using ReinforceParamWeapon" Refs="EquipParamWeapon(=0)" />
    <originEquipWep6 Wiki="Logic used to automatically upgrade this weapon using ReinforceParamWeapon" Refs="EquipParamWeapon(=0)" />
    <originEquipWep7 Wiki="Logic used to automatically upgrade this weapon using ReinforceParamWeapon" Refs="EquipParamWeapon(=0)" />
    <originEquipWep8 Wiki="Logic used to automatically upgrade this weapon using ReinforceParamWeapon" Refs="EquipParamWeapon(=0)" />
    <originEquipWep9 Wiki="Logic used to automatically upgrade this weapon using ReinforceParamWeapon" Refs="EquipParamWeapon(=0)" />
    <originEquipWep10 Wiki="Logic used to automatically upgrade this weapon using ReinforceParamWeapon" Refs="EquipParamWeapon(=0)" />
    <originEquipWep11 Wiki="Logic used to automatically upgrade this weapon using ReinforceParamWeapon" Refs="EquipParamWeapon(=0)" />
    <originEquipWep12 Wiki="Logic used to automatically upgrade this weapon using ReinforceParamWeapon" Refs="EquipParamWeapon(=0)" />
    <originEquipWep13 Wiki="Logic used to automatically upgrade this weapon using ReinforceParamWeapon" Refs="EquipParamWeapon(=0)" />
    <originEquipWep14 Wiki="Logic used to automatically upgrade this weapon using ReinforceParamWeapon" Refs="EquipParamWeapon(=0)" />
    <originEquipWep15 Wiki="Logic used to automatically upgrade this weapon using ReinforceParamWeapon" Refs="EquipParamWeapon(=0)" />
    <weakA_DamageRate Wiki="Multiplies this weapons damage against Npc's with isWeakA enabled" />
    <weakB_DamageRate Wiki="Multiplies this weapons damage against Npc's with isWeakB enabled" />
    <weakC_DamageRate Wiki="Multiplies this weapons damage against Npc's with isWeakC enabled" />
    <weakD_DamageRate Wiki="Multiplies this weapons damage against Npc's with isWeakD enabled" />
    <vagrantItemLotId />
    <vagrantBonusEnDropItemLotId />
    <vagrantItemEneDropItemLotId />
    <equipModelId />
    <iconId />
    <durability />
    <durabilityMax />
    <attackThrowEscape />
    <parryDamageLife />
    <attackBasePhysics Wiki="Base physical damage" />
    <attackBaseMagic Wiki="Base Magic damage" />
    <attackBaseFire Wiki="Base Fire damage" />
    <attackBaseThunder Wiki="Base Lightning damage" />
    <attackBaseStamina Wiki="Base Posture damage" />
    <saWeaponDamage Wiki="Base Super Armor damage" />
    <saDurability />
    <guardAngle />
    <staminaGuardDef />
    <reinforceTypeId />
    <trophySGradeId />
    <trophySeqId />
    <throwAtkRate />
    <bowDistRate Wiki="Amount of range to add the weapons base range" />
    <equipModelCategory />
    <equipModelGender />
    <weaponCategory />
    <wepmotionCategory />
    <guardMotionCategory />
    <atkMaterial />
    <defSeMaterial1 />
    <correctType_Physics Wiki="Defines the scaling curve for physical damage" Refs="CalcCorrectGraph(=0)" />
    <spAttribute />
    <spAtkcategory />
    <wepmotionOneHandId />
    <wepmotionBothHandId />
    <properStrength Wiki="Strength requirment" />
    <properAgility Wiki="Dexterity requirment" />
    <properMagic Wiki="Intelligence requirment" />
    <properFaith Wiki="Faith requirment" />
    <overStrength />
    <attackBaseParry />
    <defenseBaseParry />
    <guardBaseRepel />
    <attackBaseRepel />
    <guardCutCancelRate />
    <guardLevel />
    <slashGuardCutRate Wiki="Percentage of slash damage this weapon can block" />
    <lightHitGuardCutRate Wiki="Percentage of light hit damage this weapon can block" />
    <thrustGuardCutRate Wiki="Percentage of thrust damage this weapon can block" />
    <poisonGuardResist Wiki="Percentage of Poison build-up that this weapon can block" />
    <diseaseGuardResist Wiki="Percentage of Terror build-up that this weapon can block" />
    <bloodGuardResist Wiki="Percentage of Burn build-up that this weapon can block" />
    <curseGuardResist Wiki="Percentage of Enfeeble build-up that this weapon can block" />
    <isDurabilityDivergence IsBool="" />
    <rightHandEquipable Wiki="Can this weapon be equipped in the right hand?" IsBool="" />
    <leftHandEquipable Wiki="Can this weapon be equipped in the left hand?" IsBool="" />
    <bothHandEquipable Wiki="Can this weapon be equipped in both hands?" IsBool="" />
    <arrowSlotEquipable Wiki="Can this weapon be equipped in an arrow slot?" IsBool="" />
    <boltSlotEquipable Wiki="Can this weapon be equipped in a bolt slot?" IsBool="" />
    <enableGuard IsBool="" />
>>>>>>> 7275ce91
    <enableParry IsBool="" />
    <enableMagic IsBool="" />
    <enableSorcery IsBool="" />
    <enableMiracle IsBool="" />
    <enableVowMagic IsBool="" />
    <isNormalAttackType IsBool="" />
    <isBlowAttackType IsBool="" />
    <isSlashAttackType IsBool="" />
    <isThrustAttackType IsBool="" />
    <isEnhance Wiki="Can this weapon be buffed with speffect?" IsBool="" />
    <isHeroPointCorrect Wiki="Will this weapon's damage be adjusted based on the amount of hero points(humanity/insight) you have?" IsBool="" />
    <isCustom IsBool="" />
    <disableBaseChangeReset IsBool="" />
    <disableRepair IsBool="" />
<<<<<<< HEAD
    <disableMultiDropShare IsBool="" />
    <materialSetId Refs="EquipMtrlSetParam" />
    <isSoulParamIdChange_model0 IsBool="" />
    <attackElementCorrectId Refs="AttackElementCorrectParam" />
    <isSoulParamIdChange_model2 IsBool="" />
=======
    <isDarkHand IsBool="" />
    <simpleModeForDlc />
    <lanternWep IsBool="" />
    <isVersusGhostWep IsBool="" />
    <baseChangeCategory />
    <isDragonSlayer IsBool="" />
    <isDeposit Wiki="Can this weapon be put in storage?" IsBool="" />
    <disableMultiDropShare Wiki="Can drop this weapon during multiplayer?" IsBool="" />
    <isDiscard Wiki="Can this weapon be discarded?" IsBool="" />
    <isDrop Wiki="Can this weapon be dropped?" IsBool="" />
    <isNoticeLog Wiki="When the weapon is obtained a UI indicater will appear above the Sen counter on the right hand side of the screen, does not pause gameplay" IsBool="" />
    <isNoticeDialog Wiki="When the weapon is obtaines a UI indicator will appear in the middle of the screen, pauses gameplay" IsBool="" />
    <pad1 />
    <defSfxMaterial1 />
    <wepCollidableType0 />
    <wepCollidableType1 />
    <staminaJustGuardDef />
    <traceSfxId0 />
    <traceDmyIdHead0 />
    <traceDmyIdTail0 />
    <traceSfxId1 />
    <traceDmyIdHead1 />
    <traceDmyIdTail1 />
    <traceSfxId2 />
    <traceDmyIdHead2 />
    <traceDmyIdTail2 />
    <traceSfxId3 />
    <traceDmyIdHead3 />
    <traceDmyIdTail3 />
    <traceSfxId4 />
    <traceDmyIdHead4 />
    <traceDmyIdTail4 />
    <traceSfxId5 />
    <traceDmyIdHead5 />
    <traceDmyIdTail5 />
    <traceSfxId6 />
    <traceDmyIdHead6 />
    <traceDmyIdTail6 />
    <traceSfxId7 />
    <traceDmyIdHead7 />
    <traceDmyIdTail7 />
    <defSfxMaterial2 />
    <defSeMaterial2 />
    <absorpParamId />
    <toughnessCorrectRate />
    <isValidTough_ProtSADmg IsBool="" />
    <isDualBlade IsBool="" />
    <isAutoEquip Wiki="Will this weapon be equipped automatically when it is obtained?" IsBool="" />
    <isEnableEmergencyStep IsBool="" />
    <invisibleOnRemo />
    <pad2 />
    <correctType_Magic Wiki="Defines the scaling curve for magic damage" Refs="CalcCorrectGraph(=0)" />
    <correctType_Fire Wiki="Defines the scaling curve for fire damage" Refs="CalcCorrectGraph(=0)" />
    <correctType_Thunder Wiki="Defines the scaling curve for lightning damage" Refs="CalcCorrectGraph(=0)" />
    <weakE_DamageRate Wiki="Multiplies this weapons damage against Npc's with isWeakE enabled" />
    <weakF_DamageRate Wiki="Multiplies this weapons damage against Npc's with isWeakF enabled" />
    <darkGuardCutRate Wiki="Percentage of dark damage this weapon can block" />
    <attackBaseDark Wiki="Base dark damage" />
    <correctType_Dark Wiki="Defines the scaling curve for dark damage" Refs="CalcCorrectGraph(=0)" />
    <correctType_Poison Wiki="Defines the scaling curve for Poison build-up" Refs="CalcCorrectGraph(=0)" />
    <swordArtsId />
    <correctType_Blood Wiki="Defines the scaling curve for Burn build-up" Refs="CalcCorrectGraph(=0)" />
    <properLuck Wiki="Luck requirment" />
    <freezeGuardResist Wiki="Percentage of Shock build-up this weapon can block" />
    <autoReplenishType />
    <swordArtsParamId Refs="SwordArtsParam" />
    <correctLuck Wiki="Luck scaling" />
    <arrowBoltEquipId />
    <residentSfxId_1 Wiki="Sfx spawned when this weapon is equipped" />
    <residentSfxId_2 Wiki="Sfx spawned when this weapon is equipped" />
    <residentSfxId_3 Wiki="Sfx spawned when this weapon is equipped" />
    <residentSfxId_4 Wiki="Sfx spawned when this weapon is equipped" />
    <residentSfx_DmyId_1 Wiki="Dummypoly that residentSfxId_1 spawns from" />
    <residentSfx_DmyId_2 Wiki="Dummypoly that residentSfxId_2 spawns from" />
    <residentSfx_DmyId_3 Wiki="Dummypoly that residentSfxId_3 spawns from" />
    <residentSfx_DmyId_4 Wiki="Dummypoly that residentSfxId_4 spawns from" />
    <residentSfx_1_IsVisibleForHang Wiki="Hides the SFX set in residentSfxId_1 when the weapon is sheathed if Resident SFX1 display when sheathed? is true" IsBool="" />
    <residentSfx_2_IsVisibleForHang Wiki="Hides the SFX set in residentSfxId_2 when the weapon is sheathed if Resident SFX2 display when sheathed? is true" IsBool="" />
    <residentSfx_3_IsVisibleForHang Wiki="Hides the SFX set in residentSfxId_3 when the weapon is sheathed if Resident SFX3 display when sheathed? is true" IsBool="" />
    <residentSfx_4_IsVisibleForHang Wiki="Hides the SFX set in residentSfxId_4 when the weapon is sheathed if Resident SFX4 display when sheathed? is true" IsBool="" />
    <isSoulParamIdChange_model0 IsBool="" />
>>>>>>> 7275ce91
    <isSoulParamIdChange_model1 IsBool="" />
    <isSoulParamIdChange_model2 IsBool="" />
    <isSoulParamIdChange_model3 IsBool="" />
    <DerivationLevelType />
    <enchantSfxSize />
    <compTrophySedId />
    <pad3 />
    <wepTypeForText />
    <physGuardCutRate_MaxCorrect Wiki="Caps the amount of physical damage this weapon can block" />
    <magGuardCutRate_MaxCorrect Wiki="Caps the amount of magic damage this weapon can block" />
    <fireGuardCutRate_MaxCorrect Wiki="Caps the amount of fire damage this weapon can block" />
    <thunGuardCutRate_MaxCorrect Wiki="Caps the amount of lightning damage this weapon can block" />
    <darkGuardCutRate_MaxCorrect Wiki="Caps the amount of dark damage this weapon can block" />
    <poisonGuardCutRate_MaxCorrect Wiki="Caps the amount of Poison build-up this weapon can block" />
    <diseaseGuardResist_MaxCorrect Wiki="Caps the amount of Terror build-up this weapon can block" />
    <bloodGuardResist_MaxCorrect Wiki="Caps the amount of Burn build-up this weapon can block" />
    <curseGuardResist_MaxCorrect Wiki="Caps the amount of Enfeeble build-up this weapon can block" />
    <freezeGuardResist_MaxCorrect Wiki="Caps the amount of Shock build-up this weapon can block" />
    <staminaGuardDef_MaxCorrect Wiki="Caps the amount that Posture that is reduced when blocking with this weapon" />
    <staminaConsumptionRate Wiki="Multiplies the base Posture cost of this weapon" />
    <vsPlayerDmgCorrectRate_Physics Wiki="Multiplier for physical damage this weapon deals against other c0000 characters" />
    <vsPlayerDmgCorrectRate_Magic Wiki="Multiplier for magic damage this weapon deals against other c0000 characters" />
    <vsPlayerDmgCorrectRate_Fire Wiki="Multiplier for fire damage this weapon deals against other c0000 characters" />
    <vsPlayerDmgCorrectRate_Thunder Wiki="Multiplier for lightning damage this weapon deals against other c0000 characters" />
    <vsPlayerDmgCorrectRate_Dark Wiki="Multiplier for dark damage this weapon deals against other c0000 characters" />
    <vsPlayerDmgCorrectRate_Poison Wiki="Multiplier for Poison build-up dealt towards c0000 characters" />
    <vsPlayerDmgCorrectRate_Blood Wiki="Multiplier for Burn build-up dealt towards c0000 characters" />
    <vsPlayerDmgCorrectRate_Freeze Wiki="Multiplier for Shock build-up dealt towards c0000 characters" />
    <attainmentWepStatusStr />
    <attainmentWepStatusDex />
    <attainmentWepStatusMag />
    <attainmentWepStatusFai />
    <attainmentWepStatusLuc />
    <attackElementCorrectId Wiki="Detemines what damage type each stat can scale" Refs="AttackElementCorrectParam(=0)" />
    <saleValue />
    <reinforceShopCategory />
    <maxArrowQuantity />
    <wepSeIdOffset />
    <pad4 />
    <baseChangePrice />
    <levelSyncCorrectId />
    <knockBackCutRate_vsPlayer_Guard />
    <knockBackCutRate_vsPlayer_JustGuard />
    <knockBackCutRate_vsEnemy_Guard />
    <knockBackCutRate_vsEnemy_JustGuard />
    <neutralAttackCutRate />
    <ninsatsuAttackCutRate />
    <heavyHitAttackCutRate />
    <antiGroundAttackCutRate />
    <antiAirAttackCutRate />
    <lightShootAttackCutRate />
    <resourceItemA Wiki="Amount of Resource Item A consumed by this weapon (Spirit Emblems)" />
    <resourceItemB Wiki="Amount of Resource Item B consumed by this weapon (Unused Emblem)" />
    <resourceItemC Wiki="Amount of Resource Item C consumed by this weapon (Unused Emblem)" />
    <itemUIDisplayType />
    <actionUnlockParamId Refs="ActionUnlockParam(=0)" />
    <firstGetEventFlagId Wiki="Event flag that is set on when this weapon is first obtained" />
    <poisonJustGuardResist Wiki="Percentage of Poison build-up that can be deflected" />
    <diseaseJustGuardResist Wiki="Percentage of Terror build-up that can be deflected" />
    <bloodJustGuardResist Wiki="Percentage of Burn build-up that can be deflected" />
    <curseJustGuardResist Wiki="Percentage of Enfeeble build-up that can be deflected" />
    <freezeJustGuardResist Wiki="Percentage of Shock build-up that can be deflected" />
    <attriAAttackCutRate />
    <attriBAttackCutRate />
    <attriCAttackCutRate />
    <physJustGuardCutRate Wiki="Percentage of physical damage that can be deflected with this weapon" />
    <magJustGuardCutRate Wiki="Percentage of magic damage that can be deflected with this weapon" />
    <fireJustGuardCutRate Wiki="Percentage of fire damage that can be deflected with this weapon" />
    <thunJustGuardCutRate Wiki="Percentage of lightning damage that can be deflected with this weapon" />
    <darkJustGuardCutRate Wiki="Percentage of dark damage that can be deflected with this weapon" />
    <staminaAttackPowerRate Wiki="Multiplies Posture attack power" />
    <passiveStaminaAtkRate Wiki="Multiplies the amount of Posture damage dealt to Npc's when deflecting with this weapon" />
  </Field>
  <Self Wiki="Player weapons. Prosthetics, Combat Arts, Kusabimaru, and skills" />
</PARAMMETA><|MERGE_RESOLUTION|>--- conflicted
+++ resolved
@@ -1,28 +1,6 @@
 ﻿<?xml version="1.0" encoding="utf-8"?>
 <PARAMMETA XmlVersion="0">
   <Field>
-<<<<<<< HEAD
-    <spEffectBehaviorId0 Refs="SpEffectParam" />
-    <residentSpEffectId2 Refs="SpEffectParam" />
-    <spEffectBehaviorId2 Refs="SpEffectParam" />
-    <residentSpEffectId Refs="SpEffectParam" />
-    <spEffectBehaviorId1 Refs="SpEffectParam" />
-    <residentSpEffectId1 Refs="SpEffectParam" />
-    <isDarkHand IsBool="" />
-    <enableSorcery IsBool="" />
-    <isHeroPointCorrect IsBool="" />
-    <isDiscard IsBool="" />
-    <isSlashAttackType IsBool="" />
-    <isThrustAttackType IsBool="" />
-    <isCustom IsBool="" />
-    <isDrop IsBool="" />
-    <isEnableEmergencyStep IsBool="" />
-    <isDragonSlayer IsBool="" />
-    <actionUnlockParamId Refs="ActionUnlockParam" />
-    <isEnhance IsBool="" />
-    <isDualBlade IsBool="" />
-    <isDeposit IsBool="" />
-=======
     <behaviorVariationId Wiki="Behavior that this weapon can use, must match variationId in BehaviorParam_Pc" />
     <sortId Wiki="Position of this weapon in your inventory" />
     <wanderingEquipId Wiki="If your character becomes a wandering ghost this weapon will be replaced with the weapon referenced here" />
@@ -39,29 +17,29 @@
     <magGuardCutRate Wiki="Percentage of magic damage this weapon can block" />
     <fireGuardCutRate Wiki="Percentage of fire damage this weapon can block" />
     <thunGuardCutRate Wiki="Percentage of lightning damage this weapon can block" />
-    <spEffectBehaviorId0 Wiki="Applies speffect when this weapon hits another character" Refs="SpEffectParam(=0)" />
-    <spEffectBehaviorId1 Wiki="Applies speffect when this weapon hits another character" Refs="SpEffectParam(=0)" />
-    <spEffectBehaviorId2 Wiki="Applies speffect when this weapon hits another character" Refs="SpEffectParam(=0)" />
-    <residentSpEffectId Wiki="Applies this speffect to the player when this weapon is equipped" Refs="SpEffectParam(=0)" />
-    <residentSpEffectId1 Wiki="Applies this speffect to the player when this weapon is equipped" Refs="SpEffectParam(=0)" />
-    <residentSpEffectId2 Wiki="Applies this speffect to the player when this weapon is equipped" Refs="SpEffectParam(=0)" />
-    <materialSetId Wiki="Materials used to obtain this item in a shop" Refs="EquipMtrlSetParam(=0)" />
-    <originEquipWep Wiki="Logic used to automatically upgrade this weapon using ReinforceParamWeapon" Refs="EquipParamWeapon(=0)" />
-    <originEquipWep1 Wiki="Logic used to automatically upgrade this weapon using ReinforceParamWeapon" Refs="EquipParamWeapon(=0)" />
-    <originEquipWep2 Wiki="Logic used to automatically upgrade this weapon using ReinforceParamWeapon" Refs="EquipParamWeapon(=0)" />
-    <originEquipWep3 Wiki="Logic used to automatically upgrade this weapon using ReinforceParamWeapon" Refs="EquipParamWeapon(=0)" />
-    <originEquipWep4 Wiki="Logic used to automatically upgrade this weapon using ReinforceParamWeapon" Refs="EquipParamWeapon(=0)" />
-    <originEquipWep5 Wiki="Logic used to automatically upgrade this weapon using ReinforceParamWeapon" Refs="EquipParamWeapon(=0)" />
-    <originEquipWep6 Wiki="Logic used to automatically upgrade this weapon using ReinforceParamWeapon" Refs="EquipParamWeapon(=0)" />
-    <originEquipWep7 Wiki="Logic used to automatically upgrade this weapon using ReinforceParamWeapon" Refs="EquipParamWeapon(=0)" />
-    <originEquipWep8 Wiki="Logic used to automatically upgrade this weapon using ReinforceParamWeapon" Refs="EquipParamWeapon(=0)" />
-    <originEquipWep9 Wiki="Logic used to automatically upgrade this weapon using ReinforceParamWeapon" Refs="EquipParamWeapon(=0)" />
-    <originEquipWep10 Wiki="Logic used to automatically upgrade this weapon using ReinforceParamWeapon" Refs="EquipParamWeapon(=0)" />
-    <originEquipWep11 Wiki="Logic used to automatically upgrade this weapon using ReinforceParamWeapon" Refs="EquipParamWeapon(=0)" />
-    <originEquipWep12 Wiki="Logic used to automatically upgrade this weapon using ReinforceParamWeapon" Refs="EquipParamWeapon(=0)" />
-    <originEquipWep13 Wiki="Logic used to automatically upgrade this weapon using ReinforceParamWeapon" Refs="EquipParamWeapon(=0)" />
-    <originEquipWep14 Wiki="Logic used to automatically upgrade this weapon using ReinforceParamWeapon" Refs="EquipParamWeapon(=0)" />
-    <originEquipWep15 Wiki="Logic used to automatically upgrade this weapon using ReinforceParamWeapon" Refs="EquipParamWeapon(=0)" />
+    <spEffectBehaviorId0 Wiki="Applies speffect when this weapon hits another character" Refs="SpEffectParam" />
+    <spEffectBehaviorId1 Wiki="Applies speffect when this weapon hits another character" Refs="SpEffectParam" />
+    <spEffectBehaviorId2 Wiki="Applies speffect when this weapon hits another character" Refs="SpEffectParam" />
+    <residentSpEffectId Wiki="Applies this speffect to the player when this weapon is equipped" Refs="SpEffectParam" />
+    <residentSpEffectId1 Wiki="Applies this speffect to the player when this weapon is equipped" Refs="SpEffectParam" />
+    <residentSpEffectId2 Wiki="Applies this speffect to the player when this weapon is equipped" Refs="SpEffectParam" />
+    <materialSetId Wiki="Materials used to obtain this item in a shop" Refs="EquipMtrlSetParam" />
+    <originEquipWep Wiki="Logic used to automatically upgrade this weapon using ReinforceParamWeapon" Refs="EquipParamWeapon" />
+    <originEquipWep1 Wiki="Logic used to automatically upgrade this weapon using ReinforceParamWeapon" Refs="EquipParamWeapon" />
+    <originEquipWep2 Wiki="Logic used to automatically upgrade this weapon using ReinforceParamWeapon" Refs="EquipParamWeapon" />
+    <originEquipWep3 Wiki="Logic used to automatically upgrade this weapon using ReinforceParamWeapon" Refs="EquipParamWeapon" />
+    <originEquipWep4 Wiki="Logic used to automatically upgrade this weapon using ReinforceParamWeapon" Refs="EquipParamWeapon" />
+    <originEquipWep5 Wiki="Logic used to automatically upgrade this weapon using ReinforceParamWeapon" Refs="EquipParamWeapon" />
+    <originEquipWep6 Wiki="Logic used to automatically upgrade this weapon using ReinforceParamWeapon" Refs="EquipParamWeapon" />
+    <originEquipWep7 Wiki="Logic used to automatically upgrade this weapon using ReinforceParamWeapon" Refs="EquipParamWeapon" />
+    <originEquipWep8 Wiki="Logic used to automatically upgrade this weapon using ReinforceParamWeapon" Refs="EquipParamWeapon" />
+    <originEquipWep9 Wiki="Logic used to automatically upgrade this weapon using ReinforceParamWeapon" Refs="EquipParamWeapon" />
+    <originEquipWep10 Wiki="Logic used to automatically upgrade this weapon using ReinforceParamWeapon" Refs="EquipParamWeapon" />
+    <originEquipWep11 Wiki="Logic used to automatically upgrade this weapon using ReinforceParamWeapon" Refs="EquipParamWeapon" />
+    <originEquipWep12 Wiki="Logic used to automatically upgrade this weapon using ReinforceParamWeapon" Refs="EquipParamWeapon" />
+    <originEquipWep13 Wiki="Logic used to automatically upgrade this weapon using ReinforceParamWeapon" Refs="EquipParamWeapon" />
+    <originEquipWep14 Wiki="Logic used to automatically upgrade this weapon using ReinforceParamWeapon" Refs="EquipParamWeapon" />
+    <originEquipWep15 Wiki="Logic used to automatically upgrade this weapon using ReinforceParamWeapon" Refs="EquipParamWeapon" />
     <weakA_DamageRate Wiki="Multiplies this weapons damage against Npc's with isWeakA enabled" />
     <weakB_DamageRate Wiki="Multiplies this weapons damage against Npc's with isWeakB enabled" />
     <weakC_DamageRate Wiki="Multiplies this weapons damage against Npc's with isWeakC enabled" />
@@ -96,7 +74,7 @@
     <guardMotionCategory />
     <atkMaterial />
     <defSeMaterial1 />
-    <correctType_Physics Wiki="Defines the scaling curve for physical damage" Refs="CalcCorrectGraph(=0)" />
+    <correctType_Physics Wiki="Defines the scaling curve for physical damage" Refs="CalcCorrectGraph" />
     <spAttribute />
     <spAtkcategory />
     <wepmotionOneHandId />
@@ -126,7 +104,6 @@
     <arrowSlotEquipable Wiki="Can this weapon be equipped in an arrow slot?" IsBool="" />
     <boltSlotEquipable Wiki="Can this weapon be equipped in a bolt slot?" IsBool="" />
     <enableGuard IsBool="" />
->>>>>>> 7275ce91
     <enableParry IsBool="" />
     <enableMagic IsBool="" />
     <enableSorcery IsBool="" />
@@ -141,13 +118,6 @@
     <isCustom IsBool="" />
     <disableBaseChangeReset IsBool="" />
     <disableRepair IsBool="" />
-<<<<<<< HEAD
-    <disableMultiDropShare IsBool="" />
-    <materialSetId Refs="EquipMtrlSetParam" />
-    <isSoulParamIdChange_model0 IsBool="" />
-    <attackElementCorrectId Refs="AttackElementCorrectParam" />
-    <isSoulParamIdChange_model2 IsBool="" />
-=======
     <isDarkHand IsBool="" />
     <simpleModeForDlc />
     <lanternWep IsBool="" />
@@ -199,17 +169,17 @@
     <isEnableEmergencyStep IsBool="" />
     <invisibleOnRemo />
     <pad2 />
-    <correctType_Magic Wiki="Defines the scaling curve for magic damage" Refs="CalcCorrectGraph(=0)" />
-    <correctType_Fire Wiki="Defines the scaling curve for fire damage" Refs="CalcCorrectGraph(=0)" />
-    <correctType_Thunder Wiki="Defines the scaling curve for lightning damage" Refs="CalcCorrectGraph(=0)" />
+    <correctType_Magic Wiki="Defines the scaling curve for magic damage" Refs="CalcCorrectGraph" />
+    <correctType_Fire Wiki="Defines the scaling curve for fire damage" Refs="CalcCorrectGraph" />
+    <correctType_Thunder Wiki="Defines the scaling curve for lightning damage" Refs="CalcCorrectGraph" />
     <weakE_DamageRate Wiki="Multiplies this weapons damage against Npc's with isWeakE enabled" />
     <weakF_DamageRate Wiki="Multiplies this weapons damage against Npc's with isWeakF enabled" />
     <darkGuardCutRate Wiki="Percentage of dark damage this weapon can block" />
     <attackBaseDark Wiki="Base dark damage" />
-    <correctType_Dark Wiki="Defines the scaling curve for dark damage" Refs="CalcCorrectGraph(=0)" />
-    <correctType_Poison Wiki="Defines the scaling curve for Poison build-up" Refs="CalcCorrectGraph(=0)" />
+    <correctType_Dark Wiki="Defines the scaling curve for dark damage" Refs="CalcCorrectGraph" />
+    <correctType_Poison Wiki="Defines the scaling curve for Poison build-up" Refs="CalcCorrectGraph" />
     <swordArtsId />
-    <correctType_Blood Wiki="Defines the scaling curve for Burn build-up" Refs="CalcCorrectGraph(=0)" />
+    <correctType_Blood Wiki="Defines the scaling curve for Burn build-up" Refs="CalcCorrectGraph" />
     <properLuck Wiki="Luck requirment" />
     <freezeGuardResist Wiki="Percentage of Shock build-up this weapon can block" />
     <autoReplenishType />
@@ -229,7 +199,6 @@
     <residentSfx_3_IsVisibleForHang Wiki="Hides the SFX set in residentSfxId_3 when the weapon is sheathed if Resident SFX3 display when sheathed? is true" IsBool="" />
     <residentSfx_4_IsVisibleForHang Wiki="Hides the SFX set in residentSfxId_4 when the weapon is sheathed if Resident SFX4 display when sheathed? is true" IsBool="" />
     <isSoulParamIdChange_model0 IsBool="" />
->>>>>>> 7275ce91
     <isSoulParamIdChange_model1 IsBool="" />
     <isSoulParamIdChange_model2 IsBool="" />
     <isSoulParamIdChange_model3 IsBool="" />
@@ -263,7 +232,7 @@
     <attainmentWepStatusMag />
     <attainmentWepStatusFai />
     <attainmentWepStatusLuc />
-    <attackElementCorrectId Wiki="Detemines what damage type each stat can scale" Refs="AttackElementCorrectParam(=0)" />
+    <attackElementCorrectId Wiki="Detemines what damage type each stat can scale" Refs="AttackElementCorrectParam" />
     <saleValue />
     <reinforceShopCategory />
     <maxArrowQuantity />
@@ -285,7 +254,7 @@
     <resourceItemB Wiki="Amount of Resource Item B consumed by this weapon (Unused Emblem)" />
     <resourceItemC Wiki="Amount of Resource Item C consumed by this weapon (Unused Emblem)" />
     <itemUIDisplayType />
-    <actionUnlockParamId Refs="ActionUnlockParam(=0)" />
+    <actionUnlockParamId Refs="ActionUnlockParam" />
     <firstGetEventFlagId Wiki="Event flag that is set on when this weapon is first obtained" />
     <poisonJustGuardResist Wiki="Percentage of Poison build-up that can be deflected" />
     <diseaseJustGuardResist Wiki="Percentage of Terror build-up that can be deflected" />
