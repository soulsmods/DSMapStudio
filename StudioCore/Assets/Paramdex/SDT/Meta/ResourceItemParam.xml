﻿<?xml version="1.0" encoding="utf-8"?>
<PARAMMETA XmlVersion="0">
  <Field>
<<<<<<< HEAD
    <ItemID Refs="EquipParamGoods" />
=======
    <SfxIdOnMap Wiki="Sfx that appears when a Resource Item is placed in a map" />
    <SfxIdFlying Wiki="Sfx when Resource Item is travelling towards you" />
    <SfxIdOnHit Wiki="Sfx spawned when Resource Item hits the player" />
    <ItemID Refs="EquipParamGoods(=0)" />
    <ActionUnlockType Wiki="Prevents this Resource Item from being obtained until this Action is unlocked in ActionUnlockParam" />
>>>>>>> 7275ce91
  </Field>
  <Self Wiki="Defines Resource Items, aka Spirit Emblems/Regenerative Power Fragments" />
</PARAMMETA><|MERGE_RESOLUTION|>--- conflicted
+++ resolved
@@ -1,15 +1,11 @@
 ﻿<?xml version="1.0" encoding="utf-8"?>
 <PARAMMETA XmlVersion="0">
   <Field>
-<<<<<<< HEAD
-    <ItemID Refs="EquipParamGoods" />
-=======
     <SfxIdOnMap Wiki="Sfx that appears when a Resource Item is placed in a map" />
     <SfxIdFlying Wiki="Sfx when Resource Item is travelling towards you" />
     <SfxIdOnHit Wiki="Sfx spawned when Resource Item hits the player" />
-    <ItemID Refs="EquipParamGoods(=0)" />
+    <ItemID Refs="EquipParamGoods" />
     <ActionUnlockType Wiki="Prevents this Resource Item from being obtained until this Action is unlocked in ActionUnlockParam" />
->>>>>>> 7275ce91
   </Field>
   <Self Wiki="Defines Resource Items, aka Spirit Emblems/Regenerative Power Fragments" />
 </PARAMMETA>