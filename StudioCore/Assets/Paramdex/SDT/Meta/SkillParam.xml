--- conflicted
+++ resolved
@@ -1,52 +1,30 @@
 ﻿<?xml version="1.0" encoding="utf-8"?>
 <PARAMMETA XmlVersion="0">
   <Field>
-<<<<<<< HEAD
-    <spEffect2 Refs="SpEffectParam" />
-    <unlovkViewSkill7 Refs="SkillParam" />
-    <unlovkViewSkill3 Refs="SkillParam" />
-    <unlovkViewSkill6 Refs="SkillParam" />
-    <unenforementWepId Refs="EquipParamWeapon" />
-    <parent2 Refs="SkillParam" />
-    <unlovkViewSkill0 Refs="SkillParam" />
-    <unlovkViewSkill1 Refs="SkillParam" />
-    <unlovkViewSkill4 Refs="SkillParam" />
-    <parent1 Refs="SkillParam" />
-    <spEffect3 Refs="SpEffectParam" />
-    <spEffect1 Refs="SpEffectParam" />
-    <acquireWeaponId Refs="EquipParamWeapon" />
-    <unlovkViewSkill5 Refs="SkillParam" />
-    <unlovkViewSkill2 Refs="SkillParam" />
-    <virtualWeaponId Refs="EquipParamWeapon" />
-    <parent3 Refs="SkillParam" />
-    <unreleaseWepId Refs="EquipParamWeapon" />
+    <virtualWeaponId Wiki="Weapon given to the player when the skill is obtained, used for dummy weapons" Refs="EquipParamWeapon" />
+    <unlockEventFlag Wiki="This skill will be locked until this event flag is on" />
+    <parent1 Wiki="Skill needed to unlock this skill" Refs="SkillParam" />
+    <parent2 Wiki="Skill needed to unlock this skill" Refs="SkillParam" />
+    <parent3 Wiki="Skill needed to unlock this skill" Refs="SkillParam" />
+    <acquireWeaponId Wiki="Weapon given to the player when the skill is obtained, used for useable Combat Arts and Prosthetics" Refs="EquipParamWeapon" />
     <reinforceWeaponId Refs="EquipParamWeapon" />
-=======
-    <virtualWeaponId Wiki="Weapon given to the player when the skill is obtained, used for dummy weapons" Refs="EquipParamWeapon(=0)" />
-    <unlockEventFlag Wiki="This skill will be locked until this event flag is on" />
-    <parent1 Wiki="Skill needed to unlock this skill" Refs="SkillParam(=0)" />
-    <parent2 Wiki="Skill needed to unlock this skill" Refs="SkillParam(=0)" />
-    <parent3 Wiki="Skill needed to unlock this skill" Refs="SkillParam(=0)" />
-    <acquireWeaponId Wiki="Weapon given to the player when the skill is obtained, used for useable Combat Arts and Prosthetics" Refs="EquipParamWeapon(=0)" />
-    <reinforceWeaponId Refs="EquipParamWeapon(=0)" />
-    <spEffect1 Wiki="Applies SpEffect to the player when this skill is unlocked" Refs="SpEffectParam(=0)" />
-    <spEffect2 Wiki="Applies SpEffect to the player when this skill is unlocked" Refs="SpEffectParam(=0)" />
-    <spEffect3 Wiki="Applies SpEffect to the player when this skill is unlocked" Refs="SpEffectParam(=0)" />
+    <spEffect1 Wiki="Applies SpEffect to the player when this skill is unlocked" Refs="SpEffectParam" />
+    <spEffect2 Wiki="Applies SpEffect to the player when this skill is unlocked" Refs="SpEffectParam" />
+    <spEffect3 Wiki="Applies SpEffect to the player when this skill is unlocked" Refs="SpEffectParam" />
     <dispRow Wiki="Horizontal position of the skill in the skill tree" />
     <dispCol Wiki="Vertical position of the skill in the skill tree" />
-    <unenforementWepId Wiki="Dummy weapon used to hide the skill until viewing is unlocked, this one specifies the type of skill" Refs="EquipParamWeapon(=0)" />
-    <unreleaseWepId Wiki="Dummy weapon used to hide the skill until viewing is unlocked, this one doesn't specify the type of skill" Refs="EquipParamWeapon(=0)" />
+    <unenforementWepId Wiki="Dummy weapon used to hide the skill until viewing is unlocked, this one specifies the type of skill" Refs="EquipParamWeapon" />
+    <unreleaseWepId Wiki="Dummy weapon used to hide the skill until viewing is unlocked, this one doesn't specify the type of skill" Refs="EquipParamWeapon" />
     <menuPageNo Wiki="Skill Tree this skill appears in. 0=Shinobi 1=Prosthetic 2=Ashina 3=Temple 4=Mushin -1=No tree" />
     <addResourceItemA Wiki="Increases the maximum amount of held spirit emblems when the skill is obtained and only when it's obtained" />
-    <unlovkViewSkill0 Wiki="Skills needed to view what the skill is, only one is needed to unlock viewing" Refs="SkillParam(=0)" />
-    <unlovkViewSkill1 Wiki="Skills needed to view what the skill is, only one is needed to unlock viewing" Refs="SkillParam(=0)" />
-    <unlovkViewSkill2 Wiki="Skills needed to view what the skill is, only one is needed to unlock viewing" Refs="SkillParam(=0)" />
-    <unlovkViewSkill3 Wiki="Skills needed to view what the skill is, only one is needed to unlock viewing" Refs="SkillParam(=0)" />
-    <unlovkViewSkill4 Wiki="Skills needed to view what the skill is, only one is needed to unlock viewing" Refs="SkillParam(=0)" />
-    <unlovkViewSkill5 Wiki="Skills needed to view what the skill is, only one is needed to unlock viewing" Refs="SkillParam(=0)" />
-    <unlovkViewSkill6 Wiki="Skills needed to view what the skill is, only one is needed to unlock viewing" Refs="SkillParam(=0)" />
-    <unlovkViewSkill7 Wiki="Skills needed to view what the skill is, only one is needed to unlock viewing" Refs="SkillParam(=0)" />
->>>>>>> 7275ce91
+    <unlovkViewSkill0 Wiki="Skills needed to view what the skill is, only one is needed to unlock viewing" Refs="SkillParam" />
+    <unlovkViewSkill1 Wiki="Skills needed to view what the skill is, only one is needed to unlock viewing" Refs="SkillParam" />
+    <unlovkViewSkill2 Wiki="Skills needed to view what the skill is, only one is needed to unlock viewing" Refs="SkillParam" />
+    <unlovkViewSkill3 Wiki="Skills needed to view what the skill is, only one is needed to unlock viewing" Refs="SkillParam" />
+    <unlovkViewSkill4 Wiki="Skills needed to view what the skill is, only one is needed to unlock viewing" Refs="SkillParam" />
+    <unlovkViewSkill5 Wiki="Skills needed to view what the skill is, only one is needed to unlock viewing" Refs="SkillParam" />
+    <unlovkViewSkill6 Wiki="Skills needed to view what the skill is, only one is needed to unlock viewing" Refs="SkillParam" />
+    <unlovkViewSkill7 Wiki="Skills needed to view what the skill is, only one is needed to unlock viewing" Refs="SkillParam" />
   </Field>
   <Self Wiki="Handles Skills" AlternativeOrder="virtualWeaponId,acquireWeaponId,reinforceWeaponId,unenforementWepId,unreleaseWepId,addResourceItemA,-,
 spEffect1,spEffect2,spEffect3,-,
