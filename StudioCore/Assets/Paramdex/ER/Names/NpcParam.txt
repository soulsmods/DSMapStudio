--- conflicted
+++ resolved
@@ -35,19 +35,11 @@
 20109310 Blaidd the Half-Wolf
 20109410 Blaidd the Half-Wolf
 20300000 Rennala Queen of the Full Moon
-<<<<<<< HEAD
-20300024 Rennala Queen of the Full Moon
-20300100 Rennala Queen of the Full Moon
-20300124 Rennala Queen of the Full Moon
-20310000 Rennala Queen of the Full Moon
-20310024 Rennala Queen of the Full Moon
-=======
 20300024 Rennala, Queen of the Full Moon
 20300100 Rennala Queen of the Full Moon
 20300124 Rennala, Queen of the Full Moon
 20310000 Rennala Queen of the Full Moon
 20310024 Rennala, Queen of the Full Moon
->>>>>>> ffcb432a
 20310100 Rennala Queen of the Full Moon
 20310124 Rennala Queen of the Full Moon
 20400000 Rennala Student
@@ -99,15 +91,6 @@
 21101072 Maliketh, the Black Blade
 21102000 Beast Clergyman
 21109000 Gurranq Beast Clergyman
-<<<<<<< HEAD
-21109042 Gurranq Beast Clergyman
-21200000 Malenia Blade of Miquella
-21200056 Malenia Blade of Miquella
-21201000 Malenia Blade of Miquella
-21201100 Malenia Blade of Miquella
-21202000 Malenia Blade of Miquella
-21202056 Malenia Blade of Miquella
-=======
 21109042 Gurranq, Beast Clergyman
 21200000 Malenia Blade of Miquella
 21200056 Malenia, Goddess of Rot
@@ -115,7 +98,6 @@
 21201100 Malenia Blade of Miquella
 21202000 Malenia Blade of Miquella
 21202056 Malenia
->>>>>>> ffcb432a
 21203000 Malenia Blade of Miquella
 21203056 Malenia Blade of Miquella
 21209000 Malenia Blade of Miquella
@@ -3061,16 +3043,10 @@
 43401100 Mad Pumpkin Head
 43401110 Mad Pumpkin Head
 43401130 Mad Pumpkin Head
-<<<<<<< HEAD
-43401940 Mad Pumpkin Head
-43410000 Lesser Mad Pumpkin Head
-43411000 Lesser Mad Pumpkin Head
-=======
 43401940 Mad Pumpkin Head (Hammer)
 43410000 Lesser Mad Pumpkin Head
 43411000 Lesser Mad Pumpkin Head
 43501140 Castle Knight
->>>>>>> ffcb432a
 43510000 Godrick Knight
 43510010 Godrick Knight
 43510100 Godrick Knight
@@ -3902,22 +3878,6 @@
 46030910 Stonedigger Troll
 46030930 Stonedigger Troll
 46040000 Troll Knight (Confessor)
-<<<<<<< HEAD
-46040020 Troll Knight (Confessor)
-46040120 Troll Knight (Confessor)
-46040220 Troll Knight (Confessor)
-46200000 Astel Stars of Darkness
-46200062 Astel Stars of Darkness
-46200952 Astel Stars of Darkness
-46201000 Astel Stars of Darkness
-46202000 Astel Stars of Darkness
-46202030 Astel Stars of Darkness
-46202060 Astel Stars of Darkness
-46202062 Astel Stars of Darkness
-46209000 Astel Stars of Darkness
-46209100 Astel Stars of Darkness
-46209152 Astel Stars of Darkness
-=======
 46040020 Smithing Master Iji
 46040120 War Counselor Iji
 46040220 War Counselor Iji
@@ -3932,7 +3892,6 @@
 46209000 Astel Stars of Darkness
 46209100 Astel Stars of Darkness
 46209152 Malformed Star
->>>>>>> ffcb432a
 46209200 Astel Stars of Darkness
 46209300 Astel Stars of Darkness
 46300000 Runebear
@@ -4043,29 +4002,17 @@
 46900032 Grafted Scion
 46900034 Grafted Scion
 47100000 God-Devouring Serpent / Rykard Lord of Blasphemy
-<<<<<<< HEAD
-47100038 God-Devouring Serpent / Rykard Lord of Blasphemy
-47101000 God-Devouring Serpent / Rykard Lord of Blasphemy
-47101038 God-Devouring Serpent / Rykard Lord of Blasphemy
-=======
 47100038 God-Devouring Serpent
 47101000 God-Devouring Serpent / Rykard Lord of Blasphemy
 47101038 Rykard, Lord of Blasphemy
->>>>>>> ffcb432a
 47102000 God-Devouring Serpent / Rykard Lord of Blasphemy
 47109000 God-Devouring Serpent / Rykard Lord of Blasphemy
 47110000 Writhing Mass
 47110038 Writhing Mass
 47200000 Godfrey First Elden Lord
-<<<<<<< HEAD
-47200070 Godfrey First Elden Lord
-47200100 Godfrey First Elden Lord
-47200134 Godfrey First Elden Lord
-=======
 47200070 Godfrey
 47200100 Godfrey First Elden Lord
 47200134 Godfrey, First Elden Lord
->>>>>>> ffcb432a
 47210000 Hoarah Loux
 47210070 Hoarah Loux, Warrior
 47300000 Starscourge Radahn
@@ -4102,15 +4049,9 @@
 47709900 Gargoyle
 47709910 Gargoyle
 48000000 Mohg The Omen
-<<<<<<< HEAD
-48000068 Mohg The Omen
-48001000 Mohg The Omen
-48001935 Mohg The Omen
-=======
 48000068 Mohg, Lord of Blood
 48001000 Mohg The Omen
 48001935 Mohg, the Omen
->>>>>>> ffcb432a
 48008000 Mohg The Omen
 48009000 Mohg The Omen
 48100000 Erdtree Avatar
@@ -4419,10 +4360,7 @@
 81200032 Merciless Chariot
 81200132 Merciless Chariot
 89010000 Beast Clergyman / Maliketh the Black Blade
-<<<<<<< HEAD
-=======
 90010000 Human
->>>>>>> ffcb432a
 100000010 [Spirit Summon] Mimic Tear
 100000020 [Spirit Summon] Nepheli Loux Puppet
 100000030 [Spirit Summon] Dung Eater Puppet
@@ -4543,12 +4481,6 @@
 506030020 Walking Mausoleum Corpse
 506030050 Walking Mausoleum Corpse
 506030052 Walking Mausoleum Corpse
-<<<<<<< HEAD
-506030066 Walking Mausoleum Corpse
-523000000 Tanith Volcano Manor Proprietress
-523000038 Tanith Volcano Manor Proprietress
-523000138 Tanith Volcano Manor Proprietress
-=======
 506030066 Wandering Mausoleum Corpse
 506070078 Talk Dummy
 506080079 Clouded Mirror Stand
@@ -4556,7 +4488,6 @@
 523000000 Tanith Volcano Manor Proprietress
 523000038 Tanith, Volcano Manor Proprietress
 523000138 Tanith, Volcano Manor Proprietress
->>>>>>> ffcb432a
 523010000 White Mask Varré
 523010010 White Mask Varré
 523010020 White Mask Varré
@@ -4627,41 +4558,6 @@
 523160024 Sorceress Sellen
 523160124 Sorceress Sellen
 523180000 Yura Hunter of Bloody Fingers
-<<<<<<< HEAD
-523180010 Yura Hunter of Bloody Fingers
-523180020 Yura Hunter of Bloody Fingers
-523180030 Yura Hunter of Bloody Fingers
-523180050 Yura Hunter of Bloody Fingers
-523180079 Yura Hunter of Bloody Fingers
-523180110 Yura Hunter of Bloody Fingers
-523180130 Yura Hunter of Bloody Fingers
-523180210 Yura Hunter of Bloody Fingers
-523180230 Yura Hunter of Bloody Fingers
-523180330 Yura Hunter of Bloody Fingers
-523190000 D Hunter of the Dead
-523190010 D Hunter of the Dead
-523190065 D Hunter of the Dead
-523190066 D Hunter of the Dead
-523190079 D Hunter of the Dead
-523190110 D Hunter of the Dead
-523190179 D Hunter of the Dead
-523200000 Heartbroken Maiden
-523200010 Heartbroken Maiden
-523200079 Roderika
-523200179 Roderika Spirit Tuner
-523200279 Roderika Spirit Tuner
-523210000 Kenneth Haight Limgrave Heir
-523210010 Kenneth Haight Limgrave Heir
-523210014 Kenneth Haight Limgrave Heir
-523210110 Kenneth Haight Limgrave Heir
-523220000 Fia Deathbed Companion
-523220066 Fia Deathbed Companion
-523220079 Fia Deathbed Companion
-523220166 Fia Deathbed Companion
-523220179 Fia Deathbed Companion
-523220266 Fia Deathbed Companion
-523220366 Fia Deathbed Companion
-=======
 523180010 Yura, Hunter of Bloody Fingers
 523180020 Yura, Hunter of Bloody Fingers
 523180030 Yura Hunter of Bloody Fingers
@@ -4695,7 +4591,6 @@
 523220179 Fia, Deathbed Companion
 523220266 Fia, Deathbed Companion
 523220366 Fia, Deathbed Companion
->>>>>>> ffcb432a
 523230000 Dung Eater
 523230020 Dung Eater
 523230033 Dung Eater
@@ -4723,11 +4618,8 @@
 523270000 Eleonora Violet Bloody Finger
 523270030 Eleonora Violet Bloody Finger
 523270130 Eleonora Violet Bloody Finger
-<<<<<<< HEAD
-=======
 523290040 Human
 523290066 Lionel the Lionhearted
->>>>>>> ffcb432a
 523310000 Blackguard
 523310020 Blackguard
 523310033 Blackguard
@@ -4737,15 +4629,6 @@
 523330020 Sorcerer Thops
 523330024 Sorcerer Thops
 523340000 Nepheli Loux Warrior
-<<<<<<< HEAD
-523340014 Nepheli Loux Warrior
-523340020 Nepheli Loux Warrior
-523340079 Nepheli Loux Warrior
-523340114 Nepheli Loux Warrior
-523340120 Nepheli Loux Warrior
-523340179 Nepheli Loux Warrior
-523340214 Nepheli Loux Warrior
-=======
 523340014 Nepheli Loux, Warrior
 523340020 Nepheli Loux, Warrior
 523340079 Nepheli Loux, Warrior
@@ -4753,7 +4636,6 @@
 523340120 Nepheli Loux, Warrior
 523340179 Nepheli Loux, Warrior
 523340214 Nepheli Loux, Warrior
->>>>>>> ffcb432a
 523350000 Reeling Rico
 523350010 Reeling Rico
 523350052 Reeling Rico
@@ -4778,11 +4660,7 @@
 523460000 Rileigh the Idle
 523460030 Rileigh the Idle
 523470000 Juno Hoslow Knight of Blood
-<<<<<<< HEAD
-523470050 Juno Hoslow Knight of Blood
-=======
 523470050 Juno Hoslow, Knight of Blood
->>>>>>> ffcb432a
 523480000 Millicent
 523480030 Millicent
 523480040 Millicent
@@ -4814,27 +4692,16 @@
 523521000 Preceptor Miriam
 523521028 Preceptor Miriam
 523530000 Anastasia Tarnished-Eater
-<<<<<<< HEAD
-523530032 Anastasia Tarnished-Eater
-523530040 Anastasia Tarnished-Eater
-523530052 Anastasia Tarnished-Eater
-=======
 523530032 Anastasia, Tarnished-Eater
 523530040 Anastasia, Tarnished-Eater
 523530052 Anastasia, Tarnished-Eater
->>>>>>> ffcb432a
 523550000 Okina
 523550040 Okina
 523550050 Bloody Finger Okina
 523560000 Adan Thief of Fire
-<<<<<<< HEAD
-523590000 Moongrum Carian Knight
-523590024 Moongrum Carian Knight
-=======
 523560020 Adan, Thief of Fire
 523590000 Moongrum Carian Knight
 523590024 Moongrum, Carian Knight
->>>>>>> ffcb432a
 523600000 Vargram the Raging Wolf
 523600034 Vargram the Raging Wolf
 523610000 Fia's Champion
@@ -4847,11 +4714,7 @@
 523650000 Jarwight
 523650020 Jarwight
 523670000 Inaba Disciple of Okina
-<<<<<<< HEAD
-523670050 Inaba Disciple of Okina
-=======
 523670050 Inaba, Disciple of Okina
->>>>>>> ffcb432a
 523680000 Silver Tear
 523680062 Silver Tear
 523680065 Silver Tear
@@ -4859,11 +4722,7 @@
 523700000 Fia's Champion
 523710000 Fia's Champion
 523720000 Maleigh Marais Shaded Castle Castellan
-<<<<<<< HEAD
-523720030 Maleigh Marais Shaded Castle Castellan
-=======
 523720030 Maleigh Marais, Shaded Castle Castellan
->>>>>>> ffcb432a
 523730000 Knight of the Great Jar
 523730040 Knight of the Great Jar
 523740000 Knight of the Great Jar
@@ -4883,16 +4742,6 @@
 523840000 Inquisitor Ghiza
 523840038 Inquisitor Ghiza
 523850000 Mad Tongue Alberich
-<<<<<<< HEAD
-523870000 Mary Eldest Sister
-523870056 Mary Eldest Sister
-523880000 Maureen Second Sister
-523880056 Maureen Second Sister
-523890000 Amy Third Sister
-523890056 Amy Third Sister
-523900000 Polyanna Youngest Sister
-523900056 Polyanna Youngest Sister
-=======
 523860000 Esgar, Priest of Blood
 523870000 Mary Eldest Sister
 523870056 Mary, Eldest Sister
@@ -4908,7 +4757,6 @@
 526100965 Mimic Tear
 526400000 Human
 527900010 Human
->>>>>>> ffcb432a
 533040100 Roundtable Knight Vyke
 533090000 Patches
 533090040 Patches
@@ -4920,17 +4768,6 @@
 533121040 Castellan Jerren
 533160000 Sorceress Sellen
 533160024 Sorceress Sellen
-<<<<<<< HEAD
-533180000 Yura Hunter of Bloody Fingers
-533180030 Yura Hunter of Bloody Fingers
-533181000 Yura Hunter of Bloody Fingers
-533181010 Yura Hunter of Bloody Fingers
-533181020 Yura Hunter of Bloody Fingers
-533181110 Yura Hunter of Bloody Fingers
-533190000 D Hunter of the Dead
-533190020 D Hunter of the Dead
-533190120 D Hunter of the Dead
-=======
 533160124 Sorceress Sellen
 533180000 Yura Hunter of Bloody Fingers
 533180030 Yura Hunter of Bloody Fingers
@@ -4945,7 +4782,6 @@
 533190120 D, Hunter of the Dead
 533230034 Dung Eater
 533230035 Dung Eater
->>>>>>> ffcb432a
 533250000 Sorcerer Rogier
 533250014 Sorcerer Rogier
 533260000 Knight Bernahl
@@ -4956,14 +4792,9 @@
 533310000 Blackguard
 533310026 Blackguard
 533340000 Nepheli Loux Warrior
-<<<<<<< HEAD
-533340014 Nepheli Loux Warrior
-533340020 Nepheli Loux Warrior
-=======
 533340014 Nepheli Loux, Warrior
 533340020 Nepheli Loux, Warrior
 533340070 Nepheli Loux, Warrior
->>>>>>> ffcb432a
 533350000 Reeling Rico
 533350068 Reeling Rico
 533440000 Great Horned Tragoth
@@ -4984,15 +4815,6 @@
 533630000 Finger Maiden Therolina
 533630040 Finger Maiden Therolina
 533870000 Mary Eldest Sister
-<<<<<<< HEAD
-533870056 Mary Eldest Sister
-533880000 Maureen Second Sister
-533880056 Maureen Second Sister
-533890000 Amy Third Sister
-533890056 Amy Third Sister
-533900000 Polyanna Youngest Sister
-533900056 Polyanna Youngest Sister
-=======
 533870056 Mary, Eldest Sister
 533880000 Maureen Second Sister
 533880056 Maureen, Second Sister
@@ -5001,17 +4823,12 @@
 533900000 Polyanna Youngest Sister
 533900040 Polyanna, Adopted Daughter
 533900056 Polyanna, Youngest Sister
->>>>>>> ffcb432a
 543110000 Edgar the Revenger
 543110020 Edgar the Revenger
 543260000 Knight Bernahl
 543260072 Recusant Bernahl
 543270000 Eleonora Violet Bloody Finger
-<<<<<<< HEAD
-543270030 Eleonora Violet Bloody Finger
-=======
 543270030 Eleonora, Violet Bloody Finger
->>>>>>> ffcb432a
 543270130 Eleonora Violet Bloody Finger
 543390000 Ensha of the Royal Remains
 543390079 Ensha of the Royal Remains
