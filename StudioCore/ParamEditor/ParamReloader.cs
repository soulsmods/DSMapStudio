﻿using System;
using System.Collections.Generic;
using System.Linq;
using System.Collections;
using System.Diagnostics;
using System.IO;
using System.Threading;
using ProcessMemoryUtilities.Managed;
using ProcessMemoryUtilities.Native;
using SoulsFormats;
using ImGuiNET;
using System.Text;
using FSParam;
using StudioCore.Editor;
using System.Threading.Tasks;

namespace StudioCore.ParamEditor
{
    class ParamReloader
    {
        public static uint numberOfItemsToGive = 1;
        public static uint upgradeLevelItemToGive = 0;

        public static bool CanReloadMemoryParams(ParamBank bank, ProjectSettings projectSettings)
        {
<<<<<<< HEAD
            if (projectSettings != null && (projectSettings.GameType == GameType.DarkSoulsIII || projectSettings.GameType == GameType.EldenRing) && bank.IsLoadingParams == false)
=======
            if (projectSettings != null && (projectSettings.GameType == GameType.DarkSoulsIII || projectSettings.GameType == GameType.EldenRing
                || projectSettings.GameType == GameType.DarkSoulsPTDE || projectSettings.GameType == GameType.DarkSoulsRemastered) && bank.IsLoadingParams == false)
>>>>>>> ffcb432a
                return true;

            return false;
        }

        public static void ReloadMemoryParams(ParamBank bank, AssetLocator loc, string[] paramNames)
        {
            TaskManager.Run("PB:LiveParams", true, true, true, () =>
            {
                GameOffsets offsets = GetGameOffsets(loc);
                var processArray = Process.GetProcessesByName(offsets.exeName);
                if (!processArray.Any())
                    processArray = Process.GetProcessesByName(offsets.exeName.Replace(".exe", ""));
                if (processArray.Any())
                {
                    SoulsMemoryHandler memoryHandler = new SoulsMemoryHandler(processArray.First());
<<<<<<< HEAD
=======
                    if (offsets.type == GameType.DarkSoulsPTDE)
                    {
                        offsets = GetCorrectPTDEOffsets(offsets, memoryHandler);
                    }
>>>>>>> ffcb432a
                    ReloadMemoryParamsThreads(bank, offsets, paramNames, memoryHandler);
                    memoryHandler.Terminate();
                }
                else
                {
                    throw new Exception("Unable to find running game");
                }
            });
        }
<<<<<<< HEAD
=======
        private static GameOffsets GetCorrectPTDEOffsets(GameOffsets offsets, SoulsMemoryHandler memoryHandler)
        {
            int version = 0;
            memoryHandler.ReadProcessMemory(memoryHandler.GetBaseAddress() + 0x3C, ref version);
            if (version == 0x120)
            {
                offsets.paramBase = int.Parse(offsets.coreOffsets["paramBaseDebug"].Substring(2), System.Globalization.NumberStyles.HexNumber);
                offsets.throwParamBase = int.Parse(offsets.coreOffsets["throwParamBaseDebug"].Substring(2), System.Globalization.NumberStyles.HexNumber);
                return offsets;
            }
            
            offsets.paramBase = int.Parse(offsets.coreOffsets["paramBase"].Substring(2), System.Globalization.NumberStyles.HexNumber);
            offsets.throwParamBase = int.Parse(offsets.coreOffsets["throwParamBase"].Substring(2), System.Globalization.NumberStyles.HexNumber);

            return offsets;
        }
>>>>>>> ffcb432a
        private static void ReloadMemoryParamsThreads(ParamBank bank, GameOffsets offsets, string[] paramNames, SoulsMemoryHandler handler)
        {
            List<Task> tasks = new List<Task>();
            foreach (string param in paramNames)
            {
                if ((offsets.type == GameType.DarkSoulsPTDE || offsets.type == GameType.DarkSoulsRemastered) && param == "ThrowParam" && offsets.paramOffsets.ContainsKey(param))
                {
<<<<<<< HEAD
                    threads.Add(new Thread(() => WriteMemoryPARAM(offsets, bank.Params[param], offsets.paramOffsets[param], handler)));
=======
                    tasks.Add(new Task(() => WriteMemoryThrowPARAM(offsets, bank.Params[param], offsets.paramOffsets[param], handler)));
>>>>>>> ffcb432a
                }
                else if (param != null && offsets.paramOffsets.ContainsKey(param))
                {
                    tasks.Add(new Task(() => WriteMemoryPARAM(offsets, bank.Params[param], offsets.paramOffsets[param], handler)));
                }

            }
            foreach (var task in tasks)
                task.Start();
            foreach (var task in tasks)
                task.Wait();
        }
        public static void GiveItemMenu(AssetLocator loc, List<Param.Row> rowsToGib, string param)
        {
            GameOffsets offsets = GetGameOffsets(loc);

            if (!offsets.itemGibOffsets.ContainsKey(param))
                return;
            if (ImGui.MenuItem("Spawn Selected Items In Game"))
            {
                GiveItem(offsets, rowsToGib, param, param == "EquipParamGoods" ? (int)numberOfItemsToGive : 1, param == "EquipParamWeapon" ? (int)upgradeLevelItemToGive : 0);
            }
            if (param == "EquipParamGoods")
            {
                string itemsNum = numberOfItemsToGive.ToString();
                ImGui.Indent();
                ImGui.Text("Number of Spawned Items");
                ImGui.SameLine();
                if (ImGui.InputText("##Number of Spawned Items", ref itemsNum, (uint)2))
                {
                    if (uint.TryParse(itemsNum, out uint result) && result != 0)
                    {
                        numberOfItemsToGive = result;
                    }
                }
            }
            else if (param == "EquipParamWeapon")
            {
                ImGui.Text("Spawned Weapon Level");
                ImGui.SameLine();
                string weaponLevel = upgradeLevelItemToGive.ToString();
                if (ImGui.InputText("##Spawned Weapon Level", ref weaponLevel, (uint)2))
                {
                    if (uint.TryParse(weaponLevel, out uint result) && result < 11)
                    {
                        upgradeLevelItemToGive = result;
                    }
                }
            }
            ImGui.Unindent();
        }
        private static void GiveItem(GameOffsets offsets, List<Param.Row> rowsToGib, string studioParamType, int itemQuantityReceived, int upgradeLevelItemToGive = 0)
        {
            if (rowsToGib.Any())
            {
                var processArray = Process.GetProcessesByName("DarkSoulsIII");
                if (processArray.Any())
                {
                    SoulsMemoryHandler memoryHandler = new SoulsMemoryHandler(processArray.First());

                    memoryHandler.PlayerItemGive(offsets, rowsToGib, studioParamType, itemQuantityReceived, -1, upgradeLevelItemToGive);

                    memoryHandler.Terminate();
                }
            }
        }
        private static void WriteMemoryPARAM(GameOffsets offsets, Param param, int paramOffset, SoulsMemoryHandler memoryHandler)
        {
            IntPtr soloParamRepositoryPtr = IntPtr.Add(memoryHandler.GetBaseAddress(), offsets.paramBase);
            IntPtr BasePtr = memoryHandler.GetParamPtr(soloParamRepositoryPtr, offsets, paramOffset);
            WriteMemoryPARAM(offsets, param, BasePtr, memoryHandler);
        }
        private static void WriteMemoryThrowPARAM(GameOffsets offsets, Param param, int paramOffset, SoulsMemoryHandler memoryHandler)
        {
            IntPtr throwParamPtr = IntPtr.Add(memoryHandler.GetBaseAddress(), offsets.throwParamBase);
            IntPtr BasePtr = memoryHandler.GetParamPtr(throwParamPtr, offsets, paramOffset);
            WriteMemoryPARAM(offsets, param, BasePtr, memoryHandler);
        }
        private static void WriteMemoryPARAM(GameOffsets offsets, Param param, IntPtr BasePtr, SoulsMemoryHandler memoryHandler)
        {

            IntPtr BaseDataPtr = memoryHandler.GetToRowPtr(offsets, BasePtr);
            int RowCount = memoryHandler.GetRowCount(offsets, BasePtr);

            IntPtr DataSectionPtr;

            int RowId = 0;
            int rowPtr = 0;

            for (int i = 0; i < RowCount; i++)
            {
                memoryHandler.ReadProcessMemory(BaseDataPtr, ref RowId);
                memoryHandler.ReadProcessMemory(BaseDataPtr + offsets.rowPointerOffset, ref rowPtr);
                if (RowId < 0 || rowPtr < 0)
                {
                    BaseDataPtr += offsets.rowHeaderSize;
                    continue;
                }

                DataSectionPtr = IntPtr.Add(BasePtr, rowPtr);

                BaseDataPtr += offsets.rowHeaderSize;

                Param.Row row = param[RowId];
                if (row != null)
                {
                    WriteMemoryRow(row, DataSectionPtr, memoryHandler);
                }
            }
        }
        private static void WriteMemoryRow(Param.Row row, IntPtr RowDataSectionPtr, SoulsMemoryHandler memoryHandler)
        {
            int offset = 0;
            int bitFieldPos = 0;
            BitArray bits = null;

            foreach (var cell in row.Cells)
            {
                offset += WriteMemoryCell(row[cell], RowDataSectionPtr + offset, ref bitFieldPos, ref bits, memoryHandler);
            }
        }
        private static int WriteMemoryCell(Param.Cell cell, IntPtr CellDataPtr, ref int bitFieldPos, ref BitArray bits, SoulsMemoryHandler memoryHandler)
        {
            PARAMDEF.DefType displayType = cell.Def.DisplayType;
            // If this can be simplified, that would be ideal. Currently we have to reconcile DefType, a numerical size in bits, and the Type used for the bitField array
            if (cell.Def.BitSize != -1)
            {
                if (displayType == SoulsFormats.PARAMDEF.DefType.u8 || displayType == SoulsFormats.PARAMDEF.DefType.dummy8)
                {
                    if (bitFieldPos == 0)
                    {
                        bits = new BitArray(8);
                    }
                    return WriteBitArray(cell, CellDataPtr, ref bitFieldPos, ref bits, memoryHandler, false);
                }
                else if (displayType == SoulsFormats.PARAMDEF.DefType.u16)
                {
                    if (bitFieldPos == 0)
                    {
                        bits = new BitArray(16);
                    }
                    return WriteBitArray(cell, CellDataPtr, ref bitFieldPos, ref bits, memoryHandler, false);
                }
                else if (displayType == SoulsFormats.PARAMDEF.DefType.u32)
                {
                    if (bitFieldPos == 0)
                    {
                        bits = new BitArray(32);
                    }
                    return WriteBitArray(cell, CellDataPtr, ref bitFieldPos, ref bits, memoryHandler, false);
                }
            }
            else if (bits != null && bitFieldPos != 0)
            {
                int offset = WriteBitArray(null, CellDataPtr, ref bitFieldPos, ref bits, memoryHandler, true);
                return offset + WriteMemoryCell(cell, CellDataPtr + offset, ref bitFieldPos, ref bits, memoryHandler); //should recomplete current cell
            }
            if (displayType == SoulsFormats.PARAMDEF.DefType.f32)
            {
                float valueRead = 0f;
                memoryHandler.ReadProcessMemory(CellDataPtr, ref valueRead);

                float value = Convert.ToSingle(cell.Value);
                if (valueRead != value)
                {
                    memoryHandler.WriteProcessMemory(CellDataPtr, ref value);
                }
                return sizeof(float);
            }
            else if (displayType == SoulsFormats.PARAMDEF.DefType.s32)
            {
                int valueRead = 0;
                memoryHandler.ReadProcessMemory(CellDataPtr, ref valueRead);

                int value = Convert.ToInt32(cell.Value);
                if (valueRead != value)
                {
                    memoryHandler.WriteProcessMemory(CellDataPtr, ref value);
                }
                return sizeof(Int32);
            }
            else if (displayType == SoulsFormats.PARAMDEF.DefType.s16)
            {
                short valueRead = 0;
                memoryHandler.ReadProcessMemory(CellDataPtr, ref valueRead);

                short value = Convert.ToInt16(cell.Value);
                if (valueRead != value)
                {
                    memoryHandler.WriteProcessMemory(CellDataPtr, ref value);
                }
                return sizeof(Int16);
            }
            else if (displayType == SoulsFormats.PARAMDEF.DefType.s8)
            {
                sbyte valueRead = 0;
                memoryHandler.ReadProcessMemory(CellDataPtr, ref valueRead);

                sbyte value = Convert.ToSByte(cell.Value);
                if (valueRead != value)
                {
                    memoryHandler.WriteProcessMemory(CellDataPtr, ref value);
                }
                return sizeof(sbyte);
            }
            else if (displayType == SoulsFormats.PARAMDEF.DefType.u32)
            {
                uint valueRead = 0;
                memoryHandler.ReadProcessMemory(CellDataPtr, ref valueRead);

                uint value = Convert.ToUInt32(cell.Value);
                if (valueRead != value)
                {
                    memoryHandler.WriteProcessMemory(CellDataPtr, ref value);
                }
                return sizeof(UInt32);
            }
            else if (displayType == SoulsFormats.PARAMDEF.DefType.u16)
            {
                ushort valueRead = 0;
                memoryHandler.ReadProcessMemory(CellDataPtr, ref valueRead);

                ushort value = Convert.ToUInt16(cell.Value);
                if (valueRead != value)
                {
                    memoryHandler.WriteProcessMemory(CellDataPtr, ref value);
                }
                return sizeof(UInt16);
            }
            else if (displayType == SoulsFormats.PARAMDEF.DefType.u8)
            {
                byte valueRead = 0;
                memoryHandler.ReadProcessMemory(CellDataPtr, ref valueRead);

                byte value = Convert.ToByte(cell.Value);
                if (valueRead != value)
                {
                    memoryHandler.WriteProcessMemory(CellDataPtr, ref value);
                }
                return sizeof(byte);
            }
            else if (displayType == SoulsFormats.PARAMDEF.DefType.dummy8 || displayType == SoulsFormats.PARAMDEF.DefType.fixstr || displayType == SoulsFormats.PARAMDEF.DefType.fixstrW)
            {
                return cell.Def.ArrayLength * (displayType == SoulsFormats.PARAMDEF.DefType.fixstrW ? 2 : 1);
            }
            else
            {
                throw new Exception("Unexpected Field Type");
            }
        }
        private static int WriteBitArray(Param.Cell? cell, IntPtr CellDataPtr, ref int bitFieldPos, ref BitArray bits, SoulsMemoryHandler memoryHandler, bool flushBits)
        {
            if (!flushBits)
            {
                if (cell == null)
                    throw new ArgumentException();

                BitArray cellValueBitArray = null;
                if (bits.Count == 8)
                {
                    cellValueBitArray = new BitArray(BitConverter.GetBytes((byte)cell.Value.Value << bitFieldPos));
                }
                else if (bits.Count == 16)
                {
                    cellValueBitArray = new BitArray(BitConverter.GetBytes((ushort)cell.Value.Value << bitFieldPos));
                }
                else if (bits.Count == 32)
                {
                    cellValueBitArray = new BitArray(BitConverter.GetBytes((uint)cell.Value.Value << bitFieldPos));
                }
                else
                {
                    throw new Exception("Unknown bitfield length");
                }

                for (int i = 0; i < cell.Value.Def.BitSize; i++)
                {
                    bits.Set(bitFieldPos, cellValueBitArray[bitFieldPos]);
                    bitFieldPos++;
                }
            }
            if (bitFieldPos == bits.Count || flushBits)
            {
                byte valueRead = 0;
                memoryHandler.ReadProcessMemory(CellDataPtr, ref valueRead);
                byte[] bitField = new byte[bits.Count / 8];
                bits.CopyTo(bitField, 0);
                if (bits.Count == 8)
                {
                    byte bitbuffer = bitField[0];
                    if (valueRead != bitbuffer)
                    {
                        memoryHandler.WriteProcessMemory(CellDataPtr, ref bitbuffer);
                    }
                }
                else if (bits.Count == 16)
                {
                    ushort bitbuffer = BitConverter.ToUInt16(bitField, 0);
                    if (valueRead != bitbuffer)
                    {
                        memoryHandler.WriteProcessMemory(CellDataPtr, ref bitbuffer);
                    }
                }
                else if (bits.Count == 32)
                {
                    uint bitbuffer = BitConverter.ToUInt32(bitField, 0);
                    if (valueRead != bitbuffer)
                    {
                        memoryHandler.WriteProcessMemory(CellDataPtr, ref bitbuffer);
                    }
                }
                else
                {
                    throw new Exception("Unknown bitfield length");
                }
                int advance = bits.Count / 8;
                bitFieldPos = 0;
                bits = null;
                return advance;
            }
            return 0;
        }

        private static GameOffsets GetGameOffsets(AssetLocator loc)
        {
            GameType game = loc.Type;
            if (!GameOffsets.offsetBank.ContainsKey(game))
            {
                try
                {
                    GameOffsets.offsetBank.Add(game, new GameOffsets(game, loc));
                }
                catch (Exception e)
                {
                    return null;
                }
            }
            return GameOffsets.offsetBank[game];
        }

        public static string[] GetReloadableParams(AssetLocator loc)
        {
            GameOffsets offs = GetGameOffsets(loc);
            if (offs == null)
                return new string[0];
            return offs.paramOffsets.Keys.ToArray();
        }
    }

    internal class GameOffsets
    {
        internal static Dictionary<GameType, GameOffsets> offsetBank = new Dictionary<GameType, GameOffsets>();
        internal string exeName;
        internal int paramBase;
        internal int[] paramInnerPath;
        internal int paramCountOffset;
        internal int paramDataOffset;
        internal int rowPointerOffset;
        internal int rowHeaderSize;
        internal Dictionary<string, int> paramOffsets;
        internal int throwParamBase;
        internal Dictionary<string, int> itemGibOffsets;
        internal bool Is64Bit;
        internal GameType type;
        internal Dictionary<string, string> coreOffsets;

        internal GameOffsets(GameType type, AssetLocator loc)
        {
            string dir = loc.GetGameOffsetsAssetsDir();
            Dictionary<string, string> basicData = getOffsetFile(dir + "/CoreOffsets.txt");
            exeName = basicData["exeName"];
            paramBase = int.Parse(basicData["paramBase"].Substring(2), System.Globalization.NumberStyles.HexNumber);
            string[] innerpath = basicData["paramInnerPath"].Split("/");
            paramInnerPath = new int[innerpath.Length];
            for (int i = 0; i < innerpath.Length; i++)
            {
                paramInnerPath[i] = int.Parse(innerpath[i].Substring(2), System.Globalization.NumberStyles.HexNumber);
            }
            paramCountOffset = int.Parse(basicData["paramCountOffset"].Substring(2), System.Globalization.NumberStyles.HexNumber);
            paramDataOffset = int.Parse(basicData["paramDataOffset"].Substring(2), System.Globalization.NumberStyles.HexNumber);
            rowPointerOffset = int.Parse(basicData["rowPointerOffset"].Substring(2), System.Globalization.NumberStyles.HexNumber);
            rowHeaderSize = int.Parse(basicData["rowHeaderSize"].Substring(2), System.Globalization.NumberStyles.HexNumber);
            paramOffsets = getOffsetsIntFile(dir + "/ParamOffsets.txt");
            itemGibOffsets = getOffsetsIntFile(dir + "/ItemGibOffsets.txt");
            Is64Bit = type != GameType.DarkSoulsPTDE;
            this.type = type;

            if (type == GameType.DarkSoulsPTDE || type == GameType.DarkSoulsRemastered)
                throwParamBase = int.Parse(basicData["throwParamBase"].Substring(2), System.Globalization.NumberStyles.HexNumber);

            coreOffsets = basicData;
        }

        private static Dictionary<string, int> getOffsetsIntFile(string dir)
        {
            Dictionary<string, string> paramData = getOffsetFile(dir);
            Dictionary<string, int> offsets = new Dictionary<string, int>();
            foreach (var entry in paramData)
            {
                offsets.Add(entry.Key, int.Parse(entry.Value.Substring(2), System.Globalization.NumberStyles.HexNumber));
            }
            return offsets;
        }

        private static Dictionary<string, string> getOffsetFile(string dir)
        {
            string[] data = File.ReadAllLines(dir);
            Dictionary<string, string> values = new Dictionary<string, string>();
            foreach (string line in data)
            {
                string[] split = line.Split(":");
                values.Add(split[0], split[1]);
            }
            return values;
        }

        internal GameOffsets(string exe, int pbase, int[] path, int paramCountOff, int paramDataOff, int rowPointerOff, int rowHeadSize, Dictionary<string, int> pOffs, Dictionary<string, int> eOffs)
        {
            exeName = exe;
            paramBase = pbase;
            paramInnerPath = path;
            paramCountOffset = paramCountOff;
            paramDataOffset = paramDataOff;
            rowPointerOffset = rowPointerOff;
            rowHeaderSize = rowHeadSize;
            paramOffsets = pOffs;
            itemGibOffsets = eOffs;
        }
    }

    public class SoulsMemoryHandler
    {
        public IntPtr memoryHandle;
        private readonly Process gameProcess;
        public IntPtr GetBaseAddress()
        {
            return gameProcess.MainModule.BaseAddress;
        }
        public SoulsMemoryHandler(Process gameProcess)
        {
            this.gameProcess = gameProcess;
            this.memoryHandle = NativeWrapper.OpenProcess(ProcessAccessFlags.CreateThread | ProcessAccessFlags.ReadWrite | ProcessAccessFlags.Execute | ProcessAccessFlags.VirtualMemoryOperation, gameProcess.Id);
        }
        public void Terminate()
        {
            NativeWrapper.CloseHandle(memoryHandle);
            memoryHandle = (IntPtr)0;
        }
        public bool ReadProcessMemory<T>(IntPtr baseAddress, ref T buffer) where T : unmanaged
        {
            return NativeWrapper.ReadProcessMemory(memoryHandle, baseAddress, ref buffer);
        }

        public bool WriteProcessMemory<T>(IntPtr baseAddress, ref T buffer) where T : unmanaged
        {
            return NativeWrapper.WriteProcessMemory(memoryHandle, baseAddress, ref buffer);
        }

        public bool WriteProcessMemoryArray<T>(IntPtr baseAddress, T[] buffer) where T : unmanaged
        {
            return NativeWrapper.WriteProcessMemoryArray(memoryHandle, baseAddress, buffer);
        }

        internal IntPtr GetParamPtr(IntPtr paramRepoPtr, GameOffsets offsets, int pOffset)
        {
            if (offsets.Is64Bit)
                return GetParamPtr64Bit(paramRepoPtr, offsets, pOffset);

            return GetParamPtr32Bit(paramRepoPtr, offsets, pOffset);
        }
        private IntPtr GetParamPtr64Bit(IntPtr paramRepoPtr, GameOffsets offsets, int pOffset)
        {
            IntPtr paramPtr = paramRepoPtr;
            NativeWrapper.ReadProcessMemory(memoryHandle, paramPtr, ref paramPtr);
            paramPtr = IntPtr.Add(paramPtr, pOffset);
            NativeWrapper.ReadProcessMemory(memoryHandle, paramPtr, ref paramPtr);
            foreach (int innerPathPart in offsets.paramInnerPath)
            {
                paramPtr = IntPtr.Add(paramPtr, innerPathPart);
                NativeWrapper.ReadProcessMemory(memoryHandle, paramPtr, ref paramPtr);
            }

            return paramPtr;
        }

        private IntPtr GetParamPtr32Bit(IntPtr paramRepoPtr, GameOffsets offsets, int pOffset)
        {
            int ParamPtr = (int)paramRepoPtr;
            NativeWrapper.ReadProcessMemory(memoryHandle, (IntPtr)ParamPtr, ref ParamPtr);
            ParamPtr = ParamPtr + pOffset;
            NativeWrapper.ReadProcessMemory(memoryHandle, (IntPtr)ParamPtr, ref ParamPtr);
            foreach (int innerPathPart in offsets.paramInnerPath)
            {
                ParamPtr = ParamPtr + innerPathPart;
                NativeWrapper.ReadProcessMemory(memoryHandle, (IntPtr)ParamPtr, ref ParamPtr);
            }

            return (IntPtr)ParamPtr;
        }

        internal int GetRowCount(GameOffsets gOffsets, IntPtr paramPtr)
        {
            if (gOffsets.type >= GameType.DarkSoulsIII)
                return GetRowCountInt(gOffsets, paramPtr);

            return GetRowCountShort(gOffsets, paramPtr);
        }
        private int GetRowCountInt(GameOffsets gOffsets, IntPtr ParamPtr)
        {

            Int32 buffer = 0;
            NativeWrapper.ReadProcessMemory(memoryHandle, ParamPtr + gOffsets.paramCountOffset, ref buffer);
            return buffer;
        }

        private int GetRowCountShort(GameOffsets gOffsets, IntPtr ParamPtr)
        {

            Int16 buffer = 0;
            NativeWrapper.ReadProcessMemory(memoryHandle, ParamPtr + gOffsets.paramCountOffset, ref buffer);
            return buffer;
        }

        internal IntPtr GetToRowPtr(GameOffsets gOffsets, IntPtr paramPtr)
        {
            paramPtr = IntPtr.Add(paramPtr, gOffsets.paramDataOffset);
            return paramPtr;
        }


        public void ExecuteFunction(byte[] array)
        {
            IntPtr buffer = (IntPtr)0x100;

            var address = NativeWrapper.VirtualAllocEx(memoryHandle, IntPtr.Zero, buffer, AllocationType.Commit | AllocationType.Reserve, MemoryProtectionFlags.ExecuteReadWrite);

            if (address != IntPtr.Zero)
            {
                if (WriteProcessMemoryArray(address, array))
                {
                    var threadHandle = NativeWrapper.CreateRemoteThread(memoryHandle, IntPtr.Zero, (IntPtr)0, address, IntPtr.Zero, ThreadCreationFlags.Immediately, out var threadId);
                    if (threadHandle != IntPtr.Zero)
                    {
                        Kernel32.WaitForSingleObject(threadHandle, 30000);
                    }
                }
                NativeWrapper.VirtualFreeEx(memoryHandle, address, buffer, FreeType.PreservePlaceholder);
            }
        }
        public void ExecuteBufferFunction(byte[] array, byte[] argument)
        {
            var Size1 = 0x100;
            var Size2 = 0x100;

            var address = NativeWrapper.VirtualAllocEx(memoryHandle, IntPtr.Zero, (IntPtr)Size1, AllocationType.Commit | AllocationType.Reserve, MemoryProtectionFlags.ExecuteReadWrite);
            var bufferAddress = NativeWrapper.VirtualAllocEx(memoryHandle, IntPtr.Zero, (IntPtr)Size2, AllocationType.Commit | AllocationType.Reserve, MemoryProtectionFlags.ExecuteReadWrite);

            var bytjmp = 0x2;
            var bytjmpAr = new byte[7];

            WriteProcessMemoryArray(bufferAddress, argument);

            bytjmpAr = BitConverter.GetBytes((long)bufferAddress);
            Array.Copy(bytjmpAr, 0, array, bytjmp, bytjmpAr.Length);

            if (address != IntPtr.Zero)
            {
                if (WriteProcessMemoryArray(address, array))
                {

                    var threadHandle = NativeWrapper.CreateRemoteThread(memoryHandle, IntPtr.Zero, (IntPtr)0, address, IntPtr.Zero, ThreadCreationFlags.Immediately, out var threadId);
                    if (threadHandle != IntPtr.Zero)
                    {
                        Kernel32.WaitForSingleObject(threadHandle, 30000);
                    }

                }
                NativeWrapper.VirtualFreeEx(memoryHandle, address, (IntPtr)Size1, FreeType.PreservePlaceholder);
                NativeWrapper.VirtualFreeEx(memoryHandle, address, (IntPtr)Size2, FreeType.PreservePlaceholder);
            }
        }

        public void RequestReloadChr(string chrName)
        {
            byte[] chrNameBytes = Encoding.Unicode.GetBytes(chrName);

            bool memoryWriteBuffer = true;
            WriteProcessMemory(gameProcess.MainModule.BaseAddress + 0x4768F7F, ref memoryWriteBuffer);

            var buffer = new byte[]
            {
                0x48, 0xBA, 0, 0, 0, 0, 0, 0, 0, 0, //mov rdx,Alloc
                0x48, 0xA1, 0x78, 0x8E, 0x76, 0x44, 0x01, 0x00, 0x00, 0x00, //mov rax,[144768E78]
                0x48, 0x8B, 0xC8, //mov rcx,rax
                0x49, 0xBE, 0x10, 0x1E, 0x8D, 0x40, 0x01, 0x00, 0x00, 0x00, //mov r14,00000001408D1E10
                0x48, 0x83, 0xEC, 0x28, //sub rsp,28
                0x41, 0xFF, 0xD6, //call r14
                0x48, 0x83, 0xC4, 0x28, //add rsp,28
                0xC3 //ret
            };

            ExecuteBufferFunction(buffer, chrNameBytes);
        }
        internal void PlayerItemGive(GameOffsets offsets, List<Param.Row> rows, string paramDefParamType, int itemQuantityReceived = 1, int itemDurabilityReceived = -1, int upgradeLevelItemToGive = 0)
        {
            //Thanks Church Guard for providing the foundation of this.
            //Only supports ds3 as of now
            if (offsets.itemGibOffsets.ContainsKey(paramDefParamType) && rows.Any())
            {
                int paramOffset = offsets.itemGibOffsets[paramDefParamType];

                List<int> intListProcessing = new List<int>();

                //Padding? Supposedly?
                intListProcessing.Add(0);
                intListProcessing.Add(0);
                intListProcessing.Add(0);
                intListProcessing.Add(0);
                //Items to give amount
                intListProcessing.Add(rows.Count());

                foreach (var row in rows)
                {
                    intListProcessing.Add((int)row.ID + paramOffset + upgradeLevelItemToGive);
                    intListProcessing.Add(itemQuantityReceived);
                    intListProcessing.Add(itemDurabilityReceived);
                }

                //ItemGib ASM in byte format
                var itemGibByteFunctionDS3 = new byte[]
                {
                    0x48, 0x83, 0xEC, 0x48, 0x4C, 0x8D, 0x01, 0x48, 0x8D, 0x51, 0x10, 0x48, 0xA1, 0x00, 0x23, 0x75, 0x44, 0x01, 0x00, 0x00, 0x00, 0x48, 0x8B, 0xC8, 0xFF, 0x15, 0x02, 0x00, 0x00, 0x00, 0xEB, 0x08,
                    0x70, 0xBA, 0x7B, 0x40, 0x01, 0x00, 0x00, 0x00, 0x48, 0x83, 0xC4, 0x48, 0xC3
                };

                //ItemGib Arguments Int Array
                int[] itemGibArgumentsIntArray = new int[intListProcessing.Count()];
                intListProcessing.CopyTo(itemGibArgumentsIntArray);

                //Copy itemGibArgumentsIntArray's Bytes into a byte array
                byte[] itemGibArgumentsByteArray = new byte[Buffer.ByteLength(itemGibArgumentsIntArray)];
                Buffer.BlockCopy(itemGibArgumentsIntArray, 0, itemGibArgumentsByteArray, 0, itemGibArgumentsByteArray.Length);

                //Allocate Memory for ItemGib and Arguments
                IntPtr itemGibByteFunctionPtr = NativeWrapper.VirtualAllocEx(memoryHandle, (IntPtr)0, (IntPtr)Buffer.ByteLength(itemGibByteFunctionDS3), AllocationType.Commit | AllocationType.Reserve,
                    MemoryProtectionFlags.ExecuteReadWrite);
                IntPtr itemGibArgumentsPtr = NativeWrapper.VirtualAllocEx(memoryHandle, (IntPtr)0, (IntPtr)Buffer.ByteLength(itemGibArgumentsIntArray), AllocationType.Commit | AllocationType.Reserve,
                    MemoryProtectionFlags.ExecuteReadWrite);

                //Write ItemGib Function and Arguments into the previously allocated memory
                NativeWrapper.WriteProcessMemoryArray(memoryHandle, itemGibByteFunctionPtr, itemGibByteFunctionDS3);
                NativeWrapper.WriteProcessMemoryArray(memoryHandle, itemGibArgumentsPtr, itemGibArgumentsByteArray);

                //Create a new thread at the copied ItemGib function in memory

                NativeWrapper.WaitForSingleObject(NativeWrapper.CreateRemoteThread(memoryHandle, itemGibByteFunctionPtr, itemGibArgumentsPtr), 30000);


                //Frees memory used by the ItemGib function and it's arguments
                NativeWrapper.VirtualFreeEx(memoryHandle, itemGibByteFunctionPtr, (IntPtr)Buffer.ByteLength(itemGibByteFunctionDS3), FreeType.PreservePlaceholder);
                NativeWrapper.VirtualFreeEx(memoryHandle, itemGibArgumentsPtr, (IntPtr)Buffer.ByteLength(itemGibArgumentsIntArray), FreeType.PreservePlaceholder);
            }
        }
    }
}<|MERGE_RESOLUTION|>--- conflicted
+++ resolved
@@ -23,12 +23,8 @@
 
         public static bool CanReloadMemoryParams(ParamBank bank, ProjectSettings projectSettings)
         {
-<<<<<<< HEAD
-            if (projectSettings != null && (projectSettings.GameType == GameType.DarkSoulsIII || projectSettings.GameType == GameType.EldenRing) && bank.IsLoadingParams == false)
-=======
             if (projectSettings != null && (projectSettings.GameType == GameType.DarkSoulsIII || projectSettings.GameType == GameType.EldenRing
                 || projectSettings.GameType == GameType.DarkSoulsPTDE || projectSettings.GameType == GameType.DarkSoulsRemastered) && bank.IsLoadingParams == false)
->>>>>>> ffcb432a
                 return true;
 
             return false;
@@ -45,13 +41,10 @@
                 if (processArray.Any())
                 {
                     SoulsMemoryHandler memoryHandler = new SoulsMemoryHandler(processArray.First());
-<<<<<<< HEAD
-=======
                     if (offsets.type == GameType.DarkSoulsPTDE)
                     {
                         offsets = GetCorrectPTDEOffsets(offsets, memoryHandler);
                     }
->>>>>>> ffcb432a
                     ReloadMemoryParamsThreads(bank, offsets, paramNames, memoryHandler);
                     memoryHandler.Terminate();
                 }
@@ -61,8 +54,6 @@
                 }
             });
         }
-<<<<<<< HEAD
-=======
         private static GameOffsets GetCorrectPTDEOffsets(GameOffsets offsets, SoulsMemoryHandler memoryHandler)
         {
             int version = 0;
@@ -79,7 +70,6 @@
 
             return offsets;
         }
->>>>>>> ffcb432a
         private static void ReloadMemoryParamsThreads(ParamBank bank, GameOffsets offsets, string[] paramNames, SoulsMemoryHandler handler)
         {
             List<Task> tasks = new List<Task>();
@@ -87,11 +77,7 @@
             {
                 if ((offsets.type == GameType.DarkSoulsPTDE || offsets.type == GameType.DarkSoulsRemastered) && param == "ThrowParam" && offsets.paramOffsets.ContainsKey(param))
                 {
-<<<<<<< HEAD
-                    threads.Add(new Thread(() => WriteMemoryPARAM(offsets, bank.Params[param], offsets.paramOffsets[param], handler)));
-=======
                     tasks.Add(new Task(() => WriteMemoryThrowPARAM(offsets, bank.Params[param], offsets.paramOffsets[param], handler)));
->>>>>>> ffcb432a
                 }
                 else if (param != null && offsets.paramOffsets.ContainsKey(param))
                 {
