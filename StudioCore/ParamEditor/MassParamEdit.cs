--- conflicted
+++ resolved
@@ -31,11 +31,7 @@
     
     public class MassParamEdit
     {
-<<<<<<< HEAD
-        protected static object PerformOperation(ParamBank bank, Param.Row row, Param.Column column, string op, string opparam)
-=======
         internal static object PerformOperation(ParamBank bank, Param.Row row, Param.Column column, string op, string opparam)
->>>>>>> ffcb432a
         {
             try
             {
@@ -45,10 +41,7 @@
                     {
                         foreach (ParamRef pRef in FieldMetaData.Get(column.Def).RefTypes)
                         {
-<<<<<<< HEAD
                             string reftype = pRef.param;
-=======
->>>>>>> ffcb432a
                             var p = bank.Params[reftype];
                             if (p == null)
                                 continue;
@@ -297,23 +290,6 @@
                             }
                         }
 
-<<<<<<< HEAD
-                    foreach (Param.Column cell in affectedCells)
-                    {
-                        object newval = PerformOperation(bank, row, cell, op, valueToUse);
-                        if (newval == null)
-                            return (new MassEditResult(MassEditResultType.OPERATIONERROR, $@"Could not perform operation {op} {valueToUse} on field {cell.Def.InternalName}"), null);
-                        addAction(row[cell], newval, partialActions);
-                    }
-                    if (editName)
-                    {
-                        string newval = PerformNameOperation(row.Name, op, valueToUse);
-                        if (newval == null)
-                            return (new MassEditResult(MassEditResultType.OPERATIONERROR, $@"Could not perform operation {op} {valueToUse} on name"), null);
-                        partialActions.Add(new PropertiesChangedAction(row.GetType().GetProperty("Name"), -1, row, newval));
-                    
-=======
->>>>>>> ffcb432a
                     }
                 }
             }
