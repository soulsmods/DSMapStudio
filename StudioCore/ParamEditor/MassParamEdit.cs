--- conflicted
+++ resolved
@@ -388,11 +388,7 @@
                 string name = row.Name==null ? "null" : row.Name.Replace(separator, '-');
                 string rowgen = $@"{row.ID}{separator}{name}";
                 foreach (Param.Column cell in row.Cells)
-<<<<<<< HEAD
-                    rowgen += $@"{separator}{row[cell].Value.ToParamEditorString()}";
-=======
                     rowgen += $@"{separator}{row[cell].ToParamEditorString()}";
->>>>>>> a5626f8a
                 gen += rowgen + "\n";
             }
             return gen;
@@ -663,7 +659,6 @@
         }
         private void Setup()
         {
-<<<<<<< HEAD
             defaultGetter = (new string[0], (value) => (i, param) => (j, row) => (k, col) => value);
             argumentGetters.Add("self", (new string[0], (empty) => (i, param) => (j, row) => (k, col) => {
                 return row.Get(col).ToParamEditorString();
@@ -678,52 +673,6 @@
                 };
             }));
             argumentGetters.Add("vanilla", (new string[0], (empty) => {
-=======
-            defaultGetter = (0, (value) => (param) => (row) => (col) => value);
-            argumentGetters.Add("self", (0, (empty) => (param) => (row) => (col) => {
-                return row.Get(col).ToParamEditorString();
-            }));
-            argumentGetters.Add("field", (1, (field) => (param) => {
-                var col = param.GetCol(field[0]);
-                if (!col.IsColumnValid())
-                    throw new Exception($@"Could not locate field {field[0]}");
-                return (row) => {
-                    string v = row.Get(col).ToParamEditorString();
-                    return (c) => v;
-                };
-            }));
-            argumentGetters.Add("average", (2, (field) => (param) => {
-                var col = param.GetCol(field[0]);
-                if (!col.IsColumnValid())
-                    throw new Exception($@"Could not locate field {field[0]}");
-                Type colType = col.GetColumnType();
-                if (colType == typeof(string) || colType == typeof(byte[]))
-                    throw new Exception($@"Cannot average field {field[0]}");
-                var rows = RowSearchEngine.rse.Search((ParamBank.PrimaryBank, param), field[1], false, false);
-                var vals = rows.Select((row, i) =>row.Get(col));
-                double avg = vals.Average((val) => Convert.ToDouble(val));
-                return (row) => (c) => avg.ToString();
-            }));
-            argumentGetters.Add("median", (2, (field) => (param) => {
-                var col = param.GetCol(field[0]);
-                if (!col.IsColumnValid())
-                    throw new Exception($@"Could not locate field {field[0]}");
-                var rows = RowSearchEngine.rse.Search((ParamBank.PrimaryBank, param), field[1], false, false);
-                var vals = rows.Select((row, i) => row.Get(col));
-                var avg = vals.OrderBy((val) => Convert.ToDouble(val)).ElementAt(vals.Count()/2);
-                return (row) => (c) => avg.ToParamEditorString();
-            }));
-            argumentGetters.Add("mode", (2, (field) => (param) => {
-                var col = param.GetCol(field[0]);
-                if (!col.IsColumnValid())
-                    throw new Exception($@"Could not locate field {field[0]}");
-                var rows = RowSearchEngine.rse.Search((ParamBank.PrimaryBank, param), field[1], false, false);
-                var vals = rows.Select((row, i) => row.Get(col));
-                var avg = vals.GroupBy((val) => val).OrderByDescending((g) => g.Count()).Select((g) => g.Key).First();
-                return (row) => (c) => avg.ToParamEditorString();
-            }));
-            argumentGetters.Add("vanilla", (0, (empty) => {
->>>>>>> a5626f8a
                 ParamBank bank = ParamBank.VanillaBank;
                 return (i, param) => {
                     string paramName = ParamBank.PrimaryBank.GetKeyForParam(param);
@@ -742,27 +691,7 @@
                     };
                 };
             }));
-<<<<<<< HEAD
             argumentGetters.Add("aux", (new string[]{"parambank name"}, (bankName) => {
-=======
-            argumentGetters.Add("vanillafield", (1, (field) => (param) => {
-                var paramName = ParamBank.PrimaryBank.GetKeyForParam(param);
-                var vParam = ParamBank.VanillaBank.GetParamFromName(paramName);
-                if (vParam == null)
-                    throw new Exception($@"Could not locate vanilla param for {param.ParamType}");
-                var col = vParam.GetCol(field[0]);
-                if (!col.IsColumnValid())
-                    throw new Exception($@"Could not locate field {field[0]}");
-                return (row) => {
-                    Param.Row vRow = vParam?[row.ID];
-                    if (vRow == null)
-                        throw new Exception($@"Could not locate vanilla row {row.ID}");
-                    string v = vRow.Get(col).ToParamEditorString();
-                    return (c) => v;
-                };
-            }));
-            argumentGetters.Add("aux", (1, (bankName) => {
->>>>>>> a5626f8a
                 if (!ParamBank.AuxBanks.ContainsKey(bankName[0]))
                     throw new Exception($@"Could not locate paramBank {bankName[0]}");
                 ParamBank bank = ParamBank.AuxBanks[bankName[0]];
@@ -775,11 +704,7 @@
                         Param.Row vRow = vParam?[row.ID];
                         if (vRow == null)
                             throw new Exception($@"Could not locate aux row {row.ID}");
-<<<<<<< HEAD
                         return (k, col) => {
-=======
-                        return (col) => {
->>>>>>> a5626f8a
                             if (!col.IsColumnValid())
                                 throw new Exception($@"Could not locate given field or property");
                             return vRow.Get(col).ToParamEditorString();
@@ -820,11 +745,7 @@
                         if (vRow == null)
                             throw new Exception($@"Could not locate aux row {row.ID}");
                         string v = vRow.Get(col).ToParamEditorString();
-<<<<<<< HEAD
                         return (k, c) => v;
-=======
-                        return (c) => v;
->>>>>>> a5626f8a
                     };
                 };
             }));
