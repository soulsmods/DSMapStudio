--- conflicted
+++ resolved
@@ -31,11 +31,7 @@
     
     public class MassParamEdit
     {
-<<<<<<< HEAD
-        internal static object PerformOperation(Param.Row row, Param.Column column, string op, string opparam)
-=======
-        protected static object PerformOperation(ParamBank bank, Param.Row row, Param.Column column, string op, string opparam)
->>>>>>> f1127c68
+        internal static object PerformOperation(ParamBank bank, Param.Row row, Param.Column column, string op, string opparam)
         {
             try
             {
@@ -202,7 +198,7 @@
                     if (operationstage.Length == 1)
                         return (new MassEditResult(MassEditResultType.PARSEERROR, $@"Could not find operation arguments. Add a value, or 'field' followed by the name of a field to take the value from"), null);
 
-                    (var result, var actions) = PerformMassEditCommand(rowSelector==null, paramSelector, rowSelector, cellSelector, editName, operation, operationstage[1], context);
+                    (var result, var actions) = PerformMassEditCommand(bank, rowSelector==null, paramSelector, rowSelector, cellSelector, editName, operation, operationstage[1], context);
                     if (result.Type != MassEditResultType.SUCCESS)
                         return (result, null);
                     changeCount += actions.Count;
@@ -215,7 +211,7 @@
                 return (new MassEditResult(MassEditResultType.PARSEERROR, $@"Unknown parsing error: "+e.ToString()), null);
             }
         }
-        private static (MassEditResult, List<EditorAction>) PerformMassEditCommand(bool isParamRowSelector, string paramSelector, string rowSelector, string cellSelector, bool editName, string operation, string opargs, ParamEditorSelectionState context)
+        private static (MassEditResult, List<EditorAction>) PerformMassEditCommand(ParamBank bank, bool isParamRowSelector, string paramSelector, string rowSelector, string cellSelector, bool editName, string operation, string opargs, ParamEditorSelectionState context)
         {
             List<EditorAction> partialActions = new List<EditorAction>();
             try {
@@ -239,7 +235,7 @@
 
                 if (isParamRowSelector)
                 {
-                    var argFuncs = MEOperationArgument.arg.getContextualArguments(argc, opargs, ParamBank.Params[context.getActiveParam()]);
+                    var argFuncs = MEOperationArgument.arg.getContextualArguments(argc, opargs, bank.Params[context.getActiveParam()]);
                     if (argc != argFuncs.Length)
                         return (new MassEditResult(MassEditResultType.PARSEERROR, $@"Invalid number of arguments for operation {operation}"), null);
                     foreach (Param.Row row in ParamAndRowSearchEngine.parse.Search(context, paramSelector, false, false))
@@ -293,23 +289,6 @@
                             }
                         }
 
-<<<<<<< HEAD
-=======
-                    foreach (Param.Column cell in affectedCells)
-                    {
-                        object newval = PerformOperation(bank, row, cell, op, valueToUse);
-                        if (newval == null)
-                            return (new MassEditResult(MassEditResultType.OPERATIONERROR, $@"Could not perform operation {op} {valueToUse} on field {cell.Def.InternalName}"), null);
-                        addAction(row[cell], newval, partialActions);
-                    }
-                    if (editName)
-                    {
-                        string newval = PerformNameOperation(row.Name, op, valueToUse);
-                        if (newval == null)
-                            return (new MassEditResult(MassEditResultType.OPERATIONERROR, $@"Could not perform operation {op} {valueToUse} on name"), null);
-                        partialActions.Add(new PropertiesChangedAction(row.GetType().GetProperty("Name"), -1, row, newval));
-                    
->>>>>>> f1127c68
                     }
                 }
             }
@@ -532,12 +511,12 @@
         internal static MECellOperation cellOps = new MECellOperation();
         internal override void Setup()
         {
-            operations.Add("=", (1, (ctx, args) => MassParamEdit.PerformOperation(ctx.Item1, ctx.Item2, "=", args[0])));
-            operations.Add("+", (1, (ctx, args) => MassParamEdit.PerformOperation(ctx.Item1, ctx.Item2, "+", args[0])));
-            operations.Add("-", (1, (ctx, args) => MassParamEdit.PerformOperation(ctx.Item1, ctx.Item2, "-", args[0])));
-            operations.Add("*", (1, (ctx, args) => MassParamEdit.PerformOperation(ctx.Item1, ctx.Item2, "*", args[0])));
-            operations.Add("/", (1, (ctx, args) => MassParamEdit.PerformOperation(ctx.Item1, ctx.Item2, "/", args[0])));
-            operations.Add("%", (1, (ctx, args) => MassParamEdit.PerformOperation(ctx.Item1, ctx.Item2, "%", args[0])));
+            operations.Add("=", (1, (ctx, args) => MassParamEdit.PerformOperation(ParamBank.PrimaryBank, ctx.Item1, ctx.Item2, "=", args[0])));
+            operations.Add("+", (1, (ctx, args) => MassParamEdit.PerformOperation(ParamBank.PrimaryBank, ctx.Item1, ctx.Item2, "+", args[0])));
+            operations.Add("-", (1, (ctx, args) => MassParamEdit.PerformOperation(ParamBank.PrimaryBank, ctx.Item1, ctx.Item2, "-", args[0])));
+            operations.Add("*", (1, (ctx, args) => MassParamEdit.PerformOperation(ParamBank.PrimaryBank, ctx.Item1, ctx.Item2, "*", args[0])));
+            operations.Add("/", (1, (ctx, args) => MassParamEdit.PerformOperation(ParamBank.PrimaryBank, ctx.Item1, ctx.Item2, "/", args[0])));
+            operations.Add("%", (1, (ctx, args) => MassParamEdit.PerformOperation(ParamBank.PrimaryBank, ctx.Item1, ctx.Item2, "%", args[0])));
         }
     }
     internal class MERowOperation : MEOperation<Param.Row>
@@ -577,8 +556,11 @@
                 };
             }));
             argumentGetters.Add("vanillafield", (1, (param, field) => {
-                Param vParam = ParamBank.VanillaParams[ParamBank.GetKeyForParam(param)];
-                Param.Column? col = vParam[field];
+                string paramName = ParamBank.VanillaBank.GetKeyForParam(param);
+                if (paramName == null)
+                    throw new Exception($@"Could not locate vanilla param for {param.ParamType}");
+                Param vParam = ParamBank.VanillaBank.Params[paramName];
+                Param.Column? col = vParam?[field];
                 if (col == null)
                     throw new Exception($@"Could not locate field {field}");
                 return (row) => {
