#nullable enable
using System;
using System.Collections.Generic;
using System.Linq;
using System.Text.RegularExpressions;
using System.Numerics;
using FSParam;
using ImGuiNET;
using SoulsFormats;
using StudioCore.Editor;

namespace StudioCore.ParamEditor
{
    public enum MassEditResultType
    {
        SUCCESS,
        PARSEERROR,
        OPERATIONERROR
    }

    public class MassEditResult
    {
        public MassEditResultType Type;
        public string Information;
        public MassEditResult(MassEditResultType result, string info)
        {
            Type = result;
            Information = info;
        }
    }
    
    public class MassParamEdit
    {
        internal static object PerformOperation(ParamBank bank, Param.Row row, Param.Column column, string op, string opparam)
        {
            try
            {
                if (op.Equals("ref"))
                {
                    if (column.ValueType == typeof(int))
                    {
                        foreach (string reftype in FieldMetaData.Get(column.Def).RefTypes)
                        {
                            var p = bank.Params[reftype];
                            if (p == null)
                                continue;
                            foreach (var r in p.Rows)
                            {
                                if (r.Name == null)
                                    continue;
                                if (r.Name.Equals(opparam))
                                    return r.ID;
                            }
                        }
                    }
                }
                if (op.Equals("="))
                {
                    if (column.ValueType == typeof(bool))
                        return bool.Parse(opparam);
                    else if (column.ValueType == typeof(string))
                        return opparam;
                    else if (column.ValueType == typeof(byte[]))
                        return ParamUtils.Dummy8Read(opparam, ((byte[])column.GetValue(row)).Length);
                }
                
                if (column.ValueType == typeof(long))
                    return PerformBasicOperation<long>(row, column, op, double.Parse(opparam));
                if (column.ValueType == typeof(ulong))
                    return PerformBasicOperation<ulong>(row, column, op, double.Parse(opparam));
                else if (column.ValueType == typeof(int))
                    return PerformBasicOperation<int>(row, column, op, double.Parse(opparam));
                else if (column.ValueType == typeof(uint))
                    return PerformBasicOperation<uint>(row, column, op, double.Parse(opparam));
                else if (column.ValueType == typeof(short))
                    return PerformBasicOperation<short>(row, column, op, double.Parse(opparam));
                else if (column.ValueType == typeof(ushort))
                    return PerformBasicOperation<ushort>(row, column, op, double.Parse(opparam));
                else if (column.ValueType == typeof(sbyte))
                    return PerformBasicOperation<sbyte>(row, column, op, double.Parse(opparam));
                else if (column.ValueType == typeof(byte))
                    return PerformBasicOperation<byte>(row, column, op, double.Parse(opparam));
                else if (column.ValueType == typeof(float))
                    return PerformBasicOperation<float>(row, column, op, double.Parse(opparam));
                else if (column.ValueType == typeof(double))
                    return PerformBasicOperation<double>(row,column, op, double.Parse(opparam));
            }
            catch
            {
            }
            return null;
        }
        internal static string PerformNameOperation(string name, string op, string opparam)
        {
            try
            {
                if (op.Equals("="))
                {
                    return opparam;
                }
                if (op.Equals("+"))
                {
                    return name + opparam;
                }
                if (op.Equals("replace"))
                {
                    string[] split = opparam.Split(":");
                    if (split.Length!=2)
                        return null;
                    return name.Replace(split[0], split[1]);
                }
            }
            catch
            {
            }
            return null;
        }

        public static T PerformBasicOperation<T>(Param.Row row, Param.Column c, string op, double opparam) where T : struct, IFormattable
        {
            try
            {
                dynamic val = c.GetValue(row);
                dynamic opp = opparam;
                if (op.Equals("="))
                    return (T) (opp);
                else if (op.Equals("+"))
                    return (T) (val + opp);
                else if (op.Equals("-"))
                    return (T) (val - opp);
                else if (op.Equals("*"))
                    return (T) (val * opp);
                else if (op.Equals("/"))
                    return (T) (val / opp);
            }
            catch
            {
                // Operation error
            }
            return default(T);
        }

        internal static void addAction(Param.Cell handle, object newval, List<EditorAction> actions)
        {
            if (!(handle.Value.Equals(newval) 
            || (handle.Value.GetType()==typeof(byte[]) 
            && ParamUtils.ByteArrayEquals((byte[])handle.Value, (byte[])newval))))
                actions.Add(new PropertiesChangedAction(handle.GetType().GetProperty("Value"), -1, handle, newval));
        }
    }

    public class MassParamEditRegex : MassParamEdit
    {
        public static (MassEditResult, ActionManager child) PerformMassEdit(ParamBank bank, string commandsString, ParamEditorSelectionState context)
        {
            try
            {
                string[] commands = commandsString.Split('\n');
                int changeCount = 0;
                ActionManager childManager = new ActionManager();
                foreach (string cmd in commands)
                {
                    string command = cmd;
                    if (command.EndsWith(';'))
                        command = command.Substring(0, command.Length-1);

                    (var result, var actions) = PerformMassEditCommandParamStep(bank, command, context);
                    if (result.Type != MassEditResultType.SUCCESS)
                        return (result, null);
                    changeCount += actions.Count;
                    childManager.ExecuteAction(new CompoundAction(actions));
                }
                return (new MassEditResult(MassEditResultType.SUCCESS, $@"{changeCount} cells affected"), childManager);
            }
            catch (Exception e)
            {
                return (new MassEditResult(MassEditResultType.PARSEERROR, $@"Unknown parsing error: "+e.ToString()), null);
            }
        }
        private static (MassEditResult, List<EditorAction>) PerformMassEditCommandParamStep(ParamBank bank, string restOfStages, ParamEditorSelectionState context)
        {
            string[] paramstage = restOfStages.Split(":", 2);
            string paramSelector = paramstage[0].Trim();
            if (paramSelector.Equals(""))
                return (new MassEditResult(MassEditResultType.PARSEERROR, $@"Could not find param filter. Add : and one of "+String.Join(", ", ParamSearchEngine.pse.AvailableCommands())+" or "+String.Join(", ", ParamAndRowSearchEngine.parse.AvailableCommands())), null);
            if (!ParamAndRowSearchEngine.parse.HandlesCommand(paramSelector))
            {
                return PerformMassEditCommandRowStep(bank, paramSelector, paramstage[1], context);
            }
            else
            {
                return PerformMassEditCommandCellStep(bank, true, paramSelector, null, paramstage[1], context);
            }
        }
        private static (MassEditResult, List<EditorAction>) PerformMassEditCommandRowStep(ParamBank bank, string paramStage, string restOfStages, ParamEditorSelectionState context)
        {
            string[] rowstage = restOfStages.Split(":", 2);
            string rowSelector = rowstage[0].Trim();
            if (rowSelector.Equals(""))
                return (new MassEditResult(MassEditResultType.PARSEERROR, $@"Could not find row filter. Add : and one of "+String.Join(", ", RowSearchEngine.rse.AvailableCommands())), null);
            return PerformMassEditCommandCellStep(bank, false, paramStage, rowSelector, rowstage[1], context);
        }
        private static (MassEditResult, List<EditorAction>) PerformMassEditCommandCellStep(ParamBank bank, bool isParamRowSelector, string paramSelector, string rowSelector, string restOfStages, ParamEditorSelectionState context)
        {
            string[] cellstage = restOfStages.Split(":", 2);
            string cellSelector = cellstage[0].Trim();
            if (cellSelector.Equals(""))
                return (new MassEditResult(MassEditResultType.PARSEERROR, $@"Could not find cell/property filter. Add : and one of "+String.Join(", ", CellSearchEngine.cse.AvailableCommands())+" or Name (0 args)"), null);
            
            if (MERowOperation.rowOps.HandlesCommand(cellSelector.Split(" ", 2)[0]))
            {
                return PerformMassEditCommandRowOpStep(bank, isParamRowSelector, paramSelector, rowSelector, restOfStages, context);
            }
            else
            {
                PseudoColumn pseudoCol = cellSelector.Equals("Name") ? PseudoColumn.Name : PseudoColumn.None;
                return PerformMassEditCommandCellOpStep(bank, isParamRowSelector, paramSelector, rowSelector, cellSelector, pseudoCol, cellstage[1], context);
            }
        }
        private static (MassEditResult, List<EditorAction>) PerformMassEditCommandRowOpStep(ParamBank bank, bool isParamRowSelector, string paramSelector, string rowSelector, string restOfStages, ParamEditorSelectionState context)
        {
            string[] operationstage =  restOfStages.TrimStart().Split(" ", 2);                
            string operation = operationstage[0].Trim();
            if (operationstage.Length == 1)
                return (new MassEditResult(MassEditResultType.PARSEERROR, $@"Could not find operation arguments."), null);
            return PerformMassEditCommand(bank, isParamRowSelector, paramSelector, rowSelector, null, PseudoColumn.None, operation, operationstage[1], context);
        }
        private static (MassEditResult, List<EditorAction>) PerformMassEditCommandCellOpStep(ParamBank bank, bool isParamRowSelector, string paramSelector, string rowSelector, string cellSelector, PseudoColumn pseudoCol, string restOfStages, ParamEditorSelectionState context)
        {
            string[] operationstage =  restOfStages.TrimStart().Split(" ", 2);                
            string operation = operationstage[0].Trim();

            if (operation.Equals("") || (pseudoCol == PseudoColumn.Name && !MEPseudoCellOperation.pseudoCellOps.operations.ContainsKey(operation)) || (pseudoCol != PseudoColumn.Name && !MECellOperation.cellOps.operations.ContainsKey(operation)))
                return (new MassEditResult(MassEditResultType.PARSEERROR, $@"Could not find operation to perform. Add : and one of + - * / replace"), null);
            if (operationstage.Length == 1)
                return (new MassEditResult(MassEditResultType.PARSEERROR, $@"Could not find operation arguments. Add a value, or 'field' followed by the name of a field to take the value from"), null);
            return PerformMassEditCommand(bank, isParamRowSelector, paramSelector, rowSelector, cellSelector, pseudoCol, operation, operationstage[1], context);
        }
        private static (MassEditResult, List<EditorAction>) PerformMassEditCommand(ParamBank bank, bool isParamRowSelector, string paramSelector, string rowSelector, string cellSelector, PseudoColumn pseudoCol, string operation, string opargs, ParamEditorSelectionState context)
        {
            List<EditorAction> partialActions = new List<EditorAction>();
            try {

                int argc;
                Func<(ParamBank, Param, Param.Row), string[], (Param, Param.Row[])> rowFunc = null;
                Func<Param.Row, string[], object> pseudoCellFunc = null;
                Func<(Param.Row, Param.Column), string[], object> cellFunc = null; 
                if (cellSelector == null)
                {
                    if (!MERowOperation.rowOps.operations.ContainsKey(operation))
                            return (new MassEditResult(MassEditResultType.PARSEERROR, $@"Unknown operation "+operation), null);
                    (argc, rowFunc) = MERowOperation.rowOps.operations[operation];
                }
                else if (pseudoCol == PseudoColumn.Name)
                {
                    if (!MEPseudoCellOperation.pseudoCellOps.operations.ContainsKey(operation))
                            return (new MassEditResult(MassEditResultType.PARSEERROR, $@"Unknown operation "+operation), null);
                    (argc, pseudoCellFunc) = MEPseudoCellOperation.pseudoCellOps.operations[operation];
                }
                else
                {
                    if (!MECellOperation.cellOps.operations.ContainsKey(operation))
                            return (new MassEditResult(MassEditResultType.PARSEERROR, $@"Unknown operation "+operation), null);
                    (argc, cellFunc) = MECellOperation.cellOps.operations[operation];
                }
                string[] args = opargs.Split(":", argc);
                var argFuncs = MEOperationArgument.arg.getContextualArguments(argc, opargs);
                if (isParamRowSelector)
                {
                    Param activeParam = bank.Params[context.getActiveParam()];
                    var paramArgFunc = argFuncs.Select((func, i) => func(activeParam));
                    if (argc != argFuncs.Length)
                        return (new MassEditResult(MassEditResultType.PARSEERROR, $@"Invalid number of arguments for operation {operation}"), null);
                    foreach (Param.Row row in ParamAndRowSearchEngine.parse.Search(context, paramSelector, false, false))
                    {
                        var rowArgFunc = paramArgFunc.Select((rowFunc, i) => rowFunc(row)).ToArray();
                        if (cellSelector == null)
                        {
                            var rowArgValues = rowArgFunc.Select((argV, i) => argV(PseudoColumn.None, null)).ToArray();
                            var (p, rs) = rowFunc((bank, activeParam, row), rowArgValues);
                            if (p == null || rs == null)
                                return (new MassEditResult(MassEditResultType.OPERATIONERROR, $@"Could not perform operation {operation} {String.Join(' ', rowArgValues)} on row"), null);
                            partialActions.Add(new AddParamsAction(p, "FromMassEdit", rs.ToList(), false, true, false));
                        }
                        else if (pseudoCol == PseudoColumn.Name)
                        {
                            var cellArgValues = rowArgFunc.Select((argV, i) => argV(PseudoColumn.Name, null)).ToArray();
                            var res = pseudoCellFunc(row, cellArgValues);
                            if (res == null)
                                return (new MassEditResult(MassEditResultType.OPERATIONERROR, $@"Could not perform operation {operation} {String.Join(' ', cellArgValues)} on Name"), null);
                            partialActions.Add(new PropertiesChangedAction(row.GetType().GetProperty("Name"), -1, row, res));
                        }
                        else
                        {
                            foreach (Param.Column col in CellSearchEngine.cse.Search(row, cellSelector, false, false))
                            {
                                var cellArgValues = rowArgFunc.Select((argV, i) => argV(PseudoColumn.None, col)).ToArray();
                                var res = cellFunc((row, col), cellArgValues);
                                if (res == null)
                                    return (new MassEditResult(MassEditResultType.OPERATIONERROR, $@"Could not perform operation {operation} {String.Join(' ', cellArgValues)} on field {col.Def.InternalName}"), null);
                                addAction(row[col], res, partialActions);
                            }
                        }
                    }
                }
                else
                {
                    foreach ((ParamBank b, Param p) in ParamSearchEngine.pse.Search(false, paramSelector, false, false))
                    {
                        var paramArgFunc = argFuncs.Select((func, i) => func(p));
                        if (argc != argFuncs.Length)
                            return (new MassEditResult(MassEditResultType.PARSEERROR, $@"Invalid number of arguments for operation {operation}"), null);
                        foreach (Param.Row row in RowSearchEngine.rse.Search((b, p), rowSelector, false, false))
                        {
                            var rowArgFunc = paramArgFunc.Select((rowFunc, i) => rowFunc(row)).ToArray();
                            if (cellSelector == null)
                            {
                                var rowArgValues = rowArgFunc.Select((argV, i) => argV(PseudoColumn.None, null)).ToArray();
                                var (p2, rs) = rowFunc((b, p, row), rowArgValues);
                                if (p2 == null || rs == null)
                                    return (new MassEditResult(MassEditResultType.OPERATIONERROR, $@"Could not perform operation {operation} {String.Join(' ', rowArgValues)} on row"), null);
                                partialActions.Add(new AddParamsAction(p2, "FromMassEdit", rs.ToList(), false, true, false));
                                }
                            else if (pseudoCol == PseudoColumn.Name)
                            {
                                var cellArgValues = rowArgFunc.Select((argV, i) => argV(PseudoColumn.Name, null)).ToArray();
                                var res = pseudoCellFunc(row, cellArgValues);
                                if (res == null)
                                    return (new MassEditResult(MassEditResultType.OPERATIONERROR, $@"Could not perform operation {operation} {String.Join(' ', cellArgValues)} on Name"), null);
                                partialActions.Add(new PropertiesChangedAction(row.GetType().GetProperty("Name"), -1, row, res));
                            }
                            else
                            {
                                foreach (Param.Column col in CellSearchEngine.cse.Search(row, cellSelector, false, false))
                                {
                                    var cellArgValues = rowArgFunc.Select((argV, i) => argV(PseudoColumn.None, col)).ToArray();
                                    var res = cellFunc((row, col), cellArgValues);
                                    if (res == null)
                                        return (new MassEditResult(MassEditResultType.OPERATIONERROR, $@"Could not perform operation {operation} {String.Join(' ', cellArgValues)} on field {col.Def.InternalName}"), null);
                                    addAction(row[col], res, partialActions);
                                }
                            }
                        }

                    }
                }
            }
            catch (Exception e)
            {
                return (new MassEditResult(MassEditResultType.OPERATIONERROR, e.ToString()), null);
            }
            return (new MassEditResult(MassEditResultType.SUCCESS, $@"{partialActions.Count} cells affected"), partialActions);
        }
    }
    public class MassParamEditCSV : MassParamEdit
    {
        public static string GenerateColumnLabels(Param param, char separator)
        {
            string str = "";
            str += $@"ID{separator}Name{separator}";
            foreach (var f in param.AppliedParamdef.Fields)
            {
                 str += $@"{f.InternalName}{separator}";
            }
            return str+"\n";
        }
        
        public static string GenerateCSV(List<Param.Row> rows, Param param, char separator)
        {
            string gen = "";
            gen += GenerateColumnLabels(param, separator);

            foreach (Param.Row row in rows)
            {
                string name = row.Name==null ? "null" : row.Name.Replace(separator, '-');
                string rowgen = $@"{row.ID}{separator}{name}";
                foreach (Param.Column cell in row.Cells)
                {
                    if (row[cell].Value.GetType() == typeof(byte[]))
                        rowgen += $@"{separator}{ParamUtils.Dummy8Write((byte[])row[cell].Value)}";
                    else
                        rowgen += $@"{separator}{row[cell].Value}";
                }
                gen += rowgen + "\n";
            }
            return gen;
        }
        public static string GenerateSingleCSV(List<Param.Row> rows, Param param, string field, char separator)
        {
            string gen = $@"ID{separator}{field}"+"\n";
            foreach (Param.Row row in rows)
            {
                string rowgen;
                if (field.Equals("Name"))
                {
                    string name = row.Name==null ? "null" : row.Name.Replace(separator, '-');
                    rowgen = $@"{row.ID}{separator}{name}";
                }
                else
                {
                    rowgen = $@"{row.ID}{separator}{row[field].Value.Value}";
                }
                gen += rowgen + "\n";
            }
            return gen;
        }
        
        public static MassEditResult PerformMassEdit(ParamBank bank, string csvString, ActionManager actionManager, string param, bool appendOnly, bool replaceParams, char separator)
        {
            #if !DEBUG
            try
            {
            #endif
                Param p = bank.Params[param];
                if (p == null)
                    return new MassEditResult(MassEditResultType.PARSEERROR, "No Param selected");
                int csvLength = p.AppliedParamdef.Fields.Count + 2;// Include ID and name
                string[] csvLines = csvString.Split("\n");
                if (csvLines[0].Contains($@"ID{separator}Name"))
                    csvLines[0] = ""; //skip column label row
                int changeCount = 0;
                int addedCount = 0;
                List<EditorAction> actions = new List<EditorAction>();
                List<Param.Row> addedParams = new List<Param.Row>();
                foreach (string csvLine in csvLines)
                {
                    if (csvLine.Trim().Equals(""))
                        continue;
                    string[] csvs = csvLine.Trim().Split(separator);
                    if (csvs.Length != csvLength && !(csvs.Length==csvLength+1 && csvs[csvLength].Trim().Equals("")))
                    {
                        return new MassEditResult(MassEditResultType.PARSEERROR, "CSV has wrong number of values");
                    }
                    int id = int.Parse(csvs[0]);
                    string name = csvs[1];
                    var row = p[id];
                    if (row == null || replaceParams)
                    {
                        row = new Param.Row(id, name, p);
                        addedParams.Add(row);
                    }
                    if (!name.Equals(row.Name))
                        actions.Add(new PropertiesChangedAction(row.GetType().GetProperty("Name"), -1, row, name));
                    int index = 2;
                    foreach (Param.Column col in row.Cells)
                    {
                        string v = csvs[index];
                        index++;
                        object newval = PerformOperation(bank, row, col, "=", v);
                        if (newval == null)
                            return new MassEditResult(MassEditResultType.OPERATIONERROR, $@"Could not assign {v} to field {col.Def.InternalName}");
                        var handle = row[col];
                        addAction(handle, newval, actions);
                    }
                }
                changeCount = actions.Count;
                addedCount = addedParams.Count;
                actions.Add(new AddParamsAction(p, "legacystring", addedParams, appendOnly, replaceParams, false));
                if (changeCount != 0 || addedCount != 0)
                    actionManager.ExecuteAction(new CompoundAction(actions));
                return new MassEditResult(MassEditResultType.SUCCESS, $@"{changeCount} cells affected, {addedCount} rows added");
            #if !DEBUG
            }
            catch
            {
                return new MassEditResult(MassEditResultType.PARSEERROR, "Unable to parse CSV into correct data types");
            }
            #else
                return new MassEditResult(MassEditResultType.PARSEERROR, "Unable to parse CSV into correct data types");
            #endif
        }
        public static (MassEditResult, CompoundAction) PerformSingleMassEdit(ParamBank bank, string csvString, string param, string field, char separator, bool ignoreMissingRows)
        {
            try
            {
                Param p = bank.Params[param];
                if (p == null)
                    return (new MassEditResult(MassEditResultType.PARSEERROR, "No Param selected"), null);
                string[] csvLines = csvString.Split("\n");
                if (csvLines[0].Contains($@"ID{separator}"))
                {
                    if (!csvLines[0].Contains($@"ID{separator}{field}"))
                    {
                        return (new MassEditResult(MassEditResultType.PARSEERROR, "CSV has wrong field name"), null);
                    }
                    csvLines[0] = ""; //skip column label row
                }
                int changeCount = 0;
                List<EditorAction> actions = new List<EditorAction>();
                foreach (string csvLine in csvLines)
                {
                    if (csvLine.Trim().Equals(""))
                        continue;
                    string[] csvs = csvLine.Trim().Split(separator, 2);
                    if (csvs.Length != 2 && !(csvs.Length==3 && csvs[2].Trim().Equals("")))
                        return (new MassEditResult(MassEditResultType.PARSEERROR, "CSV has wrong number of values"), null);
                    int id = int.Parse(csvs[0]);
                    string value = csvs[1];
                    Param.Row? row = p[id];
                    if (row == null)
                    {
                        if (ignoreMissingRows)
                            continue;
                        return (new MassEditResult(MassEditResultType.OPERATIONERROR, $@"Could not locate row {id}"), null);
                    }
                    if (field.Equals("Name"))
                    {
                        if (!value.Equals(row.Name))
                            actions.Add(new PropertiesChangedAction(row.GetType().GetProperty("Name"), -1, row, value));
                    }
                    else
                    {
                        Param.Column? col = p[field];
                        if (col == null)
                        {
                            return (new MassEditResult(MassEditResultType.OPERATIONERROR, $@"Could not locate field {field}"), null);
                        }
                        object newval = PerformOperation(bank, row, col, "=", value);
                        if (newval == null)
                            return (new MassEditResult(MassEditResultType.OPERATIONERROR, $@"Could not assign {value} to field {col.Def.InternalName}"), null);
                        var handle = row[col];
                        addAction(handle, newval, actions);
                    }
                }
                changeCount = actions.Count;
                return (new MassEditResult(MassEditResultType.SUCCESS, $@"{changeCount} rows affected"), new CompoundAction(actions));
            }
            catch
            {
                return (new MassEditResult(MassEditResultType.PARSEERROR, "Unable to parse CSV into correct data types"), null);
            }
        }
    }

    public class MassParamEditOther
    {
        public static AddParamsAction SortRows(ParamBank bank, string paramName)
        {
            Param param = bank.Params[paramName];
            List<Param.Row> newRows = new List<Param.Row>(param.Rows);
            newRows.Sort((Param.Row a, Param.Row b)=>{return a.ID - b.ID;});
            return new AddParamsAction(param, paramName, newRows, true, true, false); //appending same params and allowing overwrite
        }
    }

    internal class MEOperation<T, O>
    {
        internal Dictionary<string, (int, Func<T, string[], O>)> operations = new Dictionary<string, (int, Func<T, string[], O>)>();
        internal MEOperation()
        {
            Setup();
        }
        internal virtual void Setup()
        {
        }
        internal bool HandlesCommand(string command)
        {
            return operations.ContainsKey(command);
        }

    }
    internal class MERowOperation : MEOperation<(ParamBank, Param, Param.Row), (Param, Param.Row[])>
    {
        internal static MERowOperation rowOps = new MERowOperation();
        internal override void Setup()
        {
            operations.Add("migrate", (1, (paramBankAndRow, target) => {
                if (!target[0].Trim().ToLower().Equals("primary"))
                    throw new Exception($@"Only migrating to primary is supported");
                ParamBank bank = paramBankAndRow.Item1;
                Param param = paramBankAndRow.Item2;
                Param.Row row = paramBankAndRow.Item3;
                string paramKey = bank.GetKeyForParam(param);
                if (paramKey == null)
                    throw new Exception($@"Could not locate param");
                if (!ParamBank.PrimaryBank.Params.ContainsKey(paramKey))
                    throw new Exception($@"Could not locate param {paramKey}");
                Param p = ParamBank.PrimaryBank.Params[paramKey];
                return (p, new Param.Row[]{new Param.Row(row, p)});
            }));            
        }
    }
    internal class MECellOperation : MEOperation<(Param.Row, Param.Column), object>
    {
        internal static MECellOperation cellOps = new MECellOperation();
        internal override void Setup()
        {
            operations.Add("=", (1, (ctx, args) => MassParamEdit.PerformOperation(ParamBank.PrimaryBank, ctx.Item1, ctx.Item2, "=", args[0])));
            operations.Add("+", (1, (ctx, args) => MassParamEdit.PerformOperation(ParamBank.PrimaryBank, ctx.Item1, ctx.Item2, "+", args[0])));
            operations.Add("-", (1, (ctx, args) => MassParamEdit.PerformOperation(ParamBank.PrimaryBank, ctx.Item1, ctx.Item2, "-", args[0])));
            operations.Add("*", (1, (ctx, args) => MassParamEdit.PerformOperation(ParamBank.PrimaryBank, ctx.Item1, ctx.Item2, "*", args[0])));
            operations.Add("/", (1, (ctx, args) => MassParamEdit.PerformOperation(ParamBank.PrimaryBank, ctx.Item1, ctx.Item2, "/", args[0])));
            operations.Add("%", (1, (ctx, args) => MassParamEdit.PerformOperation(ParamBank.PrimaryBank, ctx.Item1, ctx.Item2, "%", args[0])));
        }
    }
    internal class MEPseudoCellOperation : MEOperation<Param.Row, object>
    {
        internal static MEPseudoCellOperation pseudoCellOps = new MEPseudoCellOperation();
        internal override void Setup()
        {
            operations.Add("=", (1, (row, args) => MassParamEdit.PerformNameOperation(row.Name, "=", args[0])));
            operations.Add("+", (1, (row, args) => MassParamEdit.PerformNameOperation(row.Name, "+", args[0])));
            operations.Add("replace", (2, (row, args) => MassParamEdit.PerformNameOperation(row.Name, "replace", args[0]+":"+args[1])));
        }
    }
    internal class MEOperationArgument
    {
        static internal MEOperationArgument arg = new MEOperationArgument();
        Dictionary<string, (int, Func<string[], Func<Param, Func<Param.Row, Func<PseudoColumn, Param.Column, string>>>>)> argumentGetters = new Dictionary<string, (int, Func<string[], Func<Param, Func<Param.Row, Func<PseudoColumn, Param.Column, string>>>>)>();
        (int, Func<string, Func<Param, Func<Param.Row, Func<PseudoColumn, Param.Column, string>>>>) defaultGetter;

        private MEOperationArgument()
        {
            Setup();
        }
        private void Setup()
        {
            defaultGetter = (0, (value) => (param) => (row) => (pc, col) => value);
            argumentGetters.Add("self", (0, (empty) => (param) => (row) => (pc, col) => {
                if (col != null)
                {
                    object val = row[col].Value;
                    return val.GetType() == typeof(byte[]) ? ParamUtils.Dummy8Write((byte[])val) : val.ToString();
                }
                else
                {
                    return row.Name;
                }
            }));
            argumentGetters.Add("field", (1, (field) => (param) => {
                Param.Column? col = param[field[0]];
                if (col == null)
                {
                    throw new Exception($@"Could not locate field {field[0]}");
                }
                return (row) => {
                    object val = row[col].Value;
                    string v = val.GetType() == typeof(byte[]) ? ParamUtils.Dummy8Write((byte[])val) : val.ToString();
                    return (pc,c) => v;
                };
            }));
<<<<<<< HEAD
            argumentGetters.Add("vanilla", (0, (empty) => {
                ParamBank bank = ParamBank.VanillaBank;
                return (param) => {
                    string paramName = ParamBank.PrimaryBank.GetKeyForParam(param);
                    if (!bank.Params.ContainsKey(paramName))
                        throw new Exception($@"Could not locate vanilla param for {param.ParamType}");
                    Param vParam = bank.Params[paramName];
                    return (row) => {
                        Param.Row vRow = vParam?[row.ID];
                        if (vRow == null)
                            throw new Exception($@"Could not locate vanilla row {row.ID}");
                        return (pc, col) => {
                            if (col != null)
                            {
                                object val = vRow[col].Value;
                                return val.GetType() == typeof(byte[]) ? ParamUtils.Dummy8Write((byte[])val) : val.ToString();
                            }
                            else
                            {
                                return vRow.Name;
                            }
                        };
                    };
                };
            }));
            argumentGetters.Add("vanillafield", (1, (field) => (param) => {
                string paramName = ParamBank.VanillaBank.GetKeyForParam(param);
                if (paramName == null)
=======
            argumentGetters.Add("vanillafield", (1, (param, field) => {
                var paramName = ParamBank.PrimaryBank.GetKeyForParam(param);
                var vParam = ParamBank.VanillaBank.GetParamFromName(paramName);
                if (vParam == null)
>>>>>>> 563c8991
                    throw new Exception($@"Could not locate vanilla param for {param.ParamType}");
                Param.Column? col = vParam?[field[0]];
                if (col == null)
                    throw new Exception($@"Could not locate field {field[0]}");
                return (row) => {
                    Param.Row vRow = vParam?[row.ID];
                    if (vRow == null)
                        throw new Exception($@"Could not locate vanilla row {row.ID}");
                    object val = vRow[col].Value;
                    string v = val.GetType() == typeof(byte[]) ? ParamUtils.Dummy8Write((byte[])val) : val.ToString();
                    return (pc,c) => v;
                };
            }));
            argumentGetters.Add("aux", (1, (bankName) => {
                if (!ParamBank.AuxBanks.ContainsKey(bankName[0]))
                    throw new Exception($@"Could not locate paramBank {bankName[0]}");
                ParamBank bank = ParamBank.AuxBanks[bankName[0]];
                return (param) => {
                    string paramName = ParamBank.PrimaryBank.GetKeyForParam(param);
                    if (!bank.Params.ContainsKey(paramName))
                        throw new Exception($@"Could not locate aux param for {param.ParamType}");
                    Param vParam = bank.Params[paramName];
                    return (row) => {
                        Param.Row vRow = vParam?[row.ID];
                        if (vRow == null)
                            throw new Exception($@"Could not locate aux row {row.ID}");
                        return (pc, col) => {
                            if (col != null)
                            {
                                object val = vRow[col].Value;
                                return val.GetType() == typeof(byte[]) ? ParamUtils.Dummy8Write((byte[])val) : val.ToString();
                            }
                            else
                            {
                                return vRow.Name;
                            }
                        };
                    };
                };
            }));
            argumentGetters.Add("auxfield", (2, (bankAndField) => {
                if (!ParamBank.AuxBanks.ContainsKey(bankAndField[0]))
                    throw new Exception($@"Could not locate paramBank {bankAndField[0]}");
                ParamBank bank = ParamBank.AuxBanks[bankAndField[0]];
                return (param) => {
                    string paramName = ParamBank.PrimaryBank.GetKeyForParam(param);
                    if (!bank.Params.ContainsKey(paramName))
                        throw new Exception($@"Could not locate aux param for {param.ParamType}");
                    Param vParam = bank.Params[paramName];
                    Param.Column? col = vParam?[bankAndField[1]];
                    if (col == null)
                        throw new Exception($@"Could not locate field {bankAndField[1]}");
                    return (row) => {
                        Param.Row vRow = vParam?[row.ID];
                        if (vRow == null)
                            throw new Exception($@"Could not locate aux row {row.ID}");
                        object val = vRow[col].Value;
                        string v = val.GetType() == typeof(byte[]) ? ParamUtils.Dummy8Write((byte[])val) : val.ToString();
                        return (pc, col) => v;
                    };
                };
            }));
        }

        internal Func<Param, Func<Param.Row, Func<PseudoColumn, Param.Column, string>>>[] getContextualArguments(int argumentCount, string opData)
        {
            string[] opArgs = opData.Split(':', argumentCount);
            Func<Param, Func<Param.Row, Func<PseudoColumn, Param.Column, string>>>[] contextualArgs = new Func<Param, Func<Param.Row, Func<PseudoColumn, Param.Column, string>>>[opArgs.Length];
            for (int i=0; i<opArgs.Length; i++)
            {
                string[] arg = opArgs[i].Split(" ", 2);
                if (argumentGetters.ContainsKey(arg[0].Trim()))
                {
                    var getter = argumentGetters[arg[0]];
                    string[] opArgArgs = arg[1].Split(" ", getter.Item1);
                    if (opArgArgs.Length != getter.Item1)
                        throw new Exception(@$"Contextual value {arg[0]} has wrong number of arguments. Expected {opArgArgs.Length}");
                    contextualArgs[i] = getter.Item2(opArgArgs);
                }
                else
                {
                    contextualArgs[i] = defaultGetter.Item2(opArgs[i]);
                }
            }
            return contextualArgs;
        }
    }

    internal enum PseudoColumn
    {
        None,
        // ID,
        Name
    }
}<|MERGE_RESOLUTION|>--- conflicted
+++ resolved
@@ -639,7 +639,6 @@
                     return (pc,c) => v;
                 };
             }));
-<<<<<<< HEAD
             argumentGetters.Add("vanilla", (0, (empty) => {
                 ParamBank bank = ParamBank.VanillaBank;
                 return (param) => {
@@ -666,14 +665,9 @@
                 };
             }));
             argumentGetters.Add("vanillafield", (1, (field) => (param) => {
-                string paramName = ParamBank.VanillaBank.GetKeyForParam(param);
-                if (paramName == null)
-=======
-            argumentGetters.Add("vanillafield", (1, (param, field) => {
                 var paramName = ParamBank.PrimaryBank.GetKeyForParam(param);
                 var vParam = ParamBank.VanillaBank.GetParamFromName(paramName);
                 if (vParam == null)
->>>>>>> 563c8991
                     throw new Exception($@"Could not locate vanilla param for {param.ParamType}");
                 Param.Column? col = vParam?[field[0]];
                 if (col == null)
