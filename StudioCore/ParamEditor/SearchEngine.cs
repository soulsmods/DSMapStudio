using System;
using System.Collections.Generic;
using System.Linq;
using System.Text.RegularExpressions;
using System.Numerics;
using FSParam;
using ImGuiNET;
using SoulsFormats;
using StudioCore.ParamEditor;
using StudioCore.TextEditor;

namespace StudioCore.Editor
{
    /* Restricted characters: colon, space, forward slash, ampersand, exclamation mark
     *
     */
    class SearchEngine<A,B>
    {
        public SearchEngine()
        {
            Setup();
        }

        internal Dictionary<string, SearchEngineCommand<A,B>> filterList = new Dictionary<string, SearchEngineCommand<A,B>>();
        internal SearchEngineCommand<A,B> defaultFilter = null;
        internal Func<A, List<B>> unpacker;
        protected void addExistsFilter() {
            filterList.Add("exists", newCmd(new string[0], "Selects all elements", noArgs(noContext((B)=>true))));
        }
        protected Func<string[], bool, Func<A, Func<B, bool>>> noArgs(Func<A, Func<B, bool>> func)
        {
            return (args, lenient)=>func;
        }
        protected Func<A, Func<B, bool>> noContext(Func<B, bool> func)
        {
            return (context)=>func;
        }

        internal virtual void Setup(){
        }
        internal SearchEngineCommand<A, B> newCmd(string[] args, string wiki, Func<string[], bool, Func<A, Func<B, bool>>> func, Func<bool> shouldShow = null)
        {
            return new SearchEngineCommand<A, B>(args, wiki, func, shouldShow);
        }

        public bool HandlesCommand(string command)
        {
            if (command.Length > 0 && command.StartsWith('!'))
                command = command.Substring(1);
            return filterList.ContainsKey(command.Split(" ")[0]);
        }
        public List<string> AvailableCommandsForHelpText()
        {
            List<string> options = new List<string>();
            foreach (string op in filterList.Keys)
            {
                SearchEngineCommand<A,B> cmd = filterList[op];
                if (cmd.shouldShow == null || cmd.shouldShow())
                    options.Add(op+"("+(filterList[op].args.Length)+" args)");
            }
            if (defaultFilter != null && (defaultFilter.shouldShow == null || defaultFilter.shouldShow()))
                options.Add("or omit specifying and use default ("+defaultFilter.args.Length+"args)");
            return options;
        }
        public List<(string, string[], string)> VisibleCommands()
        {
            List<(string, string[], string)> options = new List<(string, string[], string)>();
            foreach (string op in filterList.Keys)
            {
                SearchEngineCommand<A,B> cmd = filterList[op];
                if (cmd.shouldShow == null || cmd.shouldShow())
                    options.Add((op, cmd.args, cmd.wiki));
            }
            return options;
        }
        public List<(string, string[])> AllCommands()
        {
            List<(string, string[])> options = new List<(string, string[])>();
            foreach (string op in filterList.Keys)
            {
                options.Add((op, filterList[op].args));
            }
            if (defaultFilter != null)
                options.Add(("", defaultFilter.args));
            return options;
        }

        public List<B> Search(A param, string command, bool lenient, bool failureAllOrNone)
        {
            return Search(param, unpacker(param), command, lenient, failureAllOrNone);
        }

        public virtual List<B> Search(A context, List<B> sourceSet, string command, bool lenient, bool failureAllOrNone)
        {
            //assumes unpacking doesn't fail
            string[] conditions = command.Split("&&", StringSplitOptions.TrimEntries);
            List<B> liveSet = sourceSet;

            try {
                foreach (string condition in conditions)
                {
                    //temp
                    if (condition.Equals(""))
                        break;
                    string[] cmd = condition.Split(' ', 2);

                    SearchEngineCommand<A,B> selectedCommand;
                    int argC;
                    string[] args;
                    bool not = false;
                    if (cmd[0].Length > 0 && cmd[0].StartsWith('!'))
                    {
                        cmd[0] = cmd[0].Substring(1);
                        not = true;
                    }
                    if (filterList.ContainsKey(cmd[0]))
                    {
                        selectedCommand = filterList[cmd[0]];
                        argC = selectedCommand.args.Length;
                        args = cmd.Length==1?new string[0] : cmd[1].Split(' ', argC, StringSplitOptions.TrimEntries);
                    }
                    else
                    {
                        selectedCommand = defaultFilter;
                        argC = selectedCommand.args.Length;
                        args = condition.Split(" ", argC, StringSplitOptions.TrimEntries);
                    }
                    for (int i=0; i<argC; i++)
                    {
                        if (args[i].StartsWith('$'))
                            args[i] = MassParamEdit.massEditVars[args[i].Substring(1)].ToString();
                    }

                    var filter = selectedCommand.func(args, lenient);
                    Func<B, bool> criteria = filter(context);
                    List<B> newRows = new List<B>();
                    foreach (B row in liveSet)
                    {
                        if (not ^ criteria(row))
                            newRows.Add(row);
                    }
                    liveSet = newRows;
                }
            }
            catch (Exception e)
            {
                liveSet = failureAllOrNone ? sourceSet : new List<B>();
            }
            return liveSet;
        }
    }
    class SearchEngineCommand<A, B>
    {
        public string[] args;
        public string wiki;
        internal Func<bool> shouldShow;
        internal Func<string[], bool, Func<A, Func<B, bool>>> func;
        internal SearchEngineCommand(string[] args, string wiki, Func<string[], bool, Func<A, Func<B, bool>>> func, Func<bool> shouldShow)
        {
            this.args = args;
            this.wiki = wiki;
            this.func = func;
            this.shouldShow = shouldShow;
        }
    }

    /*
     *  Handles conversion to a secondary searchengine which handles && conditions and conversion back to the anticipated type
     */
    class MultiStageSearchEngine<A,B, C,D> : SearchEngine<A,B>
    {
        internal Func<A, B, C> contextGetterForMultiStage = null;
        internal Func<B, D> sourceListGetterForMultiStage = null;
        internal SearchEngine<C, D> searchEngineForMultiStage = null;
        internal Func<D, B, B> resultRetrieverForMultiStage = null;

        public override List<B> Search(A context, List<B> sourceSet, string command, bool lenient, bool failureAllOrNone)
        {
            string[] conditions = command.Split("&&", 2, StringSplitOptions.TrimEntries);
            List<B> stage1list = base.Search(context, sourceSet, conditions[0], lenient, failureAllOrNone);
            if (conditions.Length == 1)
                return stage1list;
            B exampleItem = stage1list.FirstOrDefault();
            List<D> stage2list = searchEngineForMultiStage.Search(contextGetterForMultiStage(context, exampleItem), stage1list.Select((x) => sourceListGetterForMultiStage(x)).ToList(), conditions[1], lenient, failureAllOrNone);
            return stage2list.Select((x) => resultRetrieverForMultiStage(x, exampleItem)).ToList();
        }
    }

    class ParamAndRowSearchEngine : MultiStageSearchEngine<ParamEditorSelectionState, (MassEditRowSource, Param.Row), (ParamBank, Param), Param.Row>
    {
        public static SearchEngine<ParamEditorSelectionState, (MassEditRowSource, Param.Row)> parse = new ParamAndRowSearchEngine();
        internal override void Setup()
        {
            unpacker = (selection)=>{
                List<(MassEditRowSource, Param.Row)> list = new List<(MassEditRowSource, Param.Row)>();
                list.AddRange(selection.getSelectedRows().Select((x, i) => (MassEditRowSource.Selection, x)));
                list.AddRange(ParamBank.ClipboardRows.Select((x, i) => (MassEditRowSource.Clipboard, x)));
                return list;
            };
            filterList.Add("selection", newCmd(new string[0], "Selects the current param selection and selected rows in that param", noArgs(noContext((row)=>row.Item1 == MassEditRowSource.Selection))));
            filterList.Add("clipboard", newCmd(new string[0], "Selects the param of the clipboard and the rows in the clipboard", noArgs(noContext((row)=>row.Item1 == MassEditRowSource.Clipboard)), ()=>ParamBank.ClipboardRows?.Count > 0));
            contextGetterForMultiStage = (ParamEditorSelectionState state, (MassEditRowSource, Param.Row) exampleItem) => (ParamBank.PrimaryBank, ParamBank.PrimaryBank.Params[exampleItem.Item1 == MassEditRowSource.Selection ? state.getActiveParam() : ParamBank.ClipboardParam]);
            sourceListGetterForMultiStage = ((MassEditRowSource, Param.Row) row) => row.Item2;
            searchEngineForMultiStage = RowSearchEngine.rse;
            resultRetrieverForMultiStage = (Param.Row row, (MassEditRowSource, Param.Row) exampleItem) => (exampleItem.Item1, row);
        }
    }
    enum MassEditRowSource
    {
        Selection,
        Clipboard
    }
    class ParamSearchEngine : SearchEngine<bool, (ParamBank, Param)>
    {
        public static ParamSearchEngine pse = new ParamSearchEngine(ParamBank.PrimaryBank);

        private ParamSearchEngine(ParamBank bank)
        {
            this.bank = bank;
        }
        ParamBank bank;
        internal override void Setup()
        {
            unpacker = (dummy)=>ParamBank.AuxBanks.Select((aux, i) => aux.Value.Params.Select((x, i) => (aux.Value, x.Value))).Aggregate(bank.Params.Values.Select((x, i) => (bank, x)), (o, n) => o.Concat(n)).ToList();
            filterList.Add("modified", newCmd(new string[0], "Selects params where any rows do not match the vanilla version, or where any are added. Ignores row names", noArgs(noContext((param)=>{
                if (param.Item1 != bank)
                    return false;
                HashSet<int> cache = bank.GetVanillaDiffRows(bank.GetKeyForParam(param.Item2));
                return cache.Count > 0;
            }))));
            filterList.Add("param", newCmd(new string[]{"param name (regex)"}, "Selects all params whose name matches the given regex", (args, lenient)=>{
                Regex rx = lenient ? new Regex(args[0], RegexOptions.IgnoreCase) : new Regex($@"^{args[0]}$");
                return noContext((param)=>param.Item1 != bank ? false : rx.IsMatch(bank.GetKeyForParam(param.Item2) == null ? "" : bank.GetKeyForParam(param.Item2)));
            }));
            filterList.Add("auxparam", newCmd(new string[]{"parambank name", "param name (regex)"}, "Selects params from the specified regulation or parambnd where the param name matches the given regex", (args, lenient)=>{
                ParamBank auxBank = ParamBank.AuxBanks[args[0]];
                Regex rx = lenient ? new Regex(args[1], RegexOptions.IgnoreCase) : new Regex($@"^{args[1]}$");
                return noContext((param)=>param.Item1 != auxBank ? false : rx.IsMatch(auxBank.GetKeyForParam(param.Item2) == null ? "" : auxBank.GetKeyForParam(param.Item2)));
            }, ()=>ParamBank.AuxBanks.Count > 0 && CFG.Current.Param_AdvancedMassedit));
            defaultFilter = newCmd(new string[]{"param name (regex)"}, "Selects all params whose name matches the given regex", (args, lenient)=>{
                Regex rx = lenient ? new Regex(args[0], RegexOptions.IgnoreCase) : new Regex($@"^{args[0]}$");
                return noContext((param)=>param.Item1 != bank ? false : rx.IsMatch(bank.GetKeyForParam(param.Item2) == null ? "" : bank.GetKeyForParam(param.Item2)));
            });
        }
    }
    class RowSearchEngine : SearchEngine<(ParamBank, Param), Param.Row>
    {
        public static RowSearchEngine rse = new RowSearchEngine(ParamBank.PrimaryBank);
        private RowSearchEngine(ParamBank bank)
        {
            this.bank = bank;
        }
        ParamBank bank;
        internal override void Setup()
        {
            unpacker = (param) => new List<Param.Row>(param.Item2.Rows);
            filterList.Add("modified", newCmd(new string[0], "Selects rows which do not match the vanilla version, or are added. Ignores row name", noArgs((context)=>{
                    string paramName = context.Item1.GetKeyForParam(context.Item2);
                    HashSet<int> cache = context.Item1.GetVanillaDiffRows(paramName);
                    return (row) => cache.Contains(row.ID);
                }
            )));
            filterList.Add("added", newCmd(new string[0], "Selects rows where the ID is not found in the vanilla param", noArgs((context)=>{
                    string paramName = context.Item1.GetKeyForParam(context.Item2);
                    if (!ParamBank.VanillaBank.Params.ContainsKey(paramName))
                        return (row) => true;
                    Param vanilParam = ParamBank.VanillaBank.Params[paramName];
                    return (row) => vanilParam[row.ID] == null;
                }
            )));
            filterList.Add("mergeable", newCmd(new string[0], "Selects rows which are not modified in the primary regulation or parambnd and there is exactly one equivalent row in another regulation or parambnd that is modified", noArgs((context)=>{
                string paramName = context.Item1.GetKeyForParam(context.Item2);
                if (paramName == null)
                    return (row) => true;
                HashSet<int> pCache = ParamBank.PrimaryBank.GetVanillaDiffRows(paramName);
                var auxCaches = ParamBank.AuxBanks.Select(x=>(x.Value.GetPrimaryDiffRows(paramName), x.Value.GetVanillaDiffRows(paramName))).ToList();
                return (row) => !pCache.Contains(row.ID) && auxCaches.Where((x) => x.Item2.Contains(row.ID) && x.Item1.Contains(row.ID)).Count() == 1;
                }
            ), ()=>ParamBank.AuxBanks.Count > 0));
            filterList.Add("conflicts", newCmd(new string[0], "Selects rows which, among all equivalents in the primary and additional regulations or parambnds, there is more than row 1 which is modified", noArgs((context)=>{
                string paramName = context.Item1.GetKeyForParam(context.Item2);
                HashSet<int> pCache = ParamBank.PrimaryBank.GetVanillaDiffRows(paramName);
                var auxCaches = ParamBank.AuxBanks.Select(x=>(x.Value.GetPrimaryDiffRows(paramName), x.Value.GetVanillaDiffRows(paramName))).ToList();
                return (row) => (pCache.Contains(row.ID)?1:0) + auxCaches.Where((x) => x.Item2.Contains(row.ID) && x.Item1.Contains(row.ID)).Count() > 1;
                }
            ), ()=>ParamBank.AuxBanks.Count > 0));
            filterList.Add("id", newCmd(new string[]{"row id (regex)"}, "Selects rows whose ID matches the given regex", (args, lenient)=>{
                Regex rx = lenient ? new Regex(args[0].ToLower()) : new Regex($@"^{args[0]}$");
                return noContext((row)=>rx.IsMatch(row.ID.ToString()));
            }));
            filterList.Add("idrange", newCmd(new string[]{"row id minimum (inclusive)", "row id maximum (inclusive)"}, "Selects rows whose ID falls in the given numerical range", (args, lenient)=>{
                double floor = double.Parse(args[0]);
                double ceil = double.Parse(args[1]);
                return noContext((row)=>row.ID >= floor && row.ID <= ceil);
            }));
            filterList.Add("name", newCmd(new string[]{"row name (regex)"}, "Selects rows whose Name matches the given regex", (args, lenient)=>{
                Regex rx = lenient ? new Regex(args[0], RegexOptions.IgnoreCase) : new Regex($@"^{args[0]}$");
                return noContext((row)=>rx.IsMatch(row.Name == null ? "" : row.Name));
            }));
            filterList.Add("prop", newCmd(new string[]{"field internalName", "field value (regex)"}, "Selects rows where the specified field has a value that matches the given regex", (args, lenient)=>{
                Regex rx = lenient ? new Regex(args[1], RegexOptions.IgnoreCase) : new Regex($@"^{args[1]}$");
                string field = args[0].Replace(@"\s", " ");
                return noContext((row)=>{
                        Param.Cell? cq = row[field];
                        if (cq == null) throw new Exception();
                        Param.Cell c = cq.Value;
                        string term = c.Value.ToParamEditorString();
                        return rx.IsMatch(term);
                });
            }));
            filterList.Add("proprange", newCmd(new string[]{"field internalName", "field value minimum (inclusive)", "field value maximum (inclusive)"}, "Selects rows where the specified field has a value that falls in the given numerical range", (args, lenient)=>{
                string field = args[0].Replace(@"\s", " ");
                double floor = double.Parse(args[1]);
                double ceil = double.Parse(args[2]);
                return noContext((row)=>
                {
                        Param.Cell? c = row[field];
                        if (c == null) throw new Exception();
                        return (Convert.ToDouble(c.Value.Value)) >= floor && (Convert.ToDouble(c.Value.Value)) <= ceil;
                });
            }));
            filterList.Add("propref", newCmd(new string[]{"field internalName", "referenced row name (regex)"}, "Selects rows where the specified field that references another param has a value referencing a row whose name matches the given regex", (args, lenient)=>{
                Regex rx = lenient ? new Regex(args[1], RegexOptions.IgnoreCase) : new Regex($@"^{args[1]}$");
                string field = args[0].Replace(@"\s", " ");
                return (context)=>{
                    List<ParamRef> validFields = FieldMetaData.Get(context.Item2.AppliedParamdef.Fields.Find((f)=>f.InternalName.Equals(field))).RefTypes.FindAll((p)=>bank.Params.ContainsKey(p.param));
                    return (row)=>
                    {
                        Param.Cell? c = row[field];
                        if (c == null) throw new Exception();
                        int val = (int) c.Value.Value;
                        foreach (ParamRef rt in validFields)
                        {
                            Param.Row r = bank.Params[rt.param][val];
                            if (r != null && rx.IsMatch(r.Name ?? ""))
                                return true;
                        }
                        return false;
                    };
                };
            }, ()=>CFG.Current.Param_AdvancedMassedit));
            filterList.Add("propwhere", newCmd(new string[]{"field internalName", "cell/field selector"}, "Selects rows where the specified field appears when the given cell/field search is given", (args, lenient)=>{
                string field = args[0].Replace(@"\s", " ");
                return (context)=>{
                    string paramName = context.Item1.GetKeyForParam(context.Item2);
                    var cols = context.Item2.Cells;
                    var testCol = context.Item2.GetCol(field);
                    return (row)=>
                    {
                        var cseSearchContext = (paramName, row);
                        var res = CellSearchEngine.cse.Search(cseSearchContext, new List<(PseudoColumn, Param.Column)>(){testCol}, args[1], lenient, false);
                        return res.Contains(testCol);
                    };
                };
            }, ()=>CFG.Current.Param_AdvancedMassedit));
            filterList.Add("fmg", newCmd(new string[]{"fmg title (regex)"}, "Selects rows which have an attached FMG and that FMG's text matches the given regex", (args, lenient)=>{
                Regex rx = lenient ? new Regex(args[0], RegexOptions.IgnoreCase) : new Regex($@"^{args[0]}$");
                string field = args[0].Replace(@"\s", " ");
                return (context)=>{
                    FMGBank.FmgEntryCategory category = FMGBank.FmgEntryCategory.None;
                    switch(context.Item1.GetKeyForParam(context.Item2))
                    {
                        case "EquipParamAccessory": category = FMGBank.FmgEntryCategory.Rings; break;
                        case "EquipParamGoods": category = FMGBank.FmgEntryCategory.Goods; break;
                        case "EquipParamWeapon": category = FMGBank.FmgEntryCategory.Weapons; break;
                        case "EquipParamProtector": category = FMGBank.FmgEntryCategory.Armor; break;
                        case "EquipParamGem": category = FMGBank.FmgEntryCategory.Gem; break;
                        case "SwordArtsParam": category = FMGBank.FmgEntryCategory.SwordArts; break;
                    }
                    if (category == FMGBank.FmgEntryCategory.None)
                        throw new Exception();
                    var fmgEntries = FMGBank.GetFmgEntriesByCategory(category, false);
                    Dictionary<int, FMG.Entry> _cache = new Dictionary<int, FMG.Entry>();
                    foreach (var fmgEntry in fmgEntries)
                    {
                        _cache[fmgEntry.ID] = fmgEntry;
                    }
                    return (row)=>{
                        if (!_cache.ContainsKey(row.ID))
                            return false;
                        FMG.Entry e = _cache[row.ID];
                        return e != null && rx.IsMatch(e.Text ?? "");
                    };
                };
            }, ()=>CFG.Current.Param_AdvancedMassedit));
            filterList.Add("vanillaprop", newCmd(new string[]{"field internalName", "field value (regex)"}, "Selects rows where the vanilla equivilent of that row has a value for the given field that matches the given regex", (args, lenient)=>{
                Regex rx = lenient ? new Regex(args[1], RegexOptions.IgnoreCase) : new Regex($@"^{args[1]}$");
                string field = args[0].Replace(@"\s", " ");
                return (param) => {
                    Param vparam = ParamBank.VanillaBank.GetParamFromName(param.Item1.GetKeyForParam(param.Item2));
                    return (row)=>{
                        Param.Row vrow = vparam[row.ID];
                        if (vrow == null)
                            return false;
                        Param.Cell? cq = vrow[field];
                        if (cq == null) throw new Exception();
                        Param.Cell c = cq.Value;
                        string term = c.Value.ToParamEditorString();
                        return rx.IsMatch(term);
                    };
                };
            }, ()=>CFG.Current.Param_AdvancedMassedit));
            filterList.Add("vanillaproprange", newCmd(new string[]{"field internalName", "field value minimum (inclusive)", "field value maximum (inclusive)"}, "Selects rows where the vanilla equivilent of that row has a value for the given field that falls in the given numerical range", (args, lenient)=>{
                string field = args[0].Replace(@"\s", " ");
                double floor = double.Parse(args[1]);
                double ceil = double.Parse(args[2]);
                return (param) => {
                    Param vparam = ParamBank.VanillaBank.GetParamFromName(param.Item1.GetKeyForParam(param.Item2));
                    return (row)=>{
                        Param.Row vrow = vparam[row.ID];
                        if (vrow == null)
                            return false;
                        Param.Cell? c = vrow[field];
                        if (c == null) throw new Exception();
                        return (Convert.ToDouble(c.Value.Value)) >= floor && (Convert.ToDouble(c.Value.Value)) <= ceil;
                    };
                };
            }, ()=>CFG.Current.Param_AdvancedMassedit));
            filterList.Add("auxprop", newCmd(new string[]{"parambank name", "field internalName", "field value (regex)"}, "Selects rows where the equivilent of that row in the given regulation or parambnd has a value for the given field that matches the given regex", (args, lenient)=>{
                Regex rx = lenient ? new Regex(args[2], RegexOptions.IgnoreCase) : new Regex($@"^{args[2]}$");
                string field = args[1].Replace(@"\s", " ");
                ParamBank bank;
                if (!ParamBank.AuxBanks.TryGetValue(args[0], out bank))
                    throw new Exception("Unable to find auxbank "+args[0]);
                return (param) => {
                    Param vparam = bank.GetParamFromName(param.Item1.GetKeyForParam(param.Item2));
                    return (row)=>{
                        Param.Row vrow = vparam[row.ID];
                        if (vrow == null)
                            return false;
                        Param.Cell? cq = vrow[field];
                        if (cq == null) throw new Exception();
                        Param.Cell c = cq.Value;
                        string term = c.Value.ToParamEditorString();
                        return rx.IsMatch(term);
                    };
                };
            }, ()=>ParamBank.AuxBanks.Count > 0 && CFG.Current.Param_AdvancedMassedit));
            filterList.Add("auxproprange", newCmd(new string[]{"parambank name", "field internalName", "field value minimum (inclusive)", "field value maximum (inclusive)"},  "Selects rows where the equivilent of that row in the given regulation or parambnd has a value for the given field that falls in the given range", (args, lenient)=>{
                string field = args[0].Replace(@"\s", " ");
                double floor = double.Parse(args[1]);
                double ceil = double.Parse(args[2]);
                ParamBank bank;
                if (!ParamBank.AuxBanks.TryGetValue(args[0], out bank))
                    throw new Exception("Unable to find auxbank "+args[0]);
                return (param) => {
                    Param vparam = bank.GetParamFromName(param.Item1.GetKeyForParam(param.Item2));
                    return (row)=>{
                        Param.Row vrow = vparam[row.ID];
                        Param.Cell? c = vrow[field];
                        if (c == null) throw new Exception();
                        return (Convert.ToDouble(c.Value.Value)) >= floor && (Convert.ToDouble(c.Value.Value)) <= ceil;
                    };
                };
            }, ()=>ParamBank.AuxBanks.Count > 0 && CFG.Current.Param_AdvancedMassedit));
<<<<<<< HEAD
            defaultFilter = newCmd(new string[]{"row ID or Name (regex)"}, "Selects rows where either the ID or Name matches the given regex, except in strict/massedit mode", (args, lenient)=>{
=======
            
            filterList.Add("semijoin", newCmd(new string[]{"this field internalName", "other param", "other param field internalName", "other param row search"}, (args, lenient)=>{
                string thisField = args[0].Replace(@"\s", " ");
                string otherParam = args[1];
                string otherField = args[2].Replace(@"\s", " ");
                string otherSearchTerm = args[3];
                Param otherParamReal;
                if (!ParamBank.PrimaryBank.Params.TryGetValue(otherParam, out otherParamReal))
                    throw new Exception("Could not find param "+otherParam);
                List<Param.Row> rows = RowSearchEngine.rse.Search((ParamBank.PrimaryBank, otherParamReal), otherSearchTerm, lenient, false);
                (PseudoColumn, Param.Column) otherFieldReal = ParamUtils.GetCol(otherParamReal, otherField);
                if (!otherFieldReal.IsColumnValid())
                    throw new Exception("Could not find field "+otherField);
                HashSet<string> possibleValues = rows.Select((x) => x.Get(otherFieldReal).ToParamEditorString()).Distinct().ToHashSet();
                return (param) => {
                    (PseudoColumn, Param.Column) thisFieldReal = ParamUtils.GetCol(param.Item2, thisField);
                    if (!thisFieldReal.IsColumnValid())
                        throw new Exception("Could not find field "+thisField);
                    return (row)=>{
                        string toFind = row.Get(thisFieldReal).ToParamEditorString();
                        return possibleValues.Contains(toFind);
                    };
                };
            }, ()=>CFG.Current.Param_AdvancedMassedit));
            defaultFilter = newCmd(new string[]{"row ID or Name (regex)"}, (args, lenient)=>{
>>>>>>> 3f03887d
                if (!lenient)
                    return noContext((row)=>false);
                Regex rx = new Regex(args[0], RegexOptions.IgnoreCase);
                return noContext((row)=>rx.IsMatch(row.Name ?? "") || rx.IsMatch(row.ID.ToString()));
            });
        }
    }

    class CellSearchEngine : SearchEngine<(string, Param.Row), (PseudoColumn, Param.Column)>
    {
        public static CellSearchEngine cse = new CellSearchEngine();
        internal override void Setup()
        {
            unpacker = (row) => {
                var list = new List<(PseudoColumn, Param.Column)>();
                list.Add((PseudoColumn.ID, null));
                list.Add((PseudoColumn.Name, null));
                list.AddRange(row.Item2.Cells.Select((cell, i) => (PseudoColumn.None, cell)));
                return list;
            };
            defaultFilter = newCmd(new string[]{"field internalName (regex)"}, "Selects cells/fields where the internal name of that field matches the given regex", (args, lenient) => {
                bool matchID = args[0] == "ID";
                bool matchName = args[0] == "Name";
                Regex rx = lenient ? new Regex(args[0], RegexOptions.IgnoreCase) : new Regex($@"^{args[0]}$");
                return noContext((cell) => {
                    if (matchID && cell.Item1 == PseudoColumn.ID)
                        return true;
                    if (matchName && cell.Item1 == PseudoColumn.Name)
                        return true;
                    if (cell.Item2 != null)
                    {
                        var meta = lenient ? FieldMetaData.Get(cell.Item2.Def) : null;
                        if (lenient && meta?.AltName != null && rx.IsMatch(meta?.AltName))
                            return true;
                        if (rx.IsMatch(cell.Item2.Def.InternalName))
                            return true;
                    }
                    return false;
                });
            });
            filterList.Add("modified", newCmd(new string[0], "Selects cells/fields where the equivalent cell in the vanilla regulation or parambnd has a different value", (args, lenient) => (row) => {
                if (row.Item1 == null)
                    throw new Exception("Can't check if cell is modified - not part of a param");
                Param vParam = ParamBank.VanillaBank.Params?[row.Item1];
                if (vParam == null)
                    throw new Exception("Can't check if cell is modified - no vanilla param");
                Param.Row r = vParam[row.Item2.ID];
                if (r == null)
                    return (col) => true;
                else
                    return (col) => {
                        (PseudoColumn, Param.Column) vcol = col.GetAs(vParam);
                        object valA = row.Item2.Get(col);
                        object valB = r.Get(vcol);
                        return ParamUtils.IsValueDiff(ref valA, ref valB, col.GetColumnType());
                    };
            }));
            filterList.Add("auxmodified", newCmd(new string[]{"parambank name"}, "Selects cells/fields where the equivalent cell in the specified regulation or parambnd has a different value", (args, lenient) => {
                if (!ParamBank.AuxBanks.ContainsKey(args[0]))
                    throw new Exception("Can't check if cell is modified - parambank not found");
                ParamBank bank = ParamBank.AuxBanks[args[0]];
                return (row) => {
                    if (row.Item1 == null)
                        throw new Exception("Can't check if cell is modified - not part of a param");
                    Param auxParam = bank.Params?[row.Item1];
                    if (auxParam == null)
                        throw new Exception("Can't check if cell is modified - no aux param");
                    Param vParam = ParamBank.VanillaBank.Params?[row.Item1];
                    if (vParam == null)
                        throw new Exception("Can't check if cell is modified - no vanilla param");
                    Param.Row r = auxParam[row.Item2.ID];
                    Param.Row r2 = vParam[row.Item2.ID];
                    if (r == null)
                        return (col) => false;
                    else if (r2 == null)
                        return (col) => true;
                    else
                        return (col) => {
                            (PseudoColumn, Param.Column) auxcol = col.GetAs(auxParam);
                            (PseudoColumn, Param.Column) vcol = col.GetAs(vParam);
                            object valA = r.Get(auxcol);
                            object valB = r2.Get(vcol);
                            return ParamUtils.IsValueDiff(ref valA, ref valB, col.GetColumnType());
                        };
                };
            }, ()=>ParamBank.AuxBanks.Count > 0));
            filterList.Add("sftype", newCmd(new string[]{"paramdef type"}, "Selects cells/fields where the field's data type, as enumerated by soulsformats, matches the given regex", (args, lenient) => {
                Regex r = new Regex('^'+args[0]+'$', lenient ? RegexOptions.IgnoreCase : RegexOptions.None); //Leniency rules break from the norm
                return (row) => (col) => r.IsMatch(col.GetColumnSfType());
            }, ()=>CFG.Current.Param_AdvancedMassedit));
        }
    }

    

    class VarSearchEngine : SearchEngine<bool, string>
    {
        public static VarSearchEngine vse = new VarSearchEngine();
        internal override void Setup()
        {
            unpacker = (dummy) => {
                return MassParamEdit.massEditVars.Keys.ToList();
            };
            filterList.Add("vars", newCmd(new string[]{"variable names (regex)"}, "Selects variables whose name matches the given regex", (args, lenient) => {
                if (args[0].StartsWith('$'))
                    args[0] = args[0].Substring(1);
                Regex rx = lenient ? new Regex(args[0], RegexOptions.IgnoreCase) : new Regex($@"^{args[0]}$");
                return noContext((name) => rx.IsMatch(name));
            }));
            
        }
    }
}<|MERGE_RESOLUTION|>--- conflicted
+++ resolved
@@ -453,11 +453,7 @@
                     };
                 };
             }, ()=>ParamBank.AuxBanks.Count > 0 && CFG.Current.Param_AdvancedMassedit));
-<<<<<<< HEAD
-            defaultFilter = newCmd(new string[]{"row ID or Name (regex)"}, "Selects rows where either the ID or Name matches the given regex, except in strict/massedit mode", (args, lenient)=>{
-=======
-            
-            filterList.Add("semijoin", newCmd(new string[]{"this field internalName", "other param", "other param field internalName", "other param row search"}, (args, lenient)=>{
+            filterList.Add("semijoin", newCmd(new string[]{"this field internalName", "other param", "other param field internalName", "other param row search"}, "Selects all rows where the value of a given field is any of the values in the second given field found in the given param using the given row selector", (args, lenient)=>{
                 string thisField = args[0].Replace(@"\s", " ");
                 string otherParam = args[1];
                 string otherField = args[2].Replace(@"\s", " ");
@@ -480,8 +476,7 @@
                     };
                 };
             }, ()=>CFG.Current.Param_AdvancedMassedit));
-            defaultFilter = newCmd(new string[]{"row ID or Name (regex)"}, (args, lenient)=>{
->>>>>>> 3f03887d
+            defaultFilter = newCmd(new string[]{"row ID or Name (regex)"}, "Selects rows where either the ID or Name matches the given regex, except in strict/massedit mode", (args, lenient)=>{
                 if (!lenient)
                     return noContext((row)=>false);
                 Regex rx = new Regex(args[0], RegexOptions.IgnoreCase);
