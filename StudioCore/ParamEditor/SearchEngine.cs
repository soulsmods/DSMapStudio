--- conflicted
+++ resolved
@@ -182,11 +182,7 @@
                 }
             )));
             filterList.Add("notadded", (0, noArgs((context)=>{
-<<<<<<< HEAD
                     string paramName = context.Item1.GetKeyForParam(context.Item2);
-=======
-                    string paramName = bank.GetKeyForParam(context);
->>>>>>> 563c8991
                     Param vanilParam = ParamBank.VanillaBank.Params[paramName];
                     return (row)=>vanilParam[row.ID] != null;
                 }
