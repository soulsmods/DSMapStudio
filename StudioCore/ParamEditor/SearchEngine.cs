using System;
using System.Collections.Generic;
using System.Linq;
using System.Text.RegularExpressions;
using System.Numerics;
using FSParam;
using ImGuiNET;
using SoulsFormats;
using StudioCore.ParamEditor;
using StudioCore.TextEditor;

namespace StudioCore.Editor
{
    /* Restricted characters: colon, space, forward slash
     *
     */
    class SearchEngine<A,B>
    {
        public SearchEngine()
        {
            Setup();
        }

        internal Dictionary<string, (int, Func<string[], bool, Func<A, Func<B, bool>>>)> filterList = new Dictionary<string, (int, Func<string[], bool, Func<A, Func<B, bool>>>)>();
        internal (int, Func<string[], bool, Func<A, Func<B, bool>>>) defaultFilter;
        internal Func<A, IReadOnlyList<B>> unpacker;
        protected void addExistsFilter() {
            filterList.Add("exists", (0, noArgs(noContext((B)=>true))));
        }
        protected Func<string[], bool, Func<A, Func<B, bool>>> noArgs(Func<A, Func<B, bool>> func)
        {
            return (args, lenient)=>func;
        }
        protected Func<A, Func<B, bool>> noContext(Func<B, bool> func)
        {
            return (context)=>func;
        }

        internal virtual void Setup(){
        }

        public bool HandlesCommand(string command)
        {
            return filterList.ContainsKey(command.Split(" ")[0]);
        }
        public List<string> AvailableCommands()
        {
            List<string> options = new List<string>();
            foreach (string op in filterList.Keys)
            {
                options.Add(op+"("+(filterList[op].Item1)+" args)");
            }
            if (defaultFilter!=(0, null))
                options.Add("or omit specifying and use default ("+defaultFilter.Item1+"args)");
            return options;
        }

        public List<B> Search(A param, string command, bool lenient, bool failureAllOrNone)
        {
            return Search(new List<A>(new A[]{param}), command, lenient, failureAllOrNone);
        }
        public List<B> Search(List<A> param, string command, bool lenient, bool failureAllOrNone)
        {
            //assumes unpacking doesn't fail
            string[] conditions = command.Split("&&", StringSplitOptions.TrimEntries);

            List<(A, IReadOnlyList<B>)> liveRows = new List<(A, IReadOnlyList<B>)>();
            List<(A, IReadOnlyList<B>)> originalRows = liveRows;
            foreach (A p in param)
            {
                liveRows.Add((p, unpacker(p)));
            }

            try {
                foreach (string condition in conditions)
                {
                    //temp
                    if (condition.Equals(""))
                        break;
                    string[] cmd = condition.Split(' ', 2);

                    int argC;
                    Func<string[], bool, Func<A, Func<B, bool>>> method;
                    string[] args;
                    if (filterList.ContainsKey(cmd[0]))
                    {
                        (argC, method) = filterList[cmd[0]];
                        args = cmd.Length==1?new string[0] : cmd[1].Split(' ', argC, StringSplitOptions.TrimEntries);
                    }
                    else
                    {
                        (argC, method) = defaultFilter;
                        args = condition.Split(" ", argC, StringSplitOptions.TrimEntries);
                    }
                    var filter = method(args, lenient);
                    List<(A, IReadOnlyList<B>)> rows = new List<(A, IReadOnlyList<B>)>();
                    foreach ((A p, IReadOnlyList<B> live) in liveRows)
                    {
                        Func<B, bool> criteria = filter(p);
                        List<B> newRows = new List<B>();
                        foreach (B row in live)
                        {
                            if (criteria(row))
                                newRows.Add(row);
                        }
                        rows.Add((p, newRows));
                    }
                    liveRows = rows;
                }
            }
            catch (Exception e)
            {
                liveRows = failureAllOrNone ? originalRows : new List<(A, IReadOnlyList<B>)>();
            }
            //assumes serialising doesn't fail
            List<B> finalRows = new List<B>();
            foreach ((A p, IReadOnlyList<B> l) in liveRows)
            {
                finalRows.AddRange(l);
            }
            return finalRows;
        }
    }
    
    class ParamAndRowSearchEngine : SearchEngine<ParamEditorSelectionState, Param.Row>
    {
        public static ParamAndRowSearchEngine parse = new ParamAndRowSearchEngine();
        internal override void Setup()
        {
            unpacker = (selection)=>selection.getSelectedRows();
            filterList.Add("selection", (0, noArgs(noContext((row)=>true))));
        }
    }
    class ParamSearchEngine : SearchEngine<bool, Param>
    {
        public static ParamSearchEngine pse = new ParamSearchEngine(ParamBank.PrimaryBank);

        private ParamSearchEngine(ParamBank bank)
        {
            this.bank = bank;
        }
        ParamBank bank;
        internal override void Setup()
        {
            unpacker = (dummy)=>new List<FSParam.Param>(bank.Params.Values);
            filterList.Add("modified", (0, noArgs(noContext((param)=>{
                    HashSet<int> cache = bank.VanillaDiffCache[bank.GetKeyForParam(param)];
                    return cache.Count>0;
                }
            ))));
            filterList.Add("original", (0, noArgs(noContext((param)=>{
                    HashSet<int> cache = bank.VanillaDiffCache[bank.GetKeyForParam(param)];
                    return cache.Count==0;
                }
            ))));
            filterList.Add("param", (1, (args, lenient)=>{
                Regex rx = lenient ? new Regex(args[0], RegexOptions.IgnoreCase) : new Regex($@"^{args[0]}$");
                return noContext((param)=>rx.Match(bank.GetKeyForParam(param) == null ? "" : bank.GetKeyForParam(param)).Success);
            }));
            defaultFilter = (1, (args, lenient)=>{
                Regex rx = lenient ? new Regex(args[0], RegexOptions.IgnoreCase) : new Regex($@"^{args[0]}$");
                return noContext((param)=>rx.Match(bank.GetKeyForParam(param) == null ? "" : bank.GetKeyForParam(param)).Success);
            });
        }
    }
    class RowSearchEngine : SearchEngine<Param, Param.Row>
    {
        public static RowSearchEngine rse = new RowSearchEngine(ParamBank.PrimaryBank);
        private RowSearchEngine(ParamBank bank)
        {
            this.bank = bank;
        }
        ParamBank bank;
        internal override void Setup()
        {
            unpacker = (param) => param.Rows;
            filterList.Add("modified", (0, noArgs((context)=>{
                    string paramName = bank.GetKeyForParam(context);
                    HashSet<int> cache = bank.VanillaDiffCache[paramName];
                    return (row)=>cache.Contains(row.ID);
                }
            )));
            filterList.Add("original", (0, noArgs((context)=>{
                    string paramName = bank.GetKeyForParam(context);
                    HashSet<int> cache = bank.VanillaDiffCache[paramName];
                    return (row)=>!cache.Contains(row.ID);
                }
            )));
            filterList.Add("id", (1, (args, lenient)=>{
                Regex rx = lenient ? new Regex(args[0].ToLower()) : new Regex($@"^{args[0]}$");
                return noContext((row)=>rx.Match(row.ID.ToString()).Success);
            }));
            filterList.Add("name", (1, (args, lenient)=>{
                Regex rx = lenient ? new Regex(args[0], RegexOptions.IgnoreCase) : new Regex($@"^{args[0]}$");
                return noContext((row)=>rx.Match(row.Name == null ? "" : row.Name).Success);
            }));
            filterList.Add("prop", (2, (args, lenient)=>{
                Regex rx = lenient ? new Regex(args[1], RegexOptions.IgnoreCase) : new Regex($@"^{args[1]}$");
                string field = args[0].Replace(@"\s", " ");
                return noContext((row)=>{
                        Param.Cell? cq = row[field];
                        if (cq == null) throw new Exception();
                        Param.Cell c = cq.Value;
                        string term = c.Value.ToString();
                        if (c.Def.InternalType=="dummy8")
                            term = ParamUtils.Dummy8Write((byte[])c.Value);
                        return rx.Match(term).Success;
                });
            }));
            filterList.Add("idrange", (2, (args, lenient)=>{
                double floor = double.Parse(args[0]);
                double ceil = double.Parse(args[1]);
                return noContext((row)=>row.ID >= floor && row.ID <= ceil);
            }));
            filterList.Add("proprange", (3, (args, lenient)=>{
                string field = args[0].Replace(@"\s", " ");
                double floor = double.Parse(args[1]);
                double ceil = double.Parse(args[2]);
                return noContext((row)=>
                {
                        Param.Cell? c = row[field];
                        if (c == null) throw new Exception();
                        return (Convert.ToDouble(c.Value.Value)) >= floor && (Convert.ToDouble(c.Value.Value)) <= ceil;
                });
            }));
            filterList.Add("propref", (2, (args, lenient)=>{
                Regex rx = lenient ? new Regex(args[1], RegexOptions.IgnoreCase) : new Regex($@"^{args[1]}$");
                string field = args[0].Replace(@"\s", " ");
                return (context)=>{
                    List<string> validFields = FieldMetaData.Get(context.AppliedParamdef.Fields.Find((f)=>f.InternalName.Equals(field))).RefTypes.FindAll((p)=>bank.Params.ContainsKey(p));
                    return (row)=>
                    {
                        Param.Cell? c = row[field];
                        if (c == null) throw new Exception();
                        int val = (int) c.Value.Value;
                        foreach (string rt in validFields)
                        {
                            Param.Row r = bank.Params[rt][val];
                            if (r != null && rx.Match(r.Name ?? "").Success)
                                return true;
                        }
                        return false;
                    };
                };
            }));

            filterList.Add("fmg", (1, (args, lenient)=>{
                Regex rx = lenient ? new Regex(args[0], RegexOptions.IgnoreCase) : new Regex($@"^{args[0]}$");
                string field = args[0].Replace(@"\s", " ");
                return (context)=>{
<<<<<<< HEAD
                    FMGBank.ItemCategory category = FMGBank.ItemCategory.None;
                    switch(bank.GetKeyForParam(context))
=======
                    FMGBank.FmgEntryCategory category = FMGBank.FmgEntryCategory.None;
                    switch(ParamBank.GetKeyForParam(context))
>>>>>>> 71d746ab
                    {
                        case "EquipParamAccessory": category = FMGBank.FmgEntryCategory.Rings; break;
                        case "EquipParamGoods": category = FMGBank.FmgEntryCategory.Goods; break;
                        case "EquipParamWeapon": category = FMGBank.FmgEntryCategory.Weapons; break;
                        case "EquipParamProtector": category = FMGBank.FmgEntryCategory.Armor; break;
                        case "EquipParamGem": category = FMGBank.FmgEntryCategory.Gem; break;
                        case "SwordArtsParam": category = FMGBank.FmgEntryCategory.SwordArts; break;
                    }
                    if (category == FMGBank.FmgEntryCategory.None)
                        throw new Exception();
                    var fmgEntries = FMGBank.GetFmgEntriesByType(category, FMGBank.FmgEntryTextType.Title, false);
                    Dictionary<int, FMG.Entry> _cache = new Dictionary<int, FMG.Entry>();
                    foreach (var fmgEntry in fmgEntries)
                    {
                        _cache.Add(fmgEntry.ID, fmgEntry);
                    }
                    return (row)=>{
                        if (!_cache.ContainsKey(row.ID))
                            return false;
                        FMG.Entry e = _cache[row.ID];
                        return e != null && rx.Match(e.Text ?? "").Success;
                    };
                };
            }));
            defaultFilter = (1, (args, lenient)=>{
                if (!lenient)
                    return noContext((row)=>false);
                Regex rx = new Regex(args[0], RegexOptions.IgnoreCase);
                return noContext((row)=>rx.Match(row.Name ?? "").Success || rx.Match(row.ID.ToString()).Success);
            });
        }
    }

    class CellSearchEngine : SearchEngine<Param.Row, Param.Column>
    {
        public static CellSearchEngine cse = new CellSearchEngine();
        internal override void Setup()
        {
            unpacker = (row)=>new List<Param.Column>(row.Cells);
            defaultFilter = (1, (args, lenient) => {
                Regex rx = lenient ? new Regex(args[0], RegexOptions.IgnoreCase) : new Regex($@"^{args[0]}$");
                return noContext((cell)=>rx.Match(cell.Def.InternalName).Success);
            });
        }
    }
}<|MERGE_RESOLUTION|>--- conflicted
+++ resolved
@@ -248,13 +248,8 @@
                 Regex rx = lenient ? new Regex(args[0], RegexOptions.IgnoreCase) : new Regex($@"^{args[0]}$");
                 string field = args[0].Replace(@"\s", " ");
                 return (context)=>{
-<<<<<<< HEAD
-                    FMGBank.ItemCategory category = FMGBank.ItemCategory.None;
+                    FMGBank.FmgEntryCategory category = FMGBank.FmgEntryCategory.None;
                     switch(bank.GetKeyForParam(context))
-=======
-                    FMGBank.FmgEntryCategory category = FMGBank.FmgEntryCategory.None;
-                    switch(ParamBank.GetKeyForParam(context))
->>>>>>> 71d746ab
                     {
                         case "EquipParamAccessory": category = FMGBank.FmgEntryCategory.Rings; break;
                         case "EquipParamGoods": category = FMGBank.FmgEntryCategory.Goods; break;
