﻿using System;
using System.Buffers;
using System.Collections.Generic;
using System.Text;
using System.IO;
using System.Windows.Forms;
using SoulsFormats;
using System.Linq;
using System.Threading;
using System.Threading.Tasks;
using System.Diagnostics;
using System.Runtime.CompilerServices;
using FSParam;
using StudioCore.Editor;

namespace StudioCore.ParamEditor
{
    /// <summary>
    /// Utilities for dealing with global params for a game
    /// </summary>
    public class ParamBank
    {
        public static ParamBank PrimaryBank = new ParamBank();
        public static ParamBank VanillaBank = new ParamBank();
        public static Dictionary<string, ParamBank> AuxBanks = new Dictionary<string, ParamBank>();

        private static Dictionary<string, PARAMDEF> _paramdefs = null;
        private static Dictionary<string, Dictionary<ulong, PARAMDEF>> _patchParamdefs = null;


        private Param EnemyParam = null;
        internal AssetLocator AssetLocator = null;

        private Dictionary<string, Param> _params = null;
        private Dictionary<string, HashSet<int>> _vanillaDiffCache = null; //If param != vanillaparam
        private Dictionary<string, HashSet<int>> _primaryDiffCache = null; //If param != primaryparam

        private bool _pendingUpgrade = false;
        
        public static bool IsDefsLoaded { get; private set; } = false;
        public static bool IsMetaLoaded { get; private set; } = false;
        public bool IsLoadingParams { get; private set; } = false;

        public IReadOnlyDictionary<string, Param> Params
        {
            get
            {
                if (IsLoadingParams)
                {
                    return null;
                }
                return _params;
            }
        }

        private ulong _paramVersion;
        public ulong ParamVersion
        {
            get => _paramVersion;
        }
        
        public IReadOnlyDictionary<string, HashSet<int>> VanillaDiffCache
        {
            get
            {
                if (IsLoadingParams)
                {
                    return null;
                }
                {
                if (VanillaBank == this)
                    return null;
                }
                return _vanillaDiffCache;
            }
        }
        public IReadOnlyDictionary<string, HashSet<int>> PrimaryDiffCache
        {
            get
            {
                if (IsLoadingParams)
                {
                    return null;
                }
                {
                if (PrimaryBank == this)
                    return null;
                }
                return _primaryDiffCache;
            }
        }

        private static List<(string, PARAMDEF)> LoadParamdefs(AssetLocator assetLocator)
        {
            _paramdefs = new Dictionary<string, PARAMDEF>();
            _patchParamdefs = new Dictionary<string, Dictionary<ulong, PARAMDEF>>();
            var dir = assetLocator.GetParamdefDir();
            var files = Directory.GetFiles(dir, "*.xml");
            List<(string, PARAMDEF)> defPairs = new List<(string, PARAMDEF)>();
            foreach (var f in files)
            {
                var pdef = PARAMDEF.XmlDeserialize(f);
                _paramdefs.Add(pdef.ParamType, pdef);
                defPairs.Add((f, pdef));
            }
            
            // Load patch paramdefs
            var patches = assetLocator.GetParamdefPatches();
            foreach (var patch in patches)
            {
                var pdir = assetLocator.GetParamdefPatchDir(patch);
                var pfiles = Directory.GetFiles(pdir, "*.xml");
                foreach (var f in pfiles)
                {
                    var pdef = PARAMDEF.XmlDeserialize(f);
                    defPairs.Add((f, pdef));
                    if (!_patchParamdefs.ContainsKey(pdef.ParamType))
                    {
                        _patchParamdefs[pdef.ParamType] = new Dictionary<ulong, PARAMDEF>();
                    }
                    _patchParamdefs[pdef.ParamType].Add(patch, pdef);
                }
            }
            
            return defPairs;
        }

        public static void LoadParamMeta(List<(string, PARAMDEF)> defPairs, AssetLocator assetLocator)
        {
            var mdir = assetLocator.GetParammetaDir();
            foreach ((string f, PARAMDEF pdef) in defPairs)
            {
                var fName = f.Substring(f.LastIndexOf('\\') + 1);
                ParamMetaData.XmlDeserialize($@"{mdir}\{fName}", pdef);
            }
        }

        public CompoundAction LoadParamDefaultNames()
        {
            var dir = AssetLocator.GetParamNamesDir();
            var files = Directory.GetFiles(dir, "*.txt");
            List<EditorAction> actions = new List<EditorAction>();
            foreach (var f in files)
            {
                string fName = Path.GetFileNameWithoutExtension(f);
                if (!_params.ContainsKey(fName))
                    continue;
                string names = File.ReadAllText(f);
                (MassEditResult r, CompoundAction a) = MassParamEditCSV.PerformSingleMassEdit(this, names, fName, "Name", ' ', true);
                if (r.Type != MassEditResultType.SUCCESS)
                    continue;
                actions.Add(a);
            }
            return new CompoundAction(actions);
        }

        public ActionManager TrimNewlineChrsFromNames()
        {
            (MassEditResult r, ActionManager child) =
                MassParamEditRegex.PerformMassEdit(this, "param .*: id .*: name: replace \r:0", null);
            return child;
        }

        private void LoadParamFromBinder(IBinder parambnd, ref Dictionary<string, FSParam.Param> paramBank, out ulong version, bool checkVersion = false)
        {
            bool success = ulong.TryParse(parambnd.Version, out version);
            if (checkVersion && !success)
            {
                throw new Exception($@"Failed to get regulation version. Params might be corrupt.");
            }
            
            // Load every param in the regulation
            // _params = new Dictionary<string, PARAM>();
            foreach (var f in parambnd.Files)
            {
                if (!f.Name.ToUpper().EndsWith(".PARAM"))
                {
                    continue;
                }
                if (paramBank.ContainsKey(Path.GetFileNameWithoutExtension(f.Name)))
                {
                    continue;
                }
                if (f.Name.EndsWith("LoadBalancerParam.param") && AssetLocator.Type != GameType.EldenRing)
                {
                    continue;
                }
                FSParam.Param p = FSParam.Param.Read(f.Bytes);
                if (!_paramdefs.ContainsKey(p.ParamType) && !_patchParamdefs.ContainsKey(p.ParamType))
                {
                    continue;
                }
                
                // Try to fixup Elden Ring ChrModelParam for ER 1.06 because many have been saving botched params and
                // it's an easy fixup
                if (AssetLocator.Type == GameType.EldenRing &&
                    p.ParamType == "CHR_MODEL_PARAM_ST" &&
                    _paramVersion == 10601000)
                {
                    p.FixupERChrModelParam();
                }

                // Lookup the correct paramdef based on the version
                PARAMDEF def = null;
                if (_patchParamdefs.ContainsKey(p.ParamType))
                {
                    var keys = _patchParamdefs[p.ParamType].Keys.OrderByDescending(e => e);
                    foreach (var k in keys)
                    {
                        if (version >= k)
                        {
                            def = _patchParamdefs[p.ParamType][k];
                            break;
                        }
                    }
                }

                // If no patched paramdef was found for this regulation version, fallback to vanilla defs
                if (def == null)
                    def = _paramdefs[p.ParamType];

                try
                {
                    p.ApplyParamdef(def);
                    paramBank.Add(Path.GetFileNameWithoutExtension(f.Name), p);
                }
                catch(Exception e)
                {
                    var name = f.Name.Split("\\").Last();
                    TaskManager.warningList.TryAdd($"{name} DefFail",$"Could not apply ParamDef for {name}");
                }
            }
        }

        private void LoadParamsDES()
        {
            var dir = AssetLocator.GameRootDirectory;
            var mod = AssetLocator.GameModDirectory;

            string paramBinderName = "gameparam.parambnd.dcx";

            if (Directory.GetParent(dir).Parent.FullName.Contains("BLUS"))
            {
                paramBinderName = "gameparamna.parambnd.dcx";
            }

            if (!File.Exists($@"{dir}\\param\gameparam\{paramBinderName}"))
            {
                //MessageBox.Show("Could not find DES regulation file. Functionality will be limited.", "", MessageBoxButtons.OK, MessageBoxIcon.Error);
                //return null;
                throw new FileNotFoundException("Could not find DES regulation file. Functionality will be limited.");
            }

            // Load params
            var param = $@"{mod}\param\gameparam\{paramBinderName}";
            if (!File.Exists(param))
            {
                param = $@"{dir}\param\gameparam\{paramBinderName}";
            }
            LoadParamsDESFromFile(param);

            //DrawParam
            Dictionary<string, string> drawparams = new();
            if (Directory.Exists($@"{dir}\param\DrawParam"))
            {
                foreach (var p in Directory.GetFiles($@"{dir}\param\DrawParam", "*.parambnd.dcx"))
                {
                    drawparams[Path.GetFileNameWithoutExtension(p)] = p;
                }
            }
            if (Directory.Exists($@"{mod}\param\DrawParam"))
            {
                foreach (var p in Directory.GetFiles($@"{mod}\param\DrawParam", "*.parambnd.dcx"))
                {
                    drawparams[Path.GetFileNameWithoutExtension(p)] = p;
                }
            }
            foreach (var drawparam in drawparams)
            {
                LoadParamsDESFromFile(drawparam.Value);
            }
        }
        private void LoadVParamsDES()
        {
            string paramBinderName = "gameparam.parambnd.dcx";
            if (Directory.GetParent(AssetLocator.GameRootDirectory).Parent.FullName.Contains("BLUS"))
            {
                paramBinderName = "gameparamna.parambnd.dcx";
            }
            LoadParamsDESFromFile($@"{AssetLocator.GameRootDirectory}\param\gameparam\{paramBinderName}");
            if (Directory.Exists($@"{AssetLocator.GameRootDirectory}\param\DrawParam"))
            {
                foreach (var p in Directory.GetFiles($@"{AssetLocator.GameRootDirectory}\param\DrawParam", "*.parambnd.dcx"))
                {
                    LoadParamsDS1FromFile(p);
                }
            }
        }
        private void LoadParamsDESFromFile(string path)
        {
            LoadParamFromBinder(BND3.Read(path), ref _params, out _paramVersion);
        }

        private void LoadParamsDS1()
        {
            var dir = AssetLocator.GameRootDirectory;
            var mod = AssetLocator.GameModDirectory;
            if (!File.Exists($@"{dir}\\param\GameParam\GameParam.parambnd"))
            {
                //MessageBox.Show("Could not find DS1 regulation file. Functionality will be limited.", "", MessageBoxButtons.OK, MessageBoxIcon.Error);
                //return null;
                throw new FileNotFoundException("Could not find DS1 regulation file. Functionality will be limited.");
            }
            // Load params
            var param = $@"{mod}\param\GameParam\GameParam.parambnd";
            if (!File.Exists(param))
            {
                param = $@"{dir}\param\GameParam\GameParam.parambnd";
            }
            LoadParamsDS1FromFile(param);

            //DrawParam
            Dictionary<string, string> drawparams = new();
            if (Directory.Exists($@"{dir}\param\DrawParam"))
            {
                foreach (var p in Directory.GetFiles($@"{dir}\param\DrawParam", "*.parambnd"))
                {
                    drawparams[Path.GetFileNameWithoutExtension(p)] = p;
                }
            }
            if (Directory.Exists($@"{mod}\param\DrawParam"))
            {
                foreach (var p in Directory.GetFiles($@"{mod}\param\DrawParam", "*.parambnd"))
                {
                    drawparams[Path.GetFileNameWithoutExtension(p)] = p;
                }
            }
            foreach (var drawparam in drawparams)
            {
                LoadParamsDS1FromFile(drawparam.Value);
            }
        }
        private void LoadVParamsDS1()
        {
            LoadParamsDS1FromFile($@"{AssetLocator.GameRootDirectory}\param\GameParam\GameParam.parambnd");
            if (Directory.Exists($@"{AssetLocator.GameRootDirectory}\param\DrawParam"))
            {
                foreach (var p in Directory.GetFiles($@"{AssetLocator.GameRootDirectory}\param\DrawParam", "*.parambnd"))
                {
                    LoadParamsDS1FromFile(p);
                }
            }
        }
        private void LoadParamsDS1FromFile(string path)
        {
            LoadParamFromBinder(BND3.Read(path), ref _params, out _paramVersion);
        }

        private void LoadParamsDS1R()
        {
            var dir = AssetLocator.GameRootDirectory;
            var mod = AssetLocator.GameModDirectory;
            if (!File.Exists($@"{dir}\\param\GameParam\GameParam.parambnd.dcx"))
            {
                //MessageBox.Show("Could not find DS1 regulation file. Functionality will be limited.", "", MessageBoxButtons.OK, MessageBoxIcon.Error);
                //return null;
                throw new FileNotFoundException("Could not find DS1 regulation file. Functionality will be limited.");
            }

            // Load params
            var param = $@"{mod}\param\GameParam\GameParam.parambnd.dcx";
            if (!File.Exists(param))
            {
                param = $@"{dir}\param\GameParam\GameParam.parambnd.dcx";
            }
            LoadParamsDS1RFromFile(param);

            //DrawParam
            Dictionary<string, string> drawparams = new();
            if (Directory.Exists($@"{dir}\param\DrawParam"))
            {
                foreach (var p in Directory.GetFiles($@"{dir}\param\DrawParam", "*.parambnd.dcx"))
                {
                    drawparams[Path.GetFileNameWithoutExtension(p)] = p;
                }
            }
            if (Directory.Exists($@"{mod}\param\DrawParam"))
            {
                foreach (var p in Directory.GetFiles($@"{mod}\param\DrawParam", "*.parambnd.dcx"))
                {
                    drawparams[Path.GetFileNameWithoutExtension(p)] = p;
                }
            }
            foreach (var drawparam in drawparams)
            {
                LoadParamsDS1RFromFile(drawparam.Value);
            }
        }
        private void LoadVParamsDS1R()
        {
            LoadParamsDS1RFromFile($@"{AssetLocator.GameRootDirectory}\param\GameParam\GameParam.parambnd.dcx");
            if (Directory.Exists($@"{AssetLocator.GameRootDirectory}\param\DrawParam"))
            {
                foreach (var p in Directory.GetFiles($@"{AssetLocator.GameRootDirectory}\param\DrawParam", "*.parambnd.dcx"))
                {
                    LoadParamsDS1FromFile(p);
                }
            }
        }
        private void LoadParamsDS1RFromFile(string path)
        {
            LoadParamFromBinder(BND3.Read(path), ref _params, out _paramVersion);
        }

        private void LoadParamsBBSekiro()
        {
            var dir = AssetLocator.GameRootDirectory;
            var mod = AssetLocator.GameModDirectory;
            if (!File.Exists($@"{dir}\\param\gameparam\gameparam.parambnd.dcx"))
            {
                //MessageBox.Show("Could not find param file. Functionality will be limited.", "", MessageBoxButtons.OK, MessageBoxIcon.Error);
                //return null;
                throw new FileNotFoundException("Could not find param file. Functionality will be limited.");
            }

            // Load params
            var param = $@"{mod}\param\gameparam\gameparam.parambnd.dcx";
            if (!File.Exists(param))
            {
                param = $@"{dir}\param\gameparam\gameparam.parambnd.dcx";
            }
            LoadParamsBBSekiroFromFile(param);
        }
        private void LoadVParamsBBSekiro()
        {
            LoadParamsBBSekiroFromFile($@"{AssetLocator.GameRootDirectory}\param\gameparam\gameparam.parambnd.dcx");
        }
        private void LoadParamsBBSekiroFromFile(string path)
        {
            LoadParamFromBinder(BND4.Read(path), ref _params, out _paramVersion);
        }

        /// <summary>
        /// Map related params that should not be in the param editor
        /// </summary>
        private static List<string> _ds2ParamBlacklist = new List<string>()
        {
            "demopointlight",
            "demospotlight",
            "eventlocation",
            "eventparam",
            "generatordbglocation",
            "hitgroupparam",
            "intrudepointparam",
            "mapobjectinstanceparam",
            "maptargetdirparam",
            "npctalkparam",
            "treasureboxparam",
        };

        private void LoadParamsDS2()
        {
            var dir = AssetLocator.GameRootDirectory;
            var mod = AssetLocator.GameModDirectory;
            if (!File.Exists($@"{dir}\enc_regulation.bnd.dcx"))
            {
                //MessageBox.Show("Could not find DS2 regulation file. Functionality will be limited.", "", MessageBoxButtons.OK, MessageBoxIcon.Error);
                //return null;
                throw new FileNotFoundException("Could not find DS2 regulation file. Functionality will be limited.");
            }
            if (!BND4.Is($@"{dir}\enc_regulation.bnd.dcx"))
            {
                MessageBox.Show("Attempting to decrypt DS2 regulation file, else functionality will be limited.", "", MessageBoxButtons.OK, MessageBoxIcon.Error);
                //return;
            }

            // Load loose params
            List<string> scandir = new List<string>();
            if (mod != null && Directory.Exists($@"{mod}\Param"))
            {
                scandir.Add($@"{mod}\Param");
            }
            scandir.Add($@"{dir}\Param");

            // Load reg params
            var param = $@"{mod}\enc_regulation.bnd.dcx";
            if (!File.Exists(param))
            {
                param = $@"{dir}\enc_regulation.bnd.dcx";
            }
            string enemyFile = $@"{mod}\Param\EnemyParam.param";
            if (!File.Exists(enemyFile))
            {
                enemyFile = $@"{dir}\Param\EnemyParam.param";
            }
            LoadParamsDS2FromFile(scandir, param, enemyFile);
        }
        private void LoadVParamsDS2()
        {
            if (!File.Exists($@"{AssetLocator.GameRootDirectory}\enc_regulation.bnd.dcx"))
            {
                throw new FileNotFoundException("Could not find Vanilla DS2 regulation file. Functionality will be limited.");
            }
            if (!BND4.Is($@"{AssetLocator.GameRootDirectory}\enc_regulation.bnd.dcx"))
            {
                MessageBox.Show("Attempting to decrypt DS2 regulation file, else functionality will be limited.", "", MessageBoxButtons.OK, MessageBoxIcon.Error);
            }

            // Load loose params
            List<string> scandir = new List<string>();
            scandir.Add($@"{AssetLocator.GameRootDirectory}\Param");
            
            LoadParamsDS2FromFile(scandir, $@"{AssetLocator.GameRootDirectory}\enc_regulation.bnd.dcx", $@"{AssetLocator.GameRootDirectory}\Param\EnemyParam.param");
        }
        private void LoadParamsDS2FromFile(List<string> loosedir, string path, string enemypath)
        {
            foreach (var d in loosedir)
            {
                var paramfiles = Directory.GetFileSystemEntries(d, @"*.param");
                foreach (var p in paramfiles)
                {
                    bool blacklisted = false;
                    var name = Path.GetFileNameWithoutExtension(p);
                    foreach (var bl in _ds2ParamBlacklist)
                    {
                        if (name.StartsWith(bl))
                        {
                            blacklisted = true;
                            break;
                        }
                    }
                    if (blacklisted)
                    {
                        continue;
                    }

                    var lp = Param.Read(p);
                    var fname = lp.ParamType;
                    PARAMDEF def = AssetLocator.GetParamdefForParam(fname);
                    lp.ApplyParamdef(def);
                    if (!_params.ContainsKey(name))
                    {
                        _params.Add(name, lp);
                    }
                }
            }

            BND4 paramBnd;
            if (!BND4.Is(path))
            {
                paramBnd = SFUtil.DecryptDS2Regulation(path);
            }
            // No need to decrypt
            else
            {
                paramBnd = BND4.Read(path);
            }
            var bndfile = paramBnd.Files.Find(x => Path.GetFileName(x.Name) == "EnemyParam.param");
            if (bndfile != null)
            {
                EnemyParam = Param.Read(bndfile.Bytes);
            }

            // Otherwise the param is a loose param
            if (File.Exists(enemypath))
            {
                EnemyParam = Param.Read(enemypath);
            }
            if (EnemyParam != null)
            {
                PARAMDEF def = AssetLocator.GetParamdefForParam(EnemyParam.ParamType);
                EnemyParam.ApplyParamdef(def);
            }
            LoadParamFromBinder(paramBnd, ref _params, out _paramVersion);
        }

        private void LoadParamsDS3(bool loose)
        {
            var dir = AssetLocator.GameRootDirectory;
            var mod = AssetLocator.GameModDirectory;
            if (!File.Exists($@"{dir}\Data0.bdt"))
            {
                //MessageBox.Show("Could not find DS3 regulation file. Functionality will be limited.", "", MessageBoxButtons.OK, MessageBoxIcon.Error);
                //return null;
                throw new FileNotFoundException("Could not find DS3 regulation file. Functionality will be limited.");
            }

            var vparam = $@"{dir}\Data0.bdt";
            // Load loose params if they exist
            if (loose && File.Exists($@"{mod}\\param\gameparam\gameparam_dlc2.parambnd.dcx"))
            {
                LoadParamsDS3FromFile($@"{mod}\param\gameparam\gameparam_dlc2.parambnd.dcx", true);
            }
            else
            {
                var param = $@"{mod}\Data0.bdt";
                if (!File.Exists(param))
                {
                    param = vparam;
                }
                LoadParamsDS3FromFile(param, false);
            }
        }
        private void LoadVParamsDS3()
        {
            LoadParamsDS3FromFile($@"{AssetLocator.GameRootDirectory}\Data0.bdt", false);
        }
        private void LoadParamsDS3FromFile(string path, bool isLoose)
        {
            BND4 lparamBnd = isLoose ? BND4.Read(path) : SFUtil.DecryptDS3Regulation(path);
            LoadParamFromBinder(lparamBnd, ref _params, out _paramVersion);
        }

        private void LoadParamsER(bool partial)
        {
            var dir = AssetLocator.GameRootDirectory;
            var mod = AssetLocator.GameModDirectory;
            if (!File.Exists($@"{dir}\\regulation.bin"))
            {
                //MessageBox.Show("Could not find param file. Functionality will be limited.", "", MessageBoxButtons.OK, MessageBoxIcon.Error);
                //return null;
                throw new FileNotFoundException("Could not find param file. Functionality will be limited.");
            }

            // Load params
            var param = $@"{mod}\regulation.bin";
            if (!File.Exists(param) || partial)
            {
                param = $@"{dir}\regulation.bin";
            }
            LoadParamsERFromFile(param);

            param = $@"{mod}\regulation.bin";
            if (partial && File.Exists(param))
            {
                BND4 pParamBnd = SFUtil.DecryptERRegulation(param);
                Dictionary<string, Param> cParamBank = new Dictionary<string, Param>();
                ulong v;
                LoadParamFromBinder(pParamBnd, ref cParamBank, out v, true);
                foreach (var pair in cParamBank)
                {
                    Param baseParam = _params[pair.Key];
                    foreach (var row in pair.Value.Rows)
                    {
                        Param.Row bRow = baseParam[row.ID];
                        if (bRow == null)
                        {
                            baseParam.AddRow(row);
                        }
                        else
                        {
                            bRow.Name = row.Name;
                            foreach (var field in bRow.Cells)
                            {
                                var cell = bRow[field];
                                cell.Value = row[field].Value;
                            }
                        }
                    }
                }
            }
        }
        private void LoadVParamsER()
        {
            LoadParamsERFromFile($@"{AssetLocator.GameRootDirectory}\regulation.bin");
        }
        private void LoadParamsERFromFile(string path)
        {
            LoadParamFromBinder(SFUtil.DecryptERRegulation(path), ref _params, out _paramVersion, true);
        }

        //Some returns and repetition, but it keeps all threading and loading-flags visible inside this method
        public static void ReloadParams(ProjectSettings settings, NewProjectOptions options)
        {
            // Steal assetlocator from PrimaryBank.
            AssetLocator locator = PrimaryBank.AssetLocator;

            _paramdefs = new Dictionary<string, PARAMDEF>();
            IsDefsLoaded = false;
            
            AuxBanks = new Dictionary<string, ParamBank>();
            
            PrimaryBank._params = new Dictionary<string, Param>();
            PrimaryBank.IsLoadingParams = true;
            
            CacheBank.ClearCaches();

            TaskManager.Run("PB:LoadParams", true, false, false, () =>
            {
                if (PrimaryBank.AssetLocator.Type != GameType.Undefined)
                {
                    List<(string, PARAMDEF)> defPairs = LoadParamdefs(locator);
                    IsDefsLoaded = true;
                    TaskManager.Run("PB:LoadParamMeta", true, false, false, () =>
                    {
                        IsMetaLoaded = false;
                        LoadParamMeta(defPairs, locator);
                        IsMetaLoaded = true;
                    });
                }
                if (locator.Type == GameType.DemonsSouls)
                {
                    PrimaryBank.LoadParamsDES();
                }
                if (locator.Type == GameType.DarkSoulsPTDE)
                {
                    PrimaryBank.LoadParamsDS1();
                }
                if (locator.Type == GameType.DarkSoulsRemastered)
                {
                    PrimaryBank.LoadParamsDS1R();
                }
                if (locator.Type == GameType.DarkSoulsIISOTFS)
                {
                    PrimaryBank.LoadParamsDS2();
                }
                if (locator.Type == GameType.DarkSoulsIII)
                {
                    PrimaryBank.LoadParamsDS3(settings.UseLooseParams);
                }
                if (locator.Type == GameType.Bloodborne || locator.Type == GameType.Sekiro)
                {
                    PrimaryBank.LoadParamsBBSekiro();
                }
                if (locator.Type == GameType.EldenRing)
                {
                    PrimaryBank.LoadParamsER(settings.PartialParams);
                }

                PrimaryBank.ClearParamDiffCaches();
                PrimaryBank.IsLoadingParams = false;

                VanillaBank.IsLoadingParams = true;
                VanillaBank._params = new Dictionary<string, Param>();
                TaskManager.Run("PB:LoadVParams", true, false, false, () =>
                {
                    if (locator.Type == GameType.DemonsSouls)
                    {
                        VanillaBank.LoadVParamsDES();
                    }
                    if (locator.Type == GameType.DarkSoulsPTDE)
                    {
                        VanillaBank.LoadVParamsDS1();
                    }
                    if (locator.Type == GameType.DarkSoulsRemastered)
                    {
                        VanillaBank.LoadVParamsDS1R();
                    }
                    if (locator.Type == GameType.DarkSoulsIISOTFS)
                    {
                        VanillaBank.LoadVParamsDS2();
                    }
                    if (locator.Type == GameType.DarkSoulsIII)
                    {
                        VanillaBank.LoadVParamsDS3();
                    }
                    if (locator.Type == GameType.Bloodborne || locator.Type == GameType.Sekiro)
                    {
                        VanillaBank.LoadVParamsBBSekiro();
                    }
                    if (locator.Type == GameType.EldenRing)
                    {
                        VanillaBank.LoadVParamsER();
                    }
                    VanillaBank.IsLoadingParams = false;

                    TaskManager.Run("PB:RefreshDirtyCache", true, false, false, () => PrimaryBank.RefreshParamDiffCaches());
                });
                
                if (options != null)
                {
                    if (options.loadDefaultNames)
                    {
                        new Editor.ActionManager().ExecuteAction(PrimaryBank.LoadParamDefaultNames());
                        PrimaryBank.SaveParams(settings.UseLooseParams);
                    }
                }
            });
        }
        public static void LoadAuxBank(string path)
        {
            // Steal assetlocator
            AssetLocator locator = PrimaryBank.AssetLocator;
            ParamBank newBank = new ParamBank();
            newBank.SetAssetLocator(locator);
            newBank._params = new Dictionary<string, Param>();
            newBank.IsLoadingParams = true;
            if (locator.Type == GameType.EldenRing)
            {
                newBank.LoadParamsERFromFile(path);
            }
            else if (locator.Type == GameType.Sekiro)
            {
                newBank.LoadParamsBBSekiroFromFile(path);
            }
            else if (locator.Type == GameType.DarkSoulsIII)
            {
                newBank.LoadParamsDS3FromFile(path, path.Trim().ToLower().EndsWith(".dcx"));
            }
            else if (locator.Type == GameType.Bloodborne)
            {
                newBank.LoadParamsBBSekiroFromFile(path);
            }
            else if (locator.Type == GameType.DarkSoulsRemastered)
            {
                newBank.LoadParamsDS1RFromFile(path);
            }
            else if (locator.Type == GameType.DarkSoulsPTDE)
            {
                newBank.LoadParamsDS1FromFile(path);
            }
            else if (locator.Type == GameType.DemonsSouls)
            {
                newBank.LoadParamsDESFromFile(path);
            }
            newBank.ClearParamDiffCaches();
            newBank.IsLoadingParams = false;
            newBank.RefreshParamDiffCaches();
            AuxBanks[Path.GetFileName(Path.GetDirectoryName(path))] = newBank;
        }


        public void ClearParamDiffCaches()
        {
            _vanillaDiffCache = new Dictionary<string, HashSet<int>>();
            _primaryDiffCache = new Dictionary<string, HashSet<int>>();
            foreach (string param in _params.Keys)
            {
                _vanillaDiffCache.Add(param, new HashSet<int>());
                _primaryDiffCache.Add(param, new HashSet<int>());
            }
        }
        public void RefreshParamDiffCaches()
        {
            if (this != VanillaBank)
                _vanillaDiffCache = GetParamDiff(VanillaBank);
            if (this != PrimaryBank)
                _primaryDiffCache = GetParamDiff(PrimaryBank);
        }
        private Dictionary<string, HashSet<int>> GetParamDiff(ParamBank otherBank)
        {
            if (IsLoadingParams || otherBank == null || otherBank.IsLoadingParams)
                return null;
            Dictionary<string, HashSet<int>> newCache = new Dictionary<string, HashSet<int>>();
            foreach (string param in _params.Keys)
            {
                HashSet<int> cache = new HashSet<int>();
                newCache.Add(param, cache);
                Param p = _params[param];
                if (!otherBank._params.ContainsKey(param))
                {
                    Console.WriteLine("Missing vanilla param "+param);
                    continue;
                }

                var rows = _params[param].Rows.OrderBy(r => r.ID).ToArray();
                var vrows = otherBank._params[param].Rows.OrderBy(r => r.ID).ToArray();
                
                var vanillaIndex = 0;
                int lastID = -1;
                ReadOnlySpan<Param.Row> lastVanillaRows = default;
                for (int i = 0; i < rows.Length; i++)
                {
                    int ID = rows[i].ID;
                    if (ID == lastID)
                    {
                        RefreshParamRowDiffCache(rows[i], lastVanillaRows, cache);
                    }
                    else
                    {
                        lastID = ID;
                        while (vanillaIndex < vrows.Length && vrows[vanillaIndex].ID < ID)
                            vanillaIndex++;
                        if (vanillaIndex >= vrows.Length)
                        {
                            RefreshParamRowDiffCache(rows[i], Span<Param.Row>.Empty, cache);
                        }
                        else
                        {
                            int count = 0;
                            while (vanillaIndex + count < vrows.Length && vrows[vanillaIndex + count].ID == ID)
                                count++;
                            lastVanillaRows = new ReadOnlySpan<Param.Row>(vrows, vanillaIndex, count);
                            RefreshParamRowDiffCache(rows[i], lastVanillaRows, cache);
                            vanillaIndex += count;
                        }
                    }
                }
            }
            return newCache;
        }
        private static void RefreshParamRowDiffCache(Param.Row row, ReadOnlySpan<Param.Row> otherBankRows, HashSet<int> cache)
        {
            if (IsChanged(row, otherBankRows))
                cache.Add(row.ID);
            else
                cache.Remove(row.ID);
        }

        public void RefreshParamRowVanillaDiff(Param.Row row, string param)
        {
<<<<<<< HEAD
            if (!VanillaBank.Params.ContainsKey(param) || VanillaDiffCache == null || !VanillaDiffCache.ContainsKey(param))
                return; // Don't try for now
            var otherBankRows = VanillaBank.Params[param].Rows.Where(cell => cell.ID == row.ID).ToArray();
=======
            if (otherBankParam == null)
                return;

            var otherBankRows = otherBankParam.Rows.Where(cell => cell.ID == row.ID).ToArray();
>>>>>>> 004fc4a4
            if (IsChanged(row, otherBankRows))
                VanillaDiffCache[param].Add(row.ID);
            else
                VanillaDiffCache[param].Remove(row.ID);
        }
        
        private static bool IsChanged(Param.Row row, ReadOnlySpan<Param.Row> vanillaRows)
        {
            //List<Param.Row> vanils = vanilla.Rows.Where(cell => cell.ID == row.ID).ToList();
            if (vanillaRows.Length == 0)
            {
                return true;
            }
            foreach (Param.Row vrow in vanillaRows)
            {
                if (ParamUtils.RowMatches(row, vrow))
                    return false;//if we find a matching vanilla row
            }
            return true;
        }

        public void SetAssetLocator(AssetLocator l)
        {
            AssetLocator = l;
            //ReloadParams();
        }

        private void SaveParamsDS1()
        {
            var dir = AssetLocator.GameRootDirectory;
            var mod = AssetLocator.GameModDirectory;
            if (!File.Exists($@"{dir}\\param\GameParam\GameParam.parambnd"))
            {
                MessageBox.Show("Could not find DS1 param file. Cannot save.", "", MessageBoxButtons.OK, MessageBoxIcon.Error);
                return;
            }

            // Load params
            var param = $@"{mod}\param\GameParam\GameParam.parambnd";
            if (!File.Exists(param))
            {
                param = $@"{dir}\param\GameParam\GameParam.parambnd";
            }
            BND3 paramBnd = BND3.Read(param);

            // Replace params with edited ones
            foreach (var p in paramBnd.Files)
            {
                if (_params.ContainsKey(Path.GetFileNameWithoutExtension(p.Name)))
                {
                    p.Bytes = _params[Path.GetFileNameWithoutExtension(p.Name)].Write();
                }
            }
            Utils.WriteWithBackup(dir, mod, @"param\GameParam\GameParam.parambnd", paramBnd);

            // Drawparam
            if (Directory.Exists($@"{AssetLocator.GameRootDirectory}\param\DrawParam"))
            {
                foreach (var bnd in Directory.GetFiles($@"{AssetLocator.GameRootDirectory}\param\DrawParam", "*.parambnd"))
                {
                    paramBnd = BND3.Read(bnd);
                    foreach (var p in paramBnd.Files)
                    {
                        if (_params.ContainsKey(Path.GetFileNameWithoutExtension(p.Name)))
                        {
                            p.Bytes = _params[Path.GetFileNameWithoutExtension(p.Name)].Write();
                        }
                    }
                    Utils.WriteWithBackup(dir, mod, @$"param\DrawParam\{Path.GetFileNameWithoutExtension(bnd)}", paramBnd);
                }
            }
        }
        private void SaveParamsDS1R()
        {
            var dir = AssetLocator.GameRootDirectory;
            var mod = AssetLocator.GameModDirectory;
            if (!File.Exists($@"{dir}\\param\GameParam\GameParam.parambnd.dcx"))
            {
                MessageBox.Show("Could not find DS1R param file. Cannot save.", "", MessageBoxButtons.OK, MessageBoxIcon.Error);
                return;
            }

            // Load params
            var param = $@"{mod}\param\GameParam\GameParam.parambnd.dcx";
            if (!File.Exists(param))
            {
                param = $@"{dir}\param\GameParam\GameParam.parambnd.dcx";
            }
            BND3 paramBnd = BND3.Read(param);

            // Replace params with edited ones
            foreach (var p in paramBnd.Files)
            {
                if (_params.ContainsKey(Path.GetFileNameWithoutExtension(p.Name)))
                {
                    p.Bytes = _params[Path.GetFileNameWithoutExtension(p.Name)].Write();
                }
            }
            Utils.WriteWithBackup(dir, mod, @"param\GameParam\GameParam.parambnd.dcx", paramBnd);

            // Drawparam
            if (Directory.Exists($@"{AssetLocator.GameRootDirectory}\param\DrawParam"))
            {
                foreach (var bnd in Directory.GetFiles($@"{AssetLocator.GameRootDirectory}\param\DrawParam", "*.parambnd.dcx"))
                {
                    paramBnd = BND3.Read(bnd);
                    foreach (var p in paramBnd.Files)
                    {
                        if (_params.ContainsKey(Path.GetFileNameWithoutExtension(p.Name)))
                        {
                            p.Bytes = _params[Path.GetFileNameWithoutExtension(p.Name)].Write();
                        }
                    }
                    Utils.WriteWithBackup(dir, mod, @$"param\DrawParam\{Path.GetFileNameWithoutExtension(bnd)}.dcx", paramBnd);
                }
            }
        }

        private void SaveParamsDS2(bool loose)
        {
            var dir = AssetLocator.GameRootDirectory;
            var mod = AssetLocator.GameModDirectory;
            if (!File.Exists($@"{dir}\enc_regulation.bnd.dcx"))
            {
                MessageBox.Show("Could not find DS2 regulation file. Cannot save.", "", MessageBoxButtons.OK, MessageBoxIcon.Error);
                return;
            }

            // Load params
            var param = $@"{mod}\enc_regulation.bnd.dcx";
            BND4 paramBnd;
            if (!File.Exists(param))
            {
                // If there is no mod file, check the base file. Decrypt it if you have to.
                param = $@"{dir}\enc_regulation.bnd.dcx";
                if (!BND4.Is($@"{dir}\enc_regulation.bnd.dcx"))
                {
                    // Decrypt the file
                    paramBnd = SFUtil.DecryptDS2Regulation(param);

                    // Since the file is encrypted, check for a backup. If it has none, then make one and write a decrypted one.
                    if (!File.Exists($@"{param}.bak"))
                    {
                        File.Copy(param, $@"{param}.bak", true);
                        paramBnd.Write(param);
                    }

                }
                // No need to decrypt
                else
                {
                    paramBnd = BND4.Read(param);
                }
            }
            // Mod file exists, use that.
            else
            {
                paramBnd = BND4.Read(param);
            }

            // If params aren't loose, replace params with edited ones
            if (!loose)
            {
                foreach (var p in paramBnd.Files)
                {
                    if (_params.ContainsKey(Path.GetFileNameWithoutExtension(p.Name)))
                    {
                        p.Bytes = _params[Path.GetFileNameWithoutExtension(p.Name)].Write();
                    }
                }
            }
            else
            {
                // strip all the params from the regulation
                List<BinderFile> newFiles = new List<BinderFile>();
                foreach (var p in paramBnd.Files)
                {
                    if (!p.Name.ToUpper().Contains(".PARAM"))
                    {
                        newFiles.Add(p);
                    }
                }
                paramBnd.Files = newFiles;

                // Write all the params out loose
                foreach (var p in _params)
                {
                    Utils.WriteWithBackup(dir, mod, $@"Param\{p.Key}.param", p.Value);
                }

            }
            Utils.WriteWithBackup(dir, mod, @"enc_regulation.bnd.dcx", paramBnd);
        }

        private void SaveParamsDS3(bool loose)
        {
            var dir = AssetLocator.GameRootDirectory;
            var mod = AssetLocator.GameModDirectory;
            if (!File.Exists($@"{dir}\Data0.bdt"))
            {
                MessageBox.Show("Could not find DS3 regulation file. Cannot save.", "", MessageBoxButtons.OK, MessageBoxIcon.Error);
                return;
            }

            // Load params
            var param = $@"{mod}\Data0.bdt";
            if (!File.Exists(param))
            {
                param = $@"{dir}\Data0.bdt";
            }
            BND4 paramBnd = SFUtil.DecryptDS3Regulation(param);

            // Replace params with edited ones
            foreach (var p in paramBnd.Files)
            {
                if (_params.ContainsKey(Path.GetFileNameWithoutExtension(p.Name)))
                {
                    p.Bytes = _params[Path.GetFileNameWithoutExtension(p.Name)].Write();
                }
            }

            // If not loose write out the new regulation
            if (!loose)
            {
                Utils.WriteWithBackup(dir, mod, @"Data0.bdt", paramBnd, GameType.DarkSoulsIII);
            }
            else
            {
                // Otherwise write them out as parambnds
                BND4 paramBND = new BND4
                {
                    BigEndian = false,
                    Compression = DCX.Type.DCX_DFLT_10000_44_9,
                    Extended = 0x04,
                    Unk04 = false,
                    Unk05 = false,
                    Format = Binder.Format.Compression | Binder.Format.Flag6 | Binder.Format.LongOffsets | Binder.Format.Names1,
                    Unicode = true,
                    Files = paramBnd.Files.Where(f => f.Name.EndsWith(".param")).ToList()
                };

                /*BND4 stayBND = new BND4
                {
                    BigEndian = false,
                    Compression = DCX.Type.DCX_DFLT_10000_44_9,
                    Extended = 0x04,
                    Unk04 = false,
                    Unk05 = false,
                    Format = Binder.Format.Compression | Binder.Format.Flag6 | Binder.Format.LongOffsets | Binder.Format.Names1,
                    Unicode = true,
                    Files = paramBnd.Files.Where(f => f.Name.EndsWith(".stayparam")).ToList()
                };*/

                Utils.WriteWithBackup(dir, mod, @"param\gameparam\gameparam_dlc2.parambnd.dcx", paramBND);
                //Utils.WriteWithBackup(dir, mod, @"param\stayparam\stayparam.parambnd.dcx", stayBND);
            }
        }

        private void SaveParamsBBSekiro()
        {
            var dir = AssetLocator.GameRootDirectory;
            var mod = AssetLocator.GameModDirectory;
            if (!File.Exists($@"{dir}\\param\gameparam\gameparam.parambnd.dcx"))
            {
                MessageBox.Show("Could not find param file. Cannot save.", "", MessageBoxButtons.OK, MessageBoxIcon.Error);
                return;
            }

            // Load params
            var param = $@"{mod}\param\gameparam\gameparam.parambnd.dcx";
            if (!File.Exists(param))
            {
                param = $@"{dir}\param\gameparam\gameparam.parambnd.dcx";
            }
            BND4 paramBnd = BND4.Read(param);

            // Replace params with edited ones
            foreach (var p in paramBnd.Files)
            {
                if (_params.ContainsKey(Path.GetFileNameWithoutExtension(p.Name)))
                {
                    p.Bytes = _params[Path.GetFileNameWithoutExtension(p.Name)].Write();
                }
            }
            Utils.WriteWithBackup(dir, mod, @"param\gameparam\gameparam.parambnd.dcx", paramBnd);
        }
        private void SaveParamsDES()
        {
            var dir = AssetLocator.GameRootDirectory;
            var mod = AssetLocator.GameModDirectory;

            string paramBinderName = "gameparam.parambnd.dcx";

            if (Directory.GetParent(dir).Parent.FullName.Contains("BLUS"))
            {
                paramBinderName = "gameparamna.parambnd.dcx";
            }

            Debug.WriteLine(paramBinderName);

            if (!File.Exists($@"{dir}\\param\gameparam\{paramBinderName}"))
            {
                MessageBox.Show("Could not find param file. Cannot save.", "", MessageBoxButtons.OK, MessageBoxIcon.Error);
                return;
            }

            // Load params
            var param = $@"{mod}\param\gameparam\{paramBinderName}";
            if (!File.Exists(param))
            {
                param = $@"{dir}\param\gameparam\{paramBinderName}";
            }
            BND3 paramBnd = BND3.Read(param);

            // Replace params with edited ones
            foreach (var p in paramBnd.Files)
            {
                if (_params.ContainsKey(Path.GetFileNameWithoutExtension(p.Name)))
                {
                    p.Bytes = _params[Path.GetFileNameWithoutExtension(p.Name)].Write();
                }
            }
            Utils.WriteWithBackup(dir, mod, $@"param\gameparam\{paramBinderName}", paramBnd);

            // Drawparam
            if (Directory.Exists($@"{AssetLocator.GameRootDirectory}\param\DrawParam"))
            {
                foreach (var bnd in Directory.GetFiles($@"{AssetLocator.GameRootDirectory}\param\DrawParam", "*.parambnd.dcx"))
                {
                    paramBnd = BND3.Read(bnd);
                    foreach (var p in paramBnd.Files)
                    {
                        if (_params.ContainsKey(Path.GetFileNameWithoutExtension(p.Name)))
                        {
                            p.Bytes = _params[Path.GetFileNameWithoutExtension(p.Name)].Write();
                        }
                    }
                    Utils.WriteWithBackup(dir, mod, @$"param\DrawParam\{Path.GetFileNameWithoutExtension(bnd)}.dcx", paramBnd);
                }
            }
        }
        private void SaveParamsER(bool partial)
        {
            var dir = AssetLocator.GameRootDirectory;
            var mod = AssetLocator.GameModDirectory;
            if (!File.Exists($@"{dir}\\regulation.bin"))
            {
                MessageBox.Show("Could not find param file. Cannot save.", "", MessageBoxButtons.OK, MessageBoxIcon.Error);
                return;
            }

            // Load params
            var param = $@"{mod}\regulation.bin";
            if (!File.Exists(param) || _pendingUpgrade)
            {
                param = $@"{dir}\regulation.bin";
            }
            BND4 paramBnd = SFUtil.DecryptERRegulation(param);

            // Replace params with edited ones
            foreach (var p in paramBnd.Files)
            {
                if (_params.ContainsKey(Path.GetFileNameWithoutExtension(p.Name)))
                {
                    Param paramFile = _params[Path.GetFileNameWithoutExtension(p.Name)];
                    IReadOnlyList<Param.Row> backup = paramFile.Rows;
                    List<Param.Row> changed = new List<Param.Row>();
                    if (partial)
                    {
                        TaskManager.WaitAll();//wait on dirtycache update
                        HashSet<int> dirtyCache = _vanillaDiffCache[Path.GetFileNameWithoutExtension(p.Name)];
                        foreach (Param.Row row in paramFile.Rows)
                        {
                            if (dirtyCache.Contains(row.ID))
                                changed.Add(row);
                        }
                        paramFile.Rows = changed;
                    }
                    p.Bytes = paramFile.Write();
                    paramFile.Rows = backup;
                }
            }
            Utils.WriteWithBackup(dir, mod, @"regulation.bin", paramBnd, GameType.EldenRing);
            _pendingUpgrade = false;
        }

        public void SaveParams(bool loose = false, bool partialParams = false)
        {
            if (_params == null)
            {
                return;
            }
            if (AssetLocator.Type == GameType.DarkSoulsPTDE)
            {
                SaveParamsDS1();
            }
            if (AssetLocator.Type == GameType.DarkSoulsRemastered)
            {
                SaveParamsDS1R();
            }
            if (AssetLocator.Type == GameType.DemonsSouls)
            {
                SaveParamsDES();
            }
            if (AssetLocator.Type == GameType.DarkSoulsIISOTFS)
            {
                SaveParamsDS2(loose);
            }
            if (AssetLocator.Type == GameType.DarkSoulsIII)
            {
                SaveParamsDS3(loose);
            }
            if (AssetLocator.Type == GameType.Bloodborne || AssetLocator.Type == GameType.Sekiro)
            {
                SaveParamsBBSekiro();
            }
            if (AssetLocator.Type == GameType.EldenRing)
            {
                SaveParamsER(partialParams);
            }
        }

        public enum ParamUpgradeResult
        {
            Success = 0,
            RowConflictsFound = -1,
            OldRegulationNotFound = -2,
            OldRegulationVersionMismatch = -3,
        }

        private enum EditOperation
        {
            Add,
            Delete,
            Modify,
            NameChange,
            Match,
        }
        
        private static Param UpgradeParam(Param source, Param oldVanilla, Param newVanilla, HashSet<int> rowConflicts)
        {
            // Presorting this would make it easier, but we're trying to preserve order as much as possible
            // Unfortunately given that rows aren't guaranteed to be sorted and there can be duplicate IDs,
            // we try to respect the existing order and IDs as much as possible.
            
            // In order to assemble the final param, the param needs to know where to sort rows from given the
            // following rules:
            // 1. If a row with a given ID is unchanged from source to oldVanilla, we source from newVanilla
            // 2. If a row with a given ID is deleted from source compared to oldVanilla, we don't take any row
            // 3. If a row with a given ID is changed from source compared to oldVanilla, we source from source
            // 4. If a row has duplicate IDs, we treat them as if the rows were deduplicated and process them
            //    in the order they appear.

            // List of rows that are in source but not oldVanilla
            Dictionary<int, List<Param.Row>> addedRows = new Dictionary<int, List<Param.Row>>(source.Rows.Count);

            // List of rows in oldVanilla that aren't in source
            Dictionary<int, List<Param.Row>> deletedRows = new Dictionary<int, List<Param.Row>>(source.Rows.Count);

            // List of rows that are in source and oldVanilla, but are modified
            Dictionary<int, List<Param.Row>> modifiedRows = new Dictionary<int, List<Param.Row>>(source.Rows.Count);

            // List of rows that only had the name changed
            Dictionary<int, List<Param.Row>> renamedRows = new Dictionary<int, List<Param.Row>>(source.Rows.Count);
            
            // List of ordered edit operations for each ID
            Dictionary<int, List<EditOperation>> editOperations = new Dictionary<int, List<EditOperation>>(source.Rows.Count);

            // First off we go through source and everything starts as an added param
            foreach (var row in source.Rows)
            {
                if (!addedRows.ContainsKey(row.ID))
                    addedRows.Add(row.ID, new List<Param.Row>());
                addedRows[row.ID].Add(row);
            }
            
            // Next we go through oldVanilla to determine if a row is added, deleted, modified, or unmodified
            foreach (var row in oldVanilla.Rows)
            {
                // First off if the row did not exist in the source, it's deleted
                if (!addedRows.ContainsKey(row.ID))
                {
                    if (!deletedRows.ContainsKey(row.ID))
                        deletedRows.Add(row.ID, new List<Param.Row>());
                    deletedRows[row.ID].Add(row);
                    if (!editOperations.ContainsKey(row.ID))
                        editOperations.Add(row.ID, new List<EditOperation>());
                    editOperations[row.ID].Add(EditOperation.Delete);
                    continue;
                }
                
                // Otherwise the row exists in source. Time to classify it.
                var list = addedRows[row.ID];
                
                // First we see if we match the first target row. If so we can remove it.
                if (row.DataEquals(list[0]))
                {
                    var modrow = list[0];
                    list.RemoveAt(0);
                    if (list.Count == 0)
                        addedRows.Remove(row.ID);
                    if (!editOperations.ContainsKey(row.ID))
                        editOperations.Add(row.ID, new List<EditOperation>());
                    
                    // See if the name was not updated
                    if ((modrow.Name == null && row.Name == null) ||
                        (modrow.Name != null && row.Name != null && modrow.Name == row.Name))
                    {
                        editOperations[row.ID].Add(EditOperation.Match);
                        continue;
                    }
                    
                    // Name was updated
                    editOperations[row.ID].Add(EditOperation.NameChange);
                    if (!renamedRows.ContainsKey(row.ID))
                        renamedRows.Add(row.ID, new List<Param.Row>());
                    renamedRows[row.ID].Add(modrow);
                    
                    continue;
                }
                
                // Otherwise it is modified
                if (!modifiedRows.ContainsKey(row.ID))
                    modifiedRows.Add(row.ID, new List<Param.Row>());
                modifiedRows[row.ID].Add(list[0]);
                list.RemoveAt(0);
                if (list.Count == 0)
                    addedRows.Remove(row.ID);
                if (!editOperations.ContainsKey(row.ID))
                    editOperations.Add(row.ID, new List<EditOperation>());
                editOperations[row.ID].Add(EditOperation.Modify);
            }
            
            // Mark all remaining rows as added
            foreach (var entry in addedRows)
            {
                if (!editOperations.ContainsKey(entry.Key))
                    editOperations.Add(entry.Key, new List<EditOperation>());
                foreach (var k in editOperations.Values)
                    editOperations[entry.Key].Add(EditOperation.Add);
            }

            Param dest = new Param(newVanilla);
            
            // Now try to build the destination from the new regulation with the edit operations in mind
            var pendingAdds = addedRows.Keys.OrderBy(e => e).ToArray();
            int currPendingAdd = 0;
            int lastID = 0;
            foreach (var row in newVanilla.Rows)
            {
                // See if we have any pending adds we can slot in
                while (currPendingAdd < pendingAdds.Length && 
                       pendingAdds[currPendingAdd] >= lastID && 
                       pendingAdds[currPendingAdd] < row.ID)
                {
                    if (!addedRows.ContainsKey(pendingAdds[currPendingAdd]))
                    {
                        currPendingAdd++;
                        continue;
                    }
                    foreach (var arow in addedRows[pendingAdds[currPendingAdd]])
                    {
                        dest.AddRow(new Param.Row(arow, dest));
                    }

                    addedRows.Remove(pendingAdds[currPendingAdd]);
                    editOperations.Remove(pendingAdds[currPendingAdd]);
                    currPendingAdd++;
                }

                lastID = row.ID;
                
                if (!editOperations.ContainsKey(row.ID))
                {
                    // No edit operations for this ID, so just add it (likely a new row in the update)
                    dest.AddRow(new Param.Row(row, dest));
                    continue;
                }

                // Pop the latest operation we need to do
                var operation = editOperations[row.ID][0];
                editOperations[row.ID].RemoveAt(0);
                if (editOperations[row.ID].Count == 0)
                    editOperations.Remove(row.ID);

                if (operation == EditOperation.Add)
                {
                    // Getting here means both the mod and the updated regulation added a row. Our current strategy is
                    // to overwrite the new vanilla row with the modded one and add to the conflict log to give the user
                    rowConflicts.Add(row.ID);
                    dest.AddRow(new Param.Row(addedRows[row.ID][0], dest));
                    addedRows[row.ID].RemoveAt(0);
                    if (addedRows[row.ID].Count == 0)
                        addedRows.Remove(row.ID);
                }
                else if (operation == EditOperation.Match)
                {
                    // Match means we inherit updated param
                    dest.AddRow(new Param.Row(row, dest));
                }
                else if (operation == EditOperation.Delete)
                {
                    // deleted means we don't add anything
                    deletedRows[row.ID].RemoveAt(0);
                    if (deletedRows[row.ID].Count == 0)
                        deletedRows.Remove(row.ID);
                }
                else if (operation == EditOperation.Modify)
                {
                    // Modified means we use the modded regulation's param
                    dest.AddRow(new Param.Row(modifiedRows[row.ID][0], dest));
                    modifiedRows[row.ID].RemoveAt(0);
                    if (modifiedRows[row.ID].Count == 0)
                        modifiedRows.Remove(row.ID);
                }
                else if (operation == EditOperation.NameChange)
                {
                    // Inherit name
                    var newRow = new Param.Row(row, dest);
                    newRow.Name = renamedRows[row.ID][0].Name;
                    dest.AddRow(newRow);
                    renamedRows[row.ID].RemoveAt(0);
                    if (renamedRows[row.ID].Count == 0)
                        renamedRows.Remove(row.ID);
                }
            }
            
            // Take care of any more pending adds
            for (; currPendingAdd < pendingAdds.Length; currPendingAdd++)
            {
                foreach (var arow in addedRows[pendingAdds[currPendingAdd]])
                {
                    dest.AddRow(new Param.Row(arow, dest));
                }

                addedRows.Remove(pendingAdds[currPendingAdd]);
                editOperations.Remove(pendingAdds[currPendingAdd]);
            }

            return dest;
        }

        // Param upgrade. Currently for Elden Ring only.
        public ParamUpgradeResult UpgradeRegulation(ParamBank vanillaBank, string oldVanillaParamPath, 
            Dictionary<string, HashSet<int>> conflictingParams)
        {
            // First we need to load the old regulation
            if (!File.Exists(oldVanillaParamPath))
                return ParamUpgradeResult.OldRegulationNotFound;

            // Load old vanilla regulation
            BND4 oldVanillaParamBnd = SFUtil.DecryptERRegulation(oldVanillaParamPath);
            var oldVanillaParams = new Dictionary<string, Param>();
            ulong version;
            LoadParamFromBinder(oldVanillaParamBnd, ref oldVanillaParams, out version, true);
            if (version != ParamVersion)
                return ParamUpgradeResult.OldRegulationVersionMismatch;

            var updatedParams = new Dictionary<string, Param>();
            // Now we must diff everything to try and find changed/added rows for each param
            foreach (var k in vanillaBank.Params.Keys)
            {
                // If the param is completely new, just take it
                if (!oldVanillaParams.ContainsKey(k) || !Params.ContainsKey(k))
                {
                    updatedParams.Add(k, vanillaBank.Params[k]);
                    continue;
                }
                
                // Otherwise try to upgrade
                var conflicts = new HashSet<int>();
                var res = UpgradeParam(Params[k], oldVanillaParams[k], vanillaBank.Params[k], conflicts);
                updatedParams.Add(k, res);
                
                if (conflicts.Count > 0)
                    conflictingParams.Add(k, conflicts);
            }
            
            ulong oldVersion = _paramVersion;

            // Set new params
            _params = updatedParams;
            _paramVersion = VanillaBank.ParamVersion;
            _pendingUpgrade = true;
            
            // Refresh dirty cache
            CacheBank.ClearCaches();
            RefreshParamDiffCaches();

            return conflictingParams.Count > 0 ? ParamUpgradeResult.RowConflictsFound : ParamUpgradeResult.Success;
        }

        public (List<string>, List<string>) RunUpgradeEdits(ulong startVersion, ulong endVersion)
        {
            // Temporary data could be moved somewhere static
            (ulong, string, string)[] paramUpgradeTasks = new (ulong, string, string)[0];
            if (AssetLocator.Type == GameType.EldenRing)
            {
                // Note these all use modified as any unmodified row already matches the target. This only fails if a mod pre-empts fromsoft's exact change.
                paramUpgradeTasks = new (ulong, string, string)[]{
                    (10701000l, "1.07 - (SwordArtsParam) Move swordArtsType to swordArtsTypeNew", "param SwordArtsParam: modified: swordArtsTypeNew: = field swordArtsType;"),
                    (10701000l, "1.07 - (SwordArtsParam) Set swordArtsType to 0", "param SwordArtsParam: modified && notadded: swordArtsType: = 0;"),
                    (10701000l, "1.07 - (AtkParam PC/NPC) Set added finalAttackDamageRate refs to -1", "param AtkParam_(Pc|Npc): modified && added: finalDamageRateId: = -1;"),
                    (10701000l, "1.07 - (AtkParam PC/NPC) Set notadded finalAttackDamageRate refs to vanilla", "param AtkParam_(Pc|Npc): modified && notadded: finalDamageRateId: = vanillafield finalDamageRateId;"),
                    (10701000l, "1.07 - (AssetEnvironmentGeometryParam) Set reserved_124 to Vanilla v1.07 values", "param GameSystemCommonParam: modified && notadded: reserved_124: = vanillafield reserved_124;"),
                    (10701000l, "1.07 - (AssetEnvironmentGeometryParam) Set reserved41 to Vanilla v1.07 values", "param PlayerCommonParam: modified: reserved41: = vanillafield reserved41;"),
                    (10701000l, "1.07 - (AssetEnvironmentGeometryParam) Set Reserve_1 to Vanilla v1.07 values", "param AssetEnvironmentGeometryParam: modified: Reserve_1: = vanillafield Reserve_1;"),
                    (10701000l, "1.07 - (AssetEnvironmentGeometryParam) Set Reserve_2 to Vanilla v1.07 values", "param AssetEnvironmentGeometryParam: modified: Reserve_2: = vanillafield Reserve_2;"),
                    (10701000l, "1.07 - (AssetEnvironmentGeometryParam) Set Reserve_3 to Vanilla v1.07 values", "param AssetEnvironmentGeometryParam: modified: Reserve_3: = vanillafield Reserve_3;"),
                    (10701000l, "1.07 - (AssetEnvironmentGeometryParam) Set Reserve_4 to Vanilla v1.07 values", "param AssetEnvironmentGeometryParam: modified: Reserve_4: = vanillafield Reserve_4;"),
                };
            }

            List<string> performed = new List<string>();
            List<string> unperformed = new List<string>();

            bool hasFailed = false;
            foreach (var (version, task, command) in paramUpgradeTasks)
            {
                // Don't bother updating modified cache between edits
                if (version <= startVersion || version > endVersion)
                    continue;
                
                if (!hasFailed)
                {
                    try {
                        var (result, actions) = MassParamEditRegex.PerformMassEdit(this, command, null);
                        if (result.Type != MassEditResultType.SUCCESS)
                            hasFailed = true;
                    }
                    catch (Exception e)
                    {
                        hasFailed = true;
                    }
                }
                if (!hasFailed)
                    performed.Add(task);
                else
                    unperformed.Add(task);
            }
            return (performed, unperformed);
        }

        public string GetChrIDForEnemy(long enemyID)
        {
            var enemy = EnemyParam?[(int)enemyID];
            return enemy != null ? $@"{enemy.GetCellHandleOrThrow("Chr ID").Value:D4}" : null;
        }

        public string GetKeyForParam(Param param)
        {
            foreach (KeyValuePair<string, Param> pair in Params)
            {
                if (param == pair.Value)
                    return pair.Key;
            }
            return null;
        }

        public Param GetParamFromName(string param)
        {
            foreach (KeyValuePair<string, Param> pair in Params)
            {
                if (param == pair.Key)
                    return pair.Value;
            }
            return null;
        }

        private static HashSet<int> EMPTYSET = new HashSet<int>();
        public HashSet<int> GetVanillaDiffRows(string param)
        {
            var allDiffs = VanillaDiffCache;
            if (allDiffs == null || !allDiffs.ContainsKey(param))
                return EMPTYSET;
            return allDiffs[param];
        }
        public HashSet<int> GetPrimaryDiffRows(string param)
        {
            var allDiffs = PrimaryDiffCache;
            if (allDiffs == null || !allDiffs.ContainsKey(param))
                return EMPTYSET;
            return allDiffs[param];
        }
    }
}<|MERGE_RESOLUTION|>--- conflicted
+++ resolved
@@ -899,16 +899,11 @@
 
         public void RefreshParamRowVanillaDiff(Param.Row row, string param)
         {
-<<<<<<< HEAD
+            if (param == null)
+                return;
             if (!VanillaBank.Params.ContainsKey(param) || VanillaDiffCache == null || !VanillaDiffCache.ContainsKey(param))
                 return; // Don't try for now
             var otherBankRows = VanillaBank.Params[param].Rows.Where(cell => cell.ID == row.ID).ToArray();
-=======
-            if (otherBankParam == null)
-                return;
-
-            var otherBankRows = otherBankParam.Rows.Where(cell => cell.ID == row.ID).ToArray();
->>>>>>> 004fc4a4
             if (IsChanged(row, otherBankRows))
                 VanillaDiffCache[param].Add(row.ID);
             else
