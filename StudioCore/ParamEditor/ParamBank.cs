--- conflicted
+++ resolved
@@ -1467,12 +1467,6 @@
             {
                 // Note these all use modified as any unmodified row already matches the target. This only fails if a mod pre-empts fromsoft's exact change.
                 paramUpgradeTasks = new (ulong, string, string)[]{
-<<<<<<< HEAD
-                    (10701000l, "1.07 - Move swordArtsType to swordArtsTypeNew", "param SwordArtsParam: modified: swordArtsTypeNew: = field swordArtsType;"),
-                    (10701000l, "1.07 - Set swordArtsType to 0", "param SwordArtsParam: modified && notadded: swordArtsType: = 0;"),
-                    (10701000l, "1.07 - Set added atkParam finalAttackDamageRate refs to -1", "param AtkParam_(Pc|Npc): modified && added: finalDamageRateId: = -1;"),
-                    (10701000l, "1.07 - Set notadded atkParam finalAttackDamageRate refs to vanilla", "param AtkParam_(Pc|Npc): modified && notadded: finalDamageRateId: = vanillafield finalDamageRateId;"),
-=======
                     (10701000l, "1.07 - (SwordArtsParam) Move swordArtsType to swordArtsTypeNew", "param SwordArtsParam: modified: swordArtsTypeNew: = field swordArtsType;"),
                     (10701000l, "1.07 - (SwordArtsParam) Set swordArtsType to 0", "param SwordArtsParam: modified && notadded: swordArtsType: = 0;"),
                     (10701000l, "1.07 - (AtkParam PC/NPC) Set added finalAttackDamageRate refs to -1", "param AtkParam_(Pc|Npc): modified && added: finalDamageRateId: = -1;"),
@@ -1483,7 +1477,6 @@
                     (10701000l, "1.07 - (AssetEnvironmentGeometryParam) Set Reserve_2 to Vanilla v1.07 values", "param AssetEnvironmentGeometryParam: modified: Reserve_2: = vanillafield Reserve_2;"),
                     (10701000l, "1.07 - (AssetEnvironmentGeometryParam) Set Reserve_3 to Vanilla v1.07 values", "param AssetEnvironmentGeometryParam: modified: Reserve_3: = vanillafield Reserve_3;"),
                     (10701000l, "1.07 - (AssetEnvironmentGeometryParam) Set Reserve_4 to Vanilla v1.07 values", "param AssetEnvironmentGeometryParam: modified: Reserve_4: = vanillafield Reserve_4;"),
->>>>>>> 563c8991
                 };
             }
 
