﻿using System;
using System.Buffers;
using System.Collections.Generic;
using System.Text;
using System.IO;
using System.Windows.Forms;
using SoulsFormats;
using System.Linq;
using System.Threading;
using System.Threading.Tasks;
using System.Diagnostics;
using System.Runtime.CompilerServices;
using FSParam;
using StudioCore.Editor;

namespace StudioCore.ParamEditor
{
    /// <summary>
    /// Utilities for dealing with global params for a game
    /// </summary>
    public class ParamBank
    {
        public static ParamBank PrimaryBank = new ParamBank();
        public static ParamBank VanillaBank = new ParamBank();
        public static Dictionary<string, ParamBank> AuxBanks = new Dictionary<string, ParamBank>();

        private static Dictionary<string, PARAMDEF> _paramdefs = null;
        private static Dictionary<string, Dictionary<ulong, PARAMDEF>> _patchParamdefs = null;


        private Param EnemyParam = null;
        internal AssetLocator AssetLocator = null;

        private Dictionary<string, Param> _params = null;
        private Dictionary<string, HashSet<int>> _vanillaDiffCache = null; //If param != vanillaparam
        private Dictionary<string, HashSet<int>> _primaryDiffCache = null; //If param != primaryparam

        private bool _pendingUpgrade = false;
        
        public static bool IsDefsLoaded { get; private set; } = false;
        public static bool IsMetaLoaded { get; private set; } = false;
        public bool IsLoadingParams { get; private set; } = false;

        public IReadOnlyDictionary<string, Param> Params
        {
            get
            {
                if (IsLoadingParams)
                {
                    return null;
                }
                return _params;
            }
        }

        private ulong _paramVersion;
        public ulong ParamVersion
        {
            get => _paramVersion;
        }
        
        public IReadOnlyDictionary<string, HashSet<int>> VanillaDiffCache
        {
            get
            {
                if (IsLoadingParams)
                {
                    return null;
                }
                {
                if (VanillaBank == this)
                    return null;
                }
                return _vanillaDiffCache;
            }
        }
        public IReadOnlyDictionary<string, HashSet<int>> PrimaryDiffCache
        {
            get
            {
                if (IsLoadingParams)
                {
                    return null;
                }
                {
                if (PrimaryBank == this)
                    return null;
                }
                return _primaryDiffCache;
            }
        }

        private static List<(string, PARAMDEF)> LoadParamdefs(AssetLocator assetLocator)
        {
            _paramdefs = new Dictionary<string, PARAMDEF>();
            _patchParamdefs = new Dictionary<string, Dictionary<ulong, PARAMDEF>>();
            var dir = assetLocator.GetParamdefDir();
            var files = Directory.GetFiles(dir, "*.xml");
            List<(string, PARAMDEF)> defPairs = new List<(string, PARAMDEF)>();
            foreach (var f in files)
            {
                var pdef = PARAMDEF.XmlDeserialize(f);
                _paramdefs.Add(pdef.ParamType, pdef);
                defPairs.Add((f, pdef));
            }
            
            // Load patch paramdefs
            var patches = assetLocator.GetParamdefPatches();
            foreach (var patch in patches)
            {
                var pdir = assetLocator.GetParamdefPatchDir(patch);
                var pfiles = Directory.GetFiles(pdir, "*.xml");
                foreach (var f in pfiles)
                {
                    var pdef = PARAMDEF.XmlDeserialize(f);
                    defPairs.Add((pdef.ParamType, pdef));
                    if (!_patchParamdefs.ContainsKey(pdef.ParamType))
                    {
                        _patchParamdefs[pdef.ParamType] = new Dictionary<ulong, PARAMDEF>();
                    }
                    _patchParamdefs[pdef.ParamType].Add(patch, pdef);
                }
            }
            
            return defPairs;
        }

        public static void LoadParamMeta(List<(string, PARAMDEF)> defPairs, AssetLocator assetLocator)
        {
            var mdir = assetLocator.GetParammetaDir();
            foreach ((string f, PARAMDEF pdef) in defPairs)
            {
                var fName = f.Substring(f.LastIndexOf('\\') + 1);
                ParamMetaData.XmlDeserialize($@"{mdir}\{fName}", pdef);
            }
        }

        public CompoundAction LoadParamDefaultNames()
        {
            var dir = AssetLocator.GetParamNamesDir();
            var files = Directory.GetFiles(dir, "*.txt");
            List<EditorAction> actions = new List<EditorAction>();
            foreach (var f in files)
            {
                string fName = Path.GetFileNameWithoutExtension(f);
                if (!_params.ContainsKey(fName))
                    continue;
                string names = File.ReadAllText(f);
                (MassEditResult r, CompoundAction a) = MassParamEditCSV.PerformSingleMassEdit(this, names, fName, "Name", ' ', true);
                if (r.Type != MassEditResultType.SUCCESS)
                    continue;
                actions.Add(a);
            }
            return new CompoundAction(actions);
        }

        public ActionManager TrimNewlineChrsFromNames()
        {
            (MassEditResult r, ActionManager child) =
                MassParamEditRegex.PerformMassEdit(this, "param .*: id .*: name: replace \r:0", null);
            return child;
        }

        private void LoadParamFromBinder(IBinder parambnd, ref Dictionary<string, FSParam.Param> paramBank, out ulong version, bool checkVersion = false)
        {
            bool success = ulong.TryParse(parambnd.Version, out version);
            if (checkVersion && !success)
            {
                throw new Exception($@"Failed to get regulation version. Params might be corrupt.");
            }
            
            // Load every param in the regulation
            // _params = new Dictionary<string, PARAM>();
            foreach (var f in parambnd.Files)
            {
                if (!f.Name.ToUpper().EndsWith(".PARAM") || Path.GetFileNameWithoutExtension(f.Name).StartsWith("default_"))
                {
                    continue;
                }
                if (paramBank.ContainsKey(Path.GetFileNameWithoutExtension(f.Name)))
                {
                    continue;
                }
                if (f.Name.EndsWith("LoadBalancerParam.param") && AssetLocator.Type != GameType.EldenRing)
                {
                    continue;
                }
                FSParam.Param p = FSParam.Param.Read(f.Bytes);
                if (!_paramdefs.ContainsKey(p.ParamType) && !_patchParamdefs.ContainsKey(p.ParamType))
                {
                    continue;
                }
                
                // Try to fixup Elden Ring ChrModelParam for ER 1.06 because many have been saving botched params and
                // it's an easy fixup
                if (AssetLocator.Type == GameType.EldenRing &&
                    p.ParamType == "CHR_MODEL_PARAM_ST" &&
                    _paramVersion == 10601000)
                {
                    p.FixupERChrModelParam();
                }

                // Lookup the correct paramdef based on the version
                PARAMDEF def = null;
                if (_patchParamdefs.ContainsKey(p.ParamType))
                {
                    var keys = _patchParamdefs[p.ParamType].Keys.OrderByDescending(e => e);
                    foreach (var k in keys)
                    {
                        if (version >= k)
                        {
                            def = _patchParamdefs[p.ParamType][k];
                            break;
                        }
                    }
                }

                // If no patched paramdef was found for this regulation version, fallback to vanilla defs
                if (def == null)
                    def = _paramdefs[p.ParamType];

                try
                {
                    p.ApplyParamdef(def);
                    paramBank.Add(Path.GetFileNameWithoutExtension(f.Name), p);
                }
                catch(Exception e)
                {
                    var name = f.Name.Split("\\").Last();
                    TaskManager.warningList.TryAdd($"{name} DefFail",$"Could not apply ParamDef for {name}");
                }
            }
        }

        private void LoadParamsDES()
        {
            var dir = AssetLocator.GameRootDirectory;
            var mod = AssetLocator.GameModDirectory;

            string paramBinderName = "gameparam.parambnd.dcx";

            if (Directory.GetParent(dir).Parent.FullName.Contains("BLUS"))
            {
                paramBinderName = "gameparamna.parambnd.dcx";
            }

            if (!File.Exists($@"{dir}\\param\gameparam\{paramBinderName}"))
            {
                //MessageBox.Show("Could not find DES regulation file. Functionality will be limited.", "", MessageBoxButtons.OK, MessageBoxIcon.Error);
                //return null;
                throw new FileNotFoundException("Could not find DES regulation file. Functionality will be limited.");
            }

            // Load params
            var param = $@"{mod}\param\gameparam\{paramBinderName}";
            if (!File.Exists(param))
            {
                param = $@"{dir}\param\gameparam\{paramBinderName}";
            }
            LoadParamsDESFromFile(param);
        }
        private void LoadVParamsDES()
        {
            string paramBinderName = "gameparam.parambnd.dcx";
            if (Directory.GetParent(AssetLocator.GameRootDirectory).Parent.FullName.Contains("BLUS"))
            {
                paramBinderName = "gameparamna.parambnd.dcx";
            }
            LoadParamsDESFromFile($@"{AssetLocator.GameRootDirectory}\param\gameparam\{paramBinderName}");
        }
        private void LoadParamsDESFromFile(string path)
        {
            LoadParamFromBinder(BND3.Read(path), ref _params, out _paramVersion);
        }

        private void LoadParamsDS1()
        {
            var dir = AssetLocator.GameRootDirectory;
            var mod = AssetLocator.GameModDirectory;
            if (!File.Exists($@"{dir}\\param\GameParam\GameParam.parambnd"))
            {
                //MessageBox.Show("Could not find DS1 regulation file. Functionality will be limited.", "", MessageBoxButtons.OK, MessageBoxIcon.Error);
                //return null;
                throw new FileNotFoundException("Could not find DS1 regulation file. Functionality will be limited.");
            }
            // Load params
            var param = $@"{mod}\param\GameParam\GameParam.parambnd";
            if (!File.Exists(param))
            {
                param = $@"{dir}\param\GameParam\GameParam.parambnd";
            }
            LoadParamsDS1FromFile(param);
        }
        private void LoadVParamsDS1()
        {
            LoadParamsDS1FromFile($@"{AssetLocator.GameRootDirectory}\param\GameParam\GameParam.parambnd");
        }
        private void LoadParamsDS1FromFile(string path)
        {
            LoadParamFromBinder(BND3.Read(path), ref _params, out _paramVersion);
        }

        private void LoadParamsDS1R()
        {
            var dir = AssetLocator.GameRootDirectory;
            var mod = AssetLocator.GameModDirectory;
            if (!File.Exists($@"{dir}\\param\GameParam\GameParam.parambnd.dcx"))
            {
                //MessageBox.Show("Could not find DS1 regulation file. Functionality will be limited.", "", MessageBoxButtons.OK, MessageBoxIcon.Error);
                //return null;
                throw new FileNotFoundException("Could not find DS1 regulation file. Functionality will be limited.");
            }

            // Load params
            var param = $@"{mod}\param\GameParam\GameParam.parambnd.dcx";
            if (!File.Exists(param))
            {
                param = $@"{dir}\param\GameParam\GameParam.parambnd.dcx";
            }
            LoadParamsDS1RFromFile(param);
        }
        private void LoadVParamsDS1R()
        {
            LoadParamsDS1RFromFile($@"{AssetLocator.GameRootDirectory}\param\GameParam\GameParam.parambnd.dcx");
        }
        private void LoadParamsDS1RFromFile(string path)
        {
            LoadParamFromBinder(BND3.Read(path), ref _params, out _paramVersion);
        }

        private void LoadParamsBBSekiro()
        {
            var dir = AssetLocator.GameRootDirectory;
            var mod = AssetLocator.GameModDirectory;
            if (!File.Exists($@"{dir}\\param\gameparam\gameparam.parambnd.dcx"))
            {
                //MessageBox.Show("Could not find param file. Functionality will be limited.", "", MessageBoxButtons.OK, MessageBoxIcon.Error);
                //return null;
                throw new FileNotFoundException("Could not find param file. Functionality will be limited.");
            }

            // Load params
            var param = $@"{mod}\param\gameparam\gameparam.parambnd.dcx";
            if (!File.Exists(param))
            {
                param = $@"{dir}\param\gameparam\gameparam.parambnd.dcx";
            }
            LoadParamsBBSekiroFromFile(param);
        }
        private void LoadVParamsBBSekiro()
        {
            LoadParamsBBSekiroFromFile($@"{AssetLocator.GameRootDirectory}\param\gameparam\gameparam.parambnd.dcx");
        }
        private void LoadParamsBBSekiroFromFile(string path)
        {
            LoadParamFromBinder(BND4.Read(path), ref _params, out _paramVersion);
        }

        /// <summary>
        /// Map related params that should not be in the param editor
        /// </summary>
        private static List<string> _ds2ParamBlacklist = new List<string>()
        {
            "demopointlight",
            "demospotlight",
            "eventlocation",
            "eventparam",
            "generatordbglocation",
            "hitgroupparam",
            "intrudepointparam",
            "mapobjectinstanceparam",
            "maptargetdirparam",
            "npctalkparam",
            "treasureboxparam",
        };

        private void LoadParamsDS2()
        {
            var dir = AssetLocator.GameRootDirectory;
            var mod = AssetLocator.GameModDirectory;
            if (!File.Exists($@"{dir}\enc_regulation.bnd.dcx"))
            {
                //MessageBox.Show("Could not find DS2 regulation file. Functionality will be limited.", "", MessageBoxButtons.OK, MessageBoxIcon.Error);
                //return null;
                throw new FileNotFoundException("Could not find DS2 regulation file. Functionality will be limited.");
            }
            if (!BND4.Is($@"{dir}\enc_regulation.bnd.dcx"))
            {
                MessageBox.Show("Attempting to decrypt DS2 regulation file, else functionality will be limited.", "", MessageBoxButtons.OK, MessageBoxIcon.Error);
                //return;
            }

            // Load loose params
            List<string> scandir = new List<string>();
            if (mod != null && Directory.Exists($@"{mod}\Param"))
            {
                scandir.Add($@"{mod}\Param");
            }
            scandir.Add($@"{dir}\Param");

            // Load reg params
            var param = $@"{mod}\enc_regulation.bnd.dcx";
            if (!File.Exists(param))
            {
                param = $@"{dir}\enc_regulation.bnd.dcx";
            }
            string enemyFile = $@"{mod}\Param\EnemyParam.param";
            if (!File.Exists(enemyFile))
            {
                enemyFile = $@"{dir}\Param\EnemyParam.param";
            }
            LoadParamsDS2FromFile(scandir, param, enemyFile);
        }
        private void LoadVParamsDS2()
        {
            if (!File.Exists($@"{AssetLocator.GameRootDirectory}\enc_regulation.bnd.dcx"))
            {
                throw new FileNotFoundException("Could not find Vanilla DS2 regulation file. Functionality will be limited.");
            }
            if (!BND4.Is($@"{AssetLocator.GameRootDirectory}\enc_regulation.bnd.dcx"))
            {
                MessageBox.Show("Attempting to decrypt DS2 regulation file, else functionality will be limited.", "", MessageBoxButtons.OK, MessageBoxIcon.Error);
            }

            // Load loose params
            List<string> scandir = new List<string>();
            scandir.Add($@"{AssetLocator.GameRootDirectory}\Param");
            
            LoadParamsDS2FromFile(scandir, $@"{AssetLocator.GameRootDirectory}\enc_regulation.bnd.dcx", $@"{AssetLocator.GameRootDirectory}\Param\EnemyParam.param");
        }
        private void LoadParamsDS2FromFile(List<string> loosedir, string path, string enemypath)
        {
            foreach (var d in loosedir)
            {
                var paramfiles = Directory.GetFileSystemEntries(d, @"*.param");
                foreach (var p in paramfiles)
                {
                    bool blacklisted = false;
                    var name = Path.GetFileNameWithoutExtension(p);
                    foreach (var bl in _ds2ParamBlacklist)
                    {
                        if (name.StartsWith(bl))
                        {
                            blacklisted = true;
                            break;
                        }
                    }
                    if (blacklisted)
                    {
                        continue;
                    }

                    var lp = Param.Read(p);
                    var fname = lp.ParamType;
                    PARAMDEF def = AssetLocator.GetParamdefForParam(fname);
                    lp.ApplyParamdef(def);
                    if (!_params.ContainsKey(name))
                    {
                        _params.Add(name, lp);
                    }
                }
            }

            BND4 paramBnd;
            if (!BND4.Is(path))
            {
                paramBnd = SFUtil.DecryptDS2Regulation(path);
            }
            // No need to decrypt
            else
            {
                paramBnd = BND4.Read(path);
            }
            var bndfile = paramBnd.Files.Find(x => Path.GetFileName(x.Name) == "EnemyParam.param");
            if (bndfile != null)
            {
                EnemyParam = Param.Read(bndfile.Bytes);
            }

            // Otherwise the param is a loose param
            if (File.Exists(enemypath))
            {
                EnemyParam = Param.Read(enemypath);
            }
            if (EnemyParam != null)
            {
                PARAMDEF def = AssetLocator.GetParamdefForParam(EnemyParam.ParamType);
                EnemyParam.ApplyParamdef(def);
            }
            LoadParamFromBinder(paramBnd, ref _params, out _paramVersion);
        }

        private void LoadParamsDS3(bool loose)
        {
            var dir = AssetLocator.GameRootDirectory;
            var mod = AssetLocator.GameModDirectory;
            if (!File.Exists($@"{dir}\Data0.bdt"))
            {
                //MessageBox.Show("Could not find DS3 regulation file. Functionality will be limited.", "", MessageBoxButtons.OK, MessageBoxIcon.Error);
                //return null;
                throw new FileNotFoundException("Could not find DS3 regulation file. Functionality will be limited.");
            }

            var vparam = $@"{dir}\Data0.bdt";
            // Load loose params if they exist
            if (loose && File.Exists($@"{mod}\\param\gameparam\gameparam_dlc2.parambnd.dcx"))
            {
                LoadParamsDS3FromFile($@"{mod}\param\gameparam\gameparam_dlc2.parambnd.dcx", true);
            }
            else
            {
                var param = $@"{mod}\Data0.bdt";
                if (!File.Exists(param))
                {
                    param = vparam;
                }
                LoadParamsDS3FromFile(param, false);
            }
        }
        private void LoadVParamsDS3()
        {
            LoadParamsDS3FromFile($@"{AssetLocator.GameRootDirectory}\Data0.bdt", false);
        }
        private void LoadParamsDS3FromFile(string path, bool isLoose)
        {
            BND4 lparamBnd = isLoose ? BND4.Read(path) : SFUtil.DecryptDS3Regulation(path);
            LoadParamFromBinder(lparamBnd, ref _params, out _paramVersion);
        }

        private void LoadParamsER(bool partial)
        {
            var dir = AssetLocator.GameRootDirectory;
            var mod = AssetLocator.GameModDirectory;
            if (!File.Exists($@"{dir}\\regulation.bin"))
            {
                //MessageBox.Show("Could not find param file. Functionality will be limited.", "", MessageBoxButtons.OK, MessageBoxIcon.Error);
                //return null;
                throw new FileNotFoundException("Could not find param file. Functionality will be limited.");
            }

            // Load params
            var param = $@"{mod}\regulation.bin";
            if (!File.Exists(param) || partial)
            {
                param = $@"{dir}\regulation.bin";
            }
            LoadParamsERFromFile(param);

            param = $@"{mod}\regulation.bin";
            if (partial && File.Exists(param))
            {
                BND4 pParamBnd = SFUtil.DecryptERRegulation(param);
                Dictionary<string, Param> cParamBank = new Dictionary<string, Param>();
                ulong v;
                LoadParamFromBinder(pParamBnd, ref cParamBank, out v, true);
                foreach (var pair in cParamBank)
                {
                    Param baseParam = _params[pair.Key];
                    foreach (var row in pair.Value.Rows)
                    {
                        Param.Row bRow = baseParam[row.ID];
                        if (bRow == null)
                        {
                            baseParam.AddRow(row);
                        }
                        else
                        {
                            bRow.Name = row.Name;
                            foreach (var field in bRow.Cells)
                            {
                                var cell = bRow[field];
                                cell.Value = row[field].Value;
                            }
                        }
                    }
                }
            }
        }
        private void LoadVParamsER()
        {
            LoadParamsERFromFile($@"{AssetLocator.GameRootDirectory}\regulation.bin");
        }
        private void LoadParamsERFromFile(string path)
        {
            LoadParamFromBinder(SFUtil.DecryptERRegulation(path), ref _params, out _paramVersion, true);
        }

        //Some returns and repetition, but it keeps all threading and loading-flags visible inside this method
        public static void ReloadParams(ProjectSettings settings, NewProjectOptions options)
        {
            // Steal assetlocator from PrimaryBank.
            AssetLocator locator = PrimaryBank.AssetLocator;

            _paramdefs = new Dictionary<string, PARAMDEF>();
            IsDefsLoaded = false;
            
            AuxBanks = new Dictionary<string, ParamBank>();
            
            PrimaryBank._params = new Dictionary<string, Param>();
            PrimaryBank.IsLoadingParams = true;
            
            CacheBank.ClearCaches();

            TaskManager.Run("PB:LoadParams", true, false, false, () =>
            {
                if (PrimaryBank.AssetLocator.Type != GameType.Undefined)
                {
                    List<(string, PARAMDEF)> defPairs = LoadParamdefs(locator);
                    IsDefsLoaded = true;
                    TaskManager.Run("PB:LoadParamMeta", true, false, false, () =>
                    {
                        IsMetaLoaded = false;
                        LoadParamMeta(defPairs, locator);
                        IsMetaLoaded = true;
                    });
                }
                if (locator.Type == GameType.DemonsSouls)
                {
                    PrimaryBank.LoadParamsDES();
                }
                if (locator.Type == GameType.DarkSoulsPTDE)
                {
                    PrimaryBank.LoadParamsDS1();
                }
                if (locator.Type == GameType.DarkSoulsRemastered)
                {
                    PrimaryBank.LoadParamsDS1R();
                }
                if (locator.Type == GameType.DarkSoulsIISOTFS)
                {
                    PrimaryBank.LoadParamsDS2();
                }
                if (locator.Type == GameType.DarkSoulsIII)
                {
                    PrimaryBank.LoadParamsDS3(settings.UseLooseParams);
                }
                if (locator.Type == GameType.Bloodborne || locator.Type == GameType.Sekiro)
                {
                    PrimaryBank.LoadParamsBBSekiro();
                }
                if (locator.Type == GameType.EldenRing)
                {
                    PrimaryBank.LoadParamsER(settings.PartialParams);
                }

                PrimaryBank.ClearParamDiffCaches();
                PrimaryBank.IsLoadingParams = false;

                VanillaBank.IsLoadingParams = true;
                VanillaBank._params = new Dictionary<string, Param>();
                TaskManager.Run("PB:LoadVParams", true, false, false, () =>
                {
                    if (locator.Type == GameType.DemonsSouls)
                    {
                        VanillaBank.LoadVParamsDES();
                    }
                    if (locator.Type == GameType.DarkSoulsPTDE)
                    {
                        VanillaBank.LoadVParamsDS1();
                    }
                    if (locator.Type == GameType.DarkSoulsRemastered)
                    {
                        VanillaBank.LoadVParamsDS1R();
                    }
                    if (locator.Type == GameType.DarkSoulsIISOTFS)
                    {
                        VanillaBank.LoadVParamsDS2();
                    }
                    if (locator.Type == GameType.DarkSoulsIII)
                    {
                        VanillaBank.LoadVParamsDS3();
                    }
                    if (locator.Type == GameType.Bloodborne || locator.Type == GameType.Sekiro)
                    {
                        VanillaBank.LoadVParamsBBSekiro();
                    }
                    if (locator.Type == GameType.EldenRing)
                    {
                        VanillaBank.LoadVParamsER();
                    }
                    VanillaBank.IsLoadingParams = false;

                    TaskManager.Run("PB:RefreshDirtyCache", true, false, false, () => PrimaryBank.RefreshParamDiffCaches());
                });
                
                if (options != null)
                {
                    if (options.loadDefaultNames)
                    {
                        new Editor.ActionManager().ExecuteAction(PrimaryBank.LoadParamDefaultNames());
                        PrimaryBank.SaveParams(settings.UseLooseParams);
                    }
                }
            });
        }
        public static void LoadAuxBank(string path)
        {
            // Steal assetlocator
            AssetLocator locator = PrimaryBank.AssetLocator;
            ParamBank newBank = new ParamBank();
            newBank.SetAssetLocator(locator);
            newBank._params = new Dictionary<string, Param>();
            newBank.IsLoadingParams = true;
            if (locator.Type == GameType.EldenRing)
            {
                newBank.LoadParamsERFromFile(path);
            }
            else if (locator.Type == GameType.Sekiro)
            {
                newBank.LoadParamsBBSekiroFromFile(path);
            }
            else if (locator.Type == GameType.DarkSoulsIII)
            {
                newBank.LoadParamsDS3FromFile(path, path.Trim().ToLower().EndsWith(".dcx"));
            }
            else if (locator.Type == GameType.Bloodborne)
            {
                newBank.LoadParamsBBSekiroFromFile(path);
            }
            else if (locator.Type == GameType.DarkSoulsRemastered)
            {
                newBank.LoadParamsDS1RFromFile(path);
            }
            else if (locator.Type == GameType.DarkSoulsPTDE)
            {
                newBank.LoadParamsDS1FromFile(path);
            }
            else if (locator.Type == GameType.DemonsSouls)
            {
                newBank.LoadParamsDESFromFile(path);
            }
            newBank.ClearParamDiffCaches();
            newBank.IsLoadingParams = false;
            newBank.RefreshParamDiffCaches();
            AuxBanks[Path.GetFileName(Path.GetDirectoryName(path))] = newBank;
        }


        public void ClearParamDiffCaches()
        {
            _vanillaDiffCache = new Dictionary<string, HashSet<int>>();
            _primaryDiffCache = new Dictionary<string, HashSet<int>>();
            foreach (string param in _params.Keys)
            {
                _vanillaDiffCache.Add(param, new HashSet<int>());
                _primaryDiffCache.Add(param, new HashSet<int>());
            }
        }
        public void RefreshParamDiffCaches()
        {
            if (this != VanillaBank)
                _vanillaDiffCache = GetParamDiff(VanillaBank);
            if (this != PrimaryBank)
                _primaryDiffCache = GetParamDiff(PrimaryBank);
        }
        private Dictionary<string, HashSet<int>> GetParamDiff(ParamBank otherBank)
        {
            if (IsLoadingParams || otherBank == null || otherBank.IsLoadingParams)
                return null;
            Dictionary<string, HashSet<int>> newCache = new Dictionary<string, HashSet<int>>();
            foreach (string param in _params.Keys)
            {
                HashSet<int> cache = new HashSet<int>();
                newCache.Add(param, cache);
                Param p = _params[param];
                if (!otherBank._params.ContainsKey(param))
                {
                    Console.WriteLine("Missing vanilla param "+param);
                    continue;
                }

                var rows = _params[param].Rows.OrderBy(r => r.ID).ToArray();
                var vrows = otherBank._params[param].Rows.OrderBy(r => r.ID).ToArray();
                
                var vanillaIndex = 0;
                int lastID = -1;
                ReadOnlySpan<Param.Row> lastVanillaRows = default;
                for (int i = 0; i < rows.Length; i++)
                {
                    int ID = rows[i].ID;
                    if (ID == lastID)
                    {
                        RefreshParamRowDiffCache(rows[i], lastVanillaRows, cache);
                    }
                    else
                    {
                        lastID = ID;
                        while (vanillaIndex < vrows.Length && vrows[vanillaIndex].ID < ID)
                            vanillaIndex++;
                        if (vanillaIndex >= vrows.Length)
                        {
                            RefreshParamRowDiffCache(rows[i], Span<Param.Row>.Empty, cache);
                        }
                        else
                        {
                            int count = 0;
                            while (vanillaIndex + count < vrows.Length && vrows[vanillaIndex + count].ID == ID)
                                count++;
                            lastVanillaRows = new ReadOnlySpan<Param.Row>(vrows, vanillaIndex, count);
                            RefreshParamRowDiffCache(rows[i], lastVanillaRows, cache);
                            vanillaIndex += count;
                        }
                    }
                }
            }
            return newCache;
        }
        private static void RefreshParamRowDiffCache(Param.Row row, ReadOnlySpan<Param.Row> otherBankRows, HashSet<int> cache)
        {
            if (IsChanged(row, otherBankRows))
                cache.Add(row.ID);
            else
                cache.Remove(row.ID);
        }
        
        // In theory this should be called twice for both Vanilla and PrimaryBank. However, as primarybank is the only one to ever change, this is unnecessary.
        public static void RefreshParamRowDiffCache(Param.Row row, Param otherBankParam, HashSet<int> cache)
        {
            var otherBankRows = otherBankParam.Rows.Where(cell => cell.ID == row.ID).ToArray();
            if (IsChanged(row, otherBankRows))
                cache.Add(row.ID);
            else
                cache.Remove(row.ID);
        }
        
        private static bool IsChanged(Param.Row row, ReadOnlySpan<Param.Row> vanillaRows)
        {
            //List<Param.Row> vanils = vanilla.Rows.Where(cell => cell.ID == row.ID).ToList();
            if (vanillaRows.Length == 0)
            {
                return true;
            }
            foreach (Param.Row vrow in vanillaRows)
            {
                if (ParamUtils.RowMatches(row, vrow))
                    return false;//if we find a matching vanilla row
            }
            return true;
        }

        public void SetAssetLocator(AssetLocator l)
        {
            AssetLocator = l;
            //ReloadParams();
        }

        private void SaveParamsDS1()
        {
            var dir = AssetLocator.GameRootDirectory;
            var mod = AssetLocator.GameModDirectory;
            if (!File.Exists($@"{dir}\\param\GameParam\GameParam.parambnd"))
            {
                MessageBox.Show("Could not find DS1 param file. Cannot save.", "", MessageBoxButtons.OK, MessageBoxIcon.Error);
                return;
            }

            // Load params
            var param = $@"{mod}\param\GameParam\GameParam.parambnd";
            if (!File.Exists(param))
            {
                param = $@"{dir}\param\GameParam\GameParam.parambnd";
            }
            BND3 paramBnd = BND3.Read(param);

            // Replace params with edited ones
            foreach (var p in paramBnd.Files)
            {
                if (_params.ContainsKey(Path.GetFileNameWithoutExtension(p.Name)))
                {
                    p.Bytes = _params[Path.GetFileNameWithoutExtension(p.Name)].Write();
                }
            }
            // Don't write to mod dir for now
            Utils.WriteWithBackup(dir, mod, @"param\GameParam\GameParam.parambnd", paramBnd);
        }
        private void SaveParamsDS1R()
        {
            var dir = AssetLocator.GameRootDirectory;
            var mod = AssetLocator.GameModDirectory;
            if (!File.Exists($@"{dir}\\param\GameParam\GameParam.parambnd.dcx"))
            {
                MessageBox.Show("Could not find DS1R param file. Cannot save.", "", MessageBoxButtons.OK, MessageBoxIcon.Error);
                return;
            }

            // Load params
            var param = $@"{mod}\param\GameParam\GameParam.parambnd.dcx";
            if (!File.Exists(param))
            {
                param = $@"{dir}\param\GameParam\GameParam.parambnd.dcx";
            }
            BND3 paramBnd = BND3.Read(param);

            // Replace params with edited ones
            foreach (var p in paramBnd.Files)
            {
                if (_params.ContainsKey(Path.GetFileNameWithoutExtension(p.Name)))
                {
                    p.Bytes = _params[Path.GetFileNameWithoutExtension(p.Name)].Write();
                }
            }
            Utils.WriteWithBackup(dir, mod, @"param\GameParam\GameParam.parambnd.dcx", paramBnd);
        }

        private void SaveParamsDS2(bool loose)
        {
            var dir = AssetLocator.GameRootDirectory;
            var mod = AssetLocator.GameModDirectory;
            if (!File.Exists($@"{dir}\enc_regulation.bnd.dcx"))
            {
                MessageBox.Show("Could not find DS2 regulation file. Cannot save.", "", MessageBoxButtons.OK, MessageBoxIcon.Error);
                return;
            }

            // Load params
            var param = $@"{mod}\enc_regulation.bnd.dcx";
            BND4 paramBnd;
            if (!File.Exists(param))
            {
                // If there is no mod file, check the base file. Decrypt it if you have to.
                param = $@"{dir}\enc_regulation.bnd.dcx";
                if (!BND4.Is($@"{dir}\enc_regulation.bnd.dcx"))
                {
                    // Decrypt the file
                    paramBnd = SFUtil.DecryptDS2Regulation(param);

                    // Since the file is encrypted, check for a backup. If it has none, then make one and write a decrypted one.
                    if (!File.Exists($@"{param}.bak"))
                    {
                        File.Copy(param, $@"{param}.bak", true);
                        paramBnd.Write(param);
                    }

                }
                // No need to decrypt
                else
                {
                    paramBnd = BND4.Read(param);
                }
            }
            // Mod file exists, use that.
            else
            {
                paramBnd = BND4.Read(param);
            }

            // If params aren't loose, replace params with edited ones
            if (!loose)
            {
                foreach (var p in paramBnd.Files)
                {
                    if (_params.ContainsKey(Path.GetFileNameWithoutExtension(p.Name)))
                    {
                        p.Bytes = _params[Path.GetFileNameWithoutExtension(p.Name)].Write();
                    }
                }
            }
            else
            {
                // strip all the params from the regulation
                List<BinderFile> newFiles = new List<BinderFile>();
                foreach (var p in paramBnd.Files)
                {
                    if (!p.Name.ToUpper().Contains(".PARAM"))
                    {
                        newFiles.Add(p);
                    }
                }
                paramBnd.Files = newFiles;

                // Write all the params out loose
                foreach (var p in _params)
                {
                    Utils.WriteWithBackup(dir, mod, $@"Param\{p.Key}.param", p.Value);
                }

            }
            Utils.WriteWithBackup(dir, mod, @"enc_regulation.bnd.dcx", paramBnd);
        }

        private void SaveParamsDS3(bool loose)
        {
            var dir = AssetLocator.GameRootDirectory;
            var mod = AssetLocator.GameModDirectory;
            if (!File.Exists($@"{dir}\Data0.bdt"))
            {
                MessageBox.Show("Could not find DS3 regulation file. Cannot save.", "", MessageBoxButtons.OK, MessageBoxIcon.Error);
                return;
            }

            // Load params
            var param = $@"{mod}\Data0.bdt";
            if (!File.Exists(param))
            {
                param = $@"{dir}\Data0.bdt";
            }
            BND4 paramBnd = SFUtil.DecryptDS3Regulation(param);

            // Replace params with edited ones
            foreach (var p in paramBnd.Files)
            {
                if (_params.ContainsKey(Path.GetFileNameWithoutExtension(p.Name)))
                {
                    p.Bytes = _params[Path.GetFileNameWithoutExtension(p.Name)].Write();
                }
            }

            // If not loose write out the new regulation
            if (!loose)
            {
                Utils.WriteWithBackup(dir, mod, @"Data0.bdt", paramBnd, GameType.DarkSoulsIII);
            }
            else
            {
                // Otherwise write them out as parambnds
                BND4 paramBND = new BND4
                {
                    BigEndian = false,
                    Compression = DCX.Type.DCX_DFLT_10000_44_9,
                    Extended = 0x04,
                    Unk04 = false,
                    Unk05 = false,
                    Format = Binder.Format.Compression | Binder.Format.Flag6 | Binder.Format.LongOffsets | Binder.Format.Names1,
                    Unicode = true,
                    Files = paramBnd.Files.Where(f => f.Name.EndsWith(".param")).ToList()
                };

                /*BND4 stayBND = new BND4
                {
                    BigEndian = false,
                    Compression = DCX.Type.DCX_DFLT_10000_44_9,
                    Extended = 0x04,
                    Unk04 = false,
                    Unk05 = false,
                    Format = Binder.Format.Compression | Binder.Format.Flag6 | Binder.Format.LongOffsets | Binder.Format.Names1,
                    Unicode = true,
                    Files = paramBnd.Files.Where(f => f.Name.EndsWith(".stayparam")).ToList()
                };*/

                Utils.WriteWithBackup(dir, mod, @"param\gameparam\gameparam_dlc2.parambnd.dcx", paramBND);
                //Utils.WriteWithBackup(dir, mod, @"param\stayparam\stayparam.parambnd.dcx", stayBND);
            }
        }

        private void SaveParamsBBSekiro()
        {
            var dir = AssetLocator.GameRootDirectory;
            var mod = AssetLocator.GameModDirectory;
            if (!File.Exists($@"{dir}\\param\gameparam\gameparam.parambnd.dcx"))
            {
                MessageBox.Show("Could not find param file. Cannot save.", "", MessageBoxButtons.OK, MessageBoxIcon.Error);
                return;
            }

            // Load params
            var param = $@"{mod}\param\gameparam\gameparam.parambnd.dcx";
            if (!File.Exists(param))
            {
                param = $@"{dir}\param\gameparam\gameparam.parambnd.dcx";
            }
            BND4 paramBnd = BND4.Read(param);

            // Replace params with edited ones
            foreach (var p in paramBnd.Files)
            {
                if (_params.ContainsKey(Path.GetFileNameWithoutExtension(p.Name)))
                {
                    p.Bytes = _params[Path.GetFileNameWithoutExtension(p.Name)].Write();
                }
            }
            Utils.WriteWithBackup(dir, mod, @"param\gameparam\gameparam.parambnd.dcx", paramBnd);
        }
        private void SaveParamsDES()
        {
            var dir = AssetLocator.GameRootDirectory;
            var mod = AssetLocator.GameModDirectory;

            string paramBinderName = "gameparam.parambnd.dcx";

            if (Directory.GetParent(dir).Parent.FullName.Contains("BLUS"))
            {
                paramBinderName = "gameparamna.parambnd.dcx";
            }

            Debug.WriteLine(paramBinderName);

            if (!File.Exists($@"{dir}\\param\gameparam\{paramBinderName}"))
            {
                MessageBox.Show("Could not find param file. Cannot save.", "", MessageBoxButtons.OK, MessageBoxIcon.Error);
                return;
            }

            // Load params
            var param = $@"{mod}\param\gameparam\{paramBinderName}";
            if (!File.Exists(param))
            {
                param = $@"{dir}\param\gameparam\{paramBinderName}";
            }
            BND3 paramBnd = BND3.Read(param);

            // Replace params with edited ones
            foreach (var p in paramBnd.Files)
            {
                if (_params.ContainsKey(Path.GetFileNameWithoutExtension(p.Name)))
                {
                    p.Bytes = _params[Path.GetFileNameWithoutExtension(p.Name)].Write();
                }
            }
            Utils.WriteWithBackup(dir, mod, $@"param\gameparam\{paramBinderName}", paramBnd);
        }
        private void SaveParamsER(bool partial)
        {
            var dir = AssetLocator.GameRootDirectory;
            var mod = AssetLocator.GameModDirectory;
            if (!File.Exists($@"{dir}\\regulation.bin"))
            {
                MessageBox.Show("Could not find param file. Cannot save.", "", MessageBoxButtons.OK, MessageBoxIcon.Error);
                return;
            }

            // Load params
            var param = $@"{mod}\regulation.bin";
            if (!File.Exists(param) || _pendingUpgrade)
            {
                param = $@"{dir}\regulation.bin";
            }
            BND4 paramBnd = SFUtil.DecryptERRegulation(param);

            // Replace params with edited ones
            foreach (var p in paramBnd.Files)
            {
                if (_params.ContainsKey(Path.GetFileNameWithoutExtension(p.Name)))
                {
                    Param paramFile = _params[Path.GetFileNameWithoutExtension(p.Name)];
                    IReadOnlyList<Param.Row> backup = paramFile.Rows;
                    List<Param.Row> changed = new List<Param.Row>();
                    if (partial)
                    {
                        TaskManager.WaitAll();//wait on dirtycache update
                        HashSet<int> dirtyCache = _vanillaDiffCache[Path.GetFileNameWithoutExtension(p.Name)];
                        foreach (Param.Row row in paramFile.Rows)
                        {
                            if (dirtyCache.Contains(row.ID))
                                changed.Add(row);
                        }
                        paramFile.Rows = changed;
                    }
                    p.Bytes = paramFile.Write();
                    paramFile.Rows = backup;
                }
            }
            Utils.WriteWithBackup(dir, mod, @"regulation.bin", paramBnd, GameType.EldenRing);
            _pendingUpgrade = false;
        }

        public void SaveParams(bool loose = false, bool partialParams = false)
        {
            if (_params == null)
            {
                return;
            }
            if (AssetLocator.Type == GameType.DarkSoulsPTDE)
            {
                SaveParamsDS1();
            }
            if (AssetLocator.Type == GameType.DarkSoulsRemastered)
            {
                SaveParamsDS1R();
            }
            if (AssetLocator.Type == GameType.DemonsSouls)
            {
                SaveParamsDES();
            }
            if (AssetLocator.Type == GameType.DarkSoulsIISOTFS)
            {
                SaveParamsDS2(loose);
            }
            if (AssetLocator.Type == GameType.DarkSoulsIII)
            {
                SaveParamsDS3(loose);
            }
            if (AssetLocator.Type == GameType.Bloodborne || AssetLocator.Type == GameType.Sekiro)
            {
                SaveParamsBBSekiro();
            }
            if (AssetLocator.Type == GameType.EldenRing)
            {
                SaveParamsER(partialParams);
            }
        }

        public enum ParamUpgradeResult
        {
            Success = 0,
            RowConflictsFound = -1,
            OldRegulationNotFound = -2,
            OldRegulationVersionMismatch = -3,
        }

        private enum EditOperation
        {
            Add,
            Delete,
            Modify,
            NameChange,
            Match,
        }
        
        private static Param UpgradeParam(Param source, Param oldVanilla, Param newVanilla, HashSet<int> rowConflicts)
        {
            // Presorting this would make it easier, but we're trying to preserve order as much as possible
            // Unfortunately given that rows aren't guaranteed to be sorted and there can be duplicate IDs,
            // we try to respect the existing order and IDs as much as possible.
            
            // In order to assemble the final param, the param needs to know where to sort rows from given the
            // following rules:
            // 1. If a row with a given ID is unchanged from source to oldVanilla, we source from newVanilla
            // 2. If a row with a given ID is deleted from source compared to oldVanilla, we don't take any row
            // 3. If a row with a given ID is changed from source compared to oldVanilla, we source from source
            // 4. If a row has duplicate IDs, we treat them as if the rows were deduplicated and process them
            //    in the order they appear.

            // List of rows that are in source but not oldVanilla
            Dictionary<int, List<Param.Row>> addedRows = new Dictionary<int, List<Param.Row>>(source.Rows.Count);

            // List of rows in oldVanilla that aren't in source
            Dictionary<int, List<Param.Row>> deletedRows = new Dictionary<int, List<Param.Row>>(source.Rows.Count);

            // List of rows that are in source and oldVanilla, but are modified
            Dictionary<int, List<Param.Row>> modifiedRows = new Dictionary<int, List<Param.Row>>(source.Rows.Count);

            // List of rows that only had the name changed
            Dictionary<int, List<Param.Row>> renamedRows = new Dictionary<int, List<Param.Row>>(source.Rows.Count);
            
            // List of ordered edit operations for each ID
            Dictionary<int, List<EditOperation>> editOperations = new Dictionary<int, List<EditOperation>>(source.Rows.Count);

            // First off we go through source and everything starts as an added param
            foreach (var row in source.Rows)
            {
                if (!addedRows.ContainsKey(row.ID))
                    addedRows.Add(row.ID, new List<Param.Row>());
                addedRows[row.ID].Add(row);
            }
            
            // Next we go through oldVanilla to determine if a row is added, deleted, modified, or unmodified
            foreach (var row in oldVanilla.Rows)
            {
                // First off if the row did not exist in the source, it's deleted
                if (!addedRows.ContainsKey(row.ID))
                {
                    if (!deletedRows.ContainsKey(row.ID))
                        deletedRows.Add(row.ID, new List<Param.Row>());
                    deletedRows[row.ID].Add(row);
                    if (!editOperations.ContainsKey(row.ID))
                        editOperations.Add(row.ID, new List<EditOperation>());
                    editOperations[row.ID].Add(EditOperation.Delete);
                    continue;
                }
                
                // Otherwise the row exists in source. Time to classify it.
                var list = addedRows[row.ID];
                
                // First we see if we match the first target row. If so we can remove it.
                if (row.DataEquals(list[0]))
                {
                    var modrow = list[0];
                    list.RemoveAt(0);
                    if (list.Count == 0)
                        addedRows.Remove(row.ID);
                    if (!editOperations.ContainsKey(row.ID))
                        editOperations.Add(row.ID, new List<EditOperation>());
                    
                    // See if the name was not updated
                    if ((modrow.Name == null && row.Name == null) ||
                        (modrow.Name != null && row.Name != null && modrow.Name == row.Name))
                    {
                        editOperations[row.ID].Add(EditOperation.Match);
                        continue;
                    }
                    
                    // Name was updated
                    editOperations[row.ID].Add(EditOperation.NameChange);
                    if (!renamedRows.ContainsKey(row.ID))
                        renamedRows.Add(row.ID, new List<Param.Row>());
                    renamedRows[row.ID].Add(modrow);
                    
                    continue;
                }
                
                // Otherwise it is modified
                if (!modifiedRows.ContainsKey(row.ID))
                    modifiedRows.Add(row.ID, new List<Param.Row>());
                modifiedRows[row.ID].Add(list[0]);
                list.RemoveAt(0);
                if (list.Count == 0)
                    addedRows.Remove(row.ID);
                if (!editOperations.ContainsKey(row.ID))
                    editOperations.Add(row.ID, new List<EditOperation>());
                editOperations[row.ID].Add(EditOperation.Modify);
            }
            
            // Mark all remaining rows as added
            foreach (var entry in addedRows)
            {
                if (!editOperations.ContainsKey(entry.Key))
                    editOperations.Add(entry.Key, new List<EditOperation>());
                foreach (var k in editOperations.Values)
                    editOperations[entry.Key].Add(EditOperation.Add);
            }

            Param dest = new Param(newVanilla);
            
            // Now try to build the destination from the new regulation with the edit operations in mind
            var pendingAdds = addedRows.Keys.OrderBy(e => e).ToArray();
            int currPendingAdd = 0;
            int lastID = 0;
            foreach (var row in newVanilla.Rows)
            {
                // See if we have any pending adds we can slot in
                while (currPendingAdd < pendingAdds.Length && 
                       pendingAdds[currPendingAdd] >= lastID && 
                       pendingAdds[currPendingAdd] < row.ID)
                {
                    if (!addedRows.ContainsKey(pendingAdds[currPendingAdd]))
                    {
                        currPendingAdd++;
                        continue;
                    }
                    foreach (var arow in addedRows[pendingAdds[currPendingAdd]])
                    {
                        dest.AddRow(new Param.Row(arow, dest));
                    }

                    addedRows.Remove(pendingAdds[currPendingAdd]);
                    editOperations.Remove(pendingAdds[currPendingAdd]);
                    currPendingAdd++;
                }

                lastID = row.ID;
                
                if (!editOperations.ContainsKey(row.ID))
                {
                    // No edit operations for this ID, so just add it (likely a new row in the update)
                    dest.AddRow(new Param.Row(row, dest));
                    continue;
                }

                // Pop the latest operation we need to do
                var operation = editOperations[row.ID][0];
                editOperations[row.ID].RemoveAt(0);
                if (editOperations[row.ID].Count == 0)
                    editOperations.Remove(row.ID);

                if (operation == EditOperation.Add)
                {
                    // Getting here means both the mod and the updated regulation added a row. Our current strategy is
                    // to overwrite the new vanilla row with the modded one and add to the conflict log to give the user
                    rowConflicts.Add(row.ID);
                    dest.AddRow(new Param.Row(addedRows[row.ID][0], dest));
                    addedRows[row.ID].RemoveAt(0);
                    if (addedRows[row.ID].Count == 0)
                        addedRows.Remove(row.ID);
                }
                else if (operation == EditOperation.Match)
                {
                    // Match means we inherit updated param
                    dest.AddRow(new Param.Row(row, dest));
                }
                else if (operation == EditOperation.Delete)
                {
                    // deleted means we don't add anything
                    deletedRows[row.ID].RemoveAt(0);
                    if (deletedRows[row.ID].Count == 0)
                        deletedRows.Remove(row.ID);
                }
                else if (operation == EditOperation.Modify)
                {
                    // Modified means we use the modded regulation's param
                    dest.AddRow(new Param.Row(modifiedRows[row.ID][0], dest));
                    modifiedRows[row.ID].RemoveAt(0);
                    if (modifiedRows[row.ID].Count == 0)
                        modifiedRows.Remove(row.ID);
                }
                else if (operation == EditOperation.NameChange)
                {
                    // Inherit name
                    var newRow = new Param.Row(row, dest);
                    newRow.Name = renamedRows[row.ID][0].Name;
                    dest.AddRow(newRow);
                    renamedRows[row.ID].RemoveAt(0);
                    if (renamedRows[row.ID].Count == 0)
                        renamedRows.Remove(row.ID);
                }
            }
            
            // Take care of any more pending adds
            for (; currPendingAdd < pendingAdds.Length; currPendingAdd++)
            {
                foreach (var arow in addedRows[pendingAdds[currPendingAdd]])
                {
                    dest.AddRow(new Param.Row(arow, dest));
                }

                addedRows.Remove(pendingAdds[currPendingAdd]);
                editOperations.Remove(pendingAdds[currPendingAdd]);
            }

            return dest;
        }

        // Param upgrade. Currently for Elden Ring only.
        public ParamUpgradeResult UpgradeRegulation(ParamBank vanillaBank, string oldVanillaParamPath, 
            Dictionary<string, HashSet<int>> conflictingParams)
        {
            // First we need to load the old regulation
            if (!File.Exists(oldVanillaParamPath))
                return ParamUpgradeResult.OldRegulationNotFound;

            // Load old vanilla regulation
            BND4 oldVanillaParamBnd = SFUtil.DecryptERRegulation(oldVanillaParamPath);
            var oldVanillaParams = new Dictionary<string, Param>();
            ulong version;
            LoadParamFromBinder(oldVanillaParamBnd, ref oldVanillaParams, out version, true);
            if (version != ParamVersion)
                return ParamUpgradeResult.OldRegulationVersionMismatch;

            var updatedParams = new Dictionary<string, Param>();
            // Now we must diff everything to try and find changed/added rows for each param
            foreach (var k in vanillaBank.Params.Keys)
            {
                // If the param is completely new, just take it
                if (!oldVanillaParams.ContainsKey(k) || !Params.ContainsKey(k))
                {
                    updatedParams.Add(k, vanillaBank.Params[k]);
                    continue;
                }
                
                // Otherwise try to upgrade
                var conflicts = new HashSet<int>();
                var res = UpgradeParam(Params[k], oldVanillaParams[k], vanillaBank.Params[k], conflicts);
                updatedParams.Add(k, res);
                
                if (conflicts.Count > 0)
                    conflictingParams.Add(k, conflicts);
            }
            
            ulong oldVersion = _paramVersion;

            // Set new params
            _params = updatedParams;
            _paramVersion = VanillaBank.ParamVersion;
            _pendingUpgrade = true;
            
            // Refresh dirty cache
            CacheBank.ClearCaches();
            RefreshParamDiffCaches();

            return conflictingParams.Count > 0 ? ParamUpgradeResult.RowConflictsFound : ParamUpgradeResult.Success;
        }

        public (List<string>, List<string>) RunUpgradeEdits(ulong startVersion, ulong endVersion)
        {
            // Temporary data could be moved somewhere static
            (ulong, string, string)[] paramUpgradeTasks = new (ulong, string, string)[0];
            if (AssetLocator.Type == GameType.EldenRing)
            {
                // Note these all use modified as any unmodified row already matches the target. This only fails if a mod pre-empts fromsoft's exact change.
                paramUpgradeTasks = new (ulong, string, string)[]{
                    (10701000l, "1.07 - Move swordArtsType to swordArtsTypeNew", "param SwordArtsParam: modified: swordArtsTypeNew: = field swordArtsType;"),
<<<<<<< HEAD
                    (10701000l, "1.07 - Set swordArtsType to 0", "param SwordArtsParam: modified: swordArtsType: = 0;"),
                    (10701000l, "1.07 - Set reserved_124 to Vanilla v1.07 values", "param GameSystemCommonParam: modified: reserved_124: = [1|173|7|0|10|10|3|4|5|6|7|8|10|11|12|13|14|15|17|18|19|20|21|22|24|25|25|25|25|25|25|25|0|0|22|67|0|0|240|65|0|0|135|67|0|0|240|65|0|0|135|67|0|0|240|65|0|0|135|67|0|0|240|65|0|0|135|67|0|0|240|65|0|0|135|67|0|0|240|65|0|0|0|0|0|0|0|0|0|0|0|0|0|0|0|0|0|0|0|0|0|0|0|0|0|0|0|0|0|0|0|0|0|0|0|0|0|0|0|0|0|0|0|0|0|0|0|0];"),
=======
                    (10701000l, "1.07 - Set swordArtsType to 0", "param SwordArtsParam: modified && notadded: swordArtsType: = 0;"),
                    (10701000l, "1.07 - Set added atkParam finalAttackDamageRate refs to -1", "param AtkParam_(Pc|Npc): modified && added: finalDamageRateId: = -1;"),
                    (10701000l, "1.07 - Set notadded atkParam finalAttackDamageRate refs to vanilla", "param AtkParam_(Pc|Npc): modified && notadded: finalDamageRateId: = vanillafield finalDamageRateId;"),
>>>>>>> 7c7ae364
                };
            }

            List<string> performed = new List<string>();
            List<string> unperformed = new List<string>();

            bool hasFailed = false;
            foreach (var (version, task, command) in paramUpgradeTasks)
            {
                // Don't bother updating modified cache between edits
                if (version <= startVersion || version > endVersion)
                    continue;
                
                if (!hasFailed)
                {
                    try {
                        var (result, actions) = MassParamEditRegex.PerformMassEdit(this, command, null);
                        if (result.Type != MassEditResultType.SUCCESS)
                            hasFailed = true;
                    }
                    catch (Exception e)
                    {
                        hasFailed = true;
                    }
                }
                if (!hasFailed)
                    performed.Add(task);
                else
                    unperformed.Add(task);
            }
            return (performed, unperformed);
        }

        public string GetChrIDForEnemy(long enemyID)
        {
            var enemy = EnemyParam?[(int)enemyID];
            return enemy != null ? $@"{enemy.GetCellHandleOrThrow("Chr ID").Value:D4}" : null;
        }

        public string GetKeyForParam(Param param)
        {
            foreach (KeyValuePair<string, Param> pair in Params)
            {
                if (param == pair.Value)
                    return pair.Key;
            }
            return null;
        }
    }
}<|MERGE_RESOLUTION|>--- conflicted
+++ resolved
@@ -1468,14 +1468,10 @@
                 // Note these all use modified as any unmodified row already matches the target. This only fails if a mod pre-empts fromsoft's exact change.
                 paramUpgradeTasks = new (ulong, string, string)[]{
                     (10701000l, "1.07 - Move swordArtsType to swordArtsTypeNew", "param SwordArtsParam: modified: swordArtsTypeNew: = field swordArtsType;"),
-<<<<<<< HEAD
-                    (10701000l, "1.07 - Set swordArtsType to 0", "param SwordArtsParam: modified: swordArtsType: = 0;"),
-                    (10701000l, "1.07 - Set reserved_124 to Vanilla v1.07 values", "param GameSystemCommonParam: modified: reserved_124: = [1|173|7|0|10|10|3|4|5|6|7|8|10|11|12|13|14|15|17|18|19|20|21|22|24|25|25|25|25|25|25|25|0|0|22|67|0|0|240|65|0|0|135|67|0|0|240|65|0|0|135|67|0|0|240|65|0|0|135|67|0|0|240|65|0|0|135|67|0|0|240|65|0|0|135|67|0|0|240|65|0|0|0|0|0|0|0|0|0|0|0|0|0|0|0|0|0|0|0|0|0|0|0|0|0|0|0|0|0|0|0|0|0|0|0|0|0|0|0|0|0|0|0|0|0|0|0|0];"),
-=======
                     (10701000l, "1.07 - Set swordArtsType to 0", "param SwordArtsParam: modified && notadded: swordArtsType: = 0;"),
                     (10701000l, "1.07 - Set added atkParam finalAttackDamageRate refs to -1", "param AtkParam_(Pc|Npc): modified && added: finalDamageRateId: = -1;"),
                     (10701000l, "1.07 - Set notadded atkParam finalAttackDamageRate refs to vanilla", "param AtkParam_(Pc|Npc): modified && notadded: finalDamageRateId: = vanillafield finalDamageRateId;"),
->>>>>>> 7c7ae364
+                    (10701000l, "1.07 - Set reserved_124 to Vanilla v1.07 values", "param GameSystemCommonParam: modified: reserved_124: = [1|173|7|0|10|10|3|4|5|6|7|8|10|11|12|13|14|15|17|18|19|20|21|22|24|25|25|25|25|25|25|25|0|0|22|67|0|0|240|65|0|0|135|67|0|0|240|65|0|0|135|67|0|0|240|65|0|0|135|67|0|0|240|65|0|0|135|67|0|0|240|65|0|0|135|67|0|0|240|65|0|0|0|0|0|0|0|0|0|0|0|0|0|0|0|0|0|0|0|0|0|0|0|0|0|0|0|0|0|0|0|0|0|0|0|0|0|0|0|0|0|0|0|0|0|0|0|0];"),
                 };
             }
 
