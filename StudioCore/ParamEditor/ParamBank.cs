﻿using System;
using System.Buffers;
using System.Collections.Generic;
using System.Text;
using System.IO;
using System.Windows.Forms;
using SoulsFormats;
using System.Linq;
using System.Threading;
using System.Threading.Tasks;
using System.Diagnostics;
using System.Runtime.CompilerServices;
using FSParam;
using StudioCore.Editor;

namespace StudioCore.ParamEditor
{
    /// <summary>
    /// Utilities for dealing with global params for a game
    /// </summary>
    public class ParamBank
    {
        public static ParamBank PrimaryBank = new ParamBank();
        public static ParamBank VanillaBank = new ParamBank();
        public static Dictionary<string, ParamBank> AuxBanks = new Dictionary<string, ParamBank>();

        private static Dictionary<string, PARAMDEF> _paramdefs = null;
        private static Dictionary<string, Dictionary<ulong, PARAMDEF>> _patchParamdefs = null;


        private Param EnemyParam = null;
        internal AssetLocator AssetLocator = null;

        private Dictionary<string, Param> _params = null;
        private Dictionary<string, HashSet<int>> _vanillaDiffCache = null; //If param != vanillaparam
        private Dictionary<string, HashSet<int>> _primaryDiffCache = null; //If param != primaryparam

        private bool _pendingUpgrade = false;
        
        public static bool IsDefsLoaded { get; private set; } = false;
        public static bool IsMetaLoaded { get; private set; } = false;
        public bool IsLoadingParams { get; private set; } = false;

        public IReadOnlyDictionary<string, Param> Params
        {
            get
            {
                if (IsLoadingParams)
                {
                    return null;
                }
                return _params;
            }
        }

        private ulong _paramVersion;
        public ulong ParamVersion
        {
            get => _paramVersion;
        }
        
        public IReadOnlyDictionary<string, HashSet<int>> VanillaDiffCache
        {
            get
            {
                if (IsLoadingParams)
                {
                    return null;
                }
                {
                if (VanillaBank == this)
                    return null;
                }
                return _vanillaDiffCache;
            }
        }
        public IReadOnlyDictionary<string, HashSet<int>> PrimaryDiffCache
        {
            get
            {
                if (IsLoadingParams)
                {
                    return null;
                }
                {
                if (PrimaryBank == this)
                    return null;
                }
                return _primaryDiffCache;
            }
        }

        private static List<(string, PARAMDEF)> LoadParamdefs(AssetLocator assetLocator)
        {
            _paramdefs = new Dictionary<string, PARAMDEF>();
            _patchParamdefs = new Dictionary<string, Dictionary<ulong, PARAMDEF>>();
            var dir = assetLocator.GetParamdefDir();
            var files = Directory.GetFiles(dir, "*.xml");
            List<(string, PARAMDEF)> defPairs = new List<(string, PARAMDEF)>();
            foreach (var f in files)
            {
                var pdef = PARAMDEF.XmlDeserialize(f);
                _paramdefs.Add(pdef.ParamType, pdef);
                defPairs.Add((f, pdef));
            }
            
            // Load patch paramdefs
            var patches = assetLocator.GetParamdefPatches();
            foreach (var patch in patches)
            {
                var pdir = assetLocator.GetParamdefPatchDir(patch);
                var pfiles = Directory.GetFiles(pdir, "*.xml");
                foreach (var f in pfiles)
                {
                    var pdef = PARAMDEF.XmlDeserialize(f);
                    defPairs.Add((pdef.ParamType, pdef));
                    if (!_patchParamdefs.ContainsKey(pdef.ParamType))
                    {
                        _patchParamdefs[pdef.ParamType] = new Dictionary<ulong, PARAMDEF>();
                    }
                    _patchParamdefs[pdef.ParamType].Add(patch, pdef);
                }
            }
            
            return defPairs;
        }

        public static void LoadParamMeta(List<(string, PARAMDEF)> defPairs, AssetLocator assetLocator)
        {
            var mdir = assetLocator.GetParammetaDir();
            foreach ((string f, PARAMDEF pdef) in defPairs)
            {
                var fName = f.Substring(f.LastIndexOf('\\') + 1);
                ParamMetaData.XmlDeserialize($@"{mdir}\{fName}", pdef);
            }
        }

        public CompoundAction LoadParamDefaultNames()
        {
            var dir = AssetLocator.GetParamNamesDir();
            var files = Directory.GetFiles(dir, "*.txt");
            List<EditorAction> actions = new List<EditorAction>();
            foreach (var f in files)
            {
                string fName = Path.GetFileNameWithoutExtension(f);
                if (!_params.ContainsKey(fName))
                    continue;
                string names = File.ReadAllText(f);
                (MassEditResult r, CompoundAction a) = MassParamEditCSV.PerformSingleMassEdit(this, names, fName, "Name", ' ', true);
                if (r.Type != MassEditResultType.SUCCESS)
                    continue;
                actions.Add(a);
            }
            return new CompoundAction(actions);
        }

        public ActionManager TrimNewlineChrsFromNames()
        {
            (MassEditResult r, ActionManager child) =
                MassParamEditRegex.PerformMassEdit(this, "param .*: id .*: name: replace \r:0", null);
            return child;
        }

        private void LoadParamFromBinder(IBinder parambnd, ref Dictionary<string, FSParam.Param> paramBank, out ulong version, bool checkVersion = false)
        {
            bool success = ulong.TryParse(parambnd.Version, out version);
            if (checkVersion && !success)
            {
                throw new Exception($@"Failed to get regulation version. Params might be corrupt.");
            }
            
            // Load every param in the regulation
            // _params = new Dictionary<string, PARAM>();
            foreach (var f in parambnd.Files)
            {
                if (!f.Name.ToUpper().EndsWith(".PARAM") || Path.GetFileNameWithoutExtension(f.Name).StartsWith("default_"))
                {
                    continue;
                }
                if (paramBank.ContainsKey(Path.GetFileNameWithoutExtension(f.Name)))
                {
                    continue;
                }
                if (f.Name.EndsWith("LoadBalancerParam.param") && AssetLocator.Type != GameType.EldenRing)
                {
                    continue;
                }
                FSParam.Param p = FSParam.Param.Read(f.Bytes);
                if (!_paramdefs.ContainsKey(p.ParamType) && !_patchParamdefs.ContainsKey(p.ParamType))
                {
                    continue;
                }
                
                // Try to fixup Elden Ring ChrModelParam for ER 1.06 because many have been saving botched params and
                // it's an easy fixup
                if (AssetLocator.Type == GameType.EldenRing &&
                    p.ParamType == "CHR_MODEL_PARAM_ST" &&
                    _paramVersion == 10601000)
                {
                    p.FixupERChrModelParam();
                }

                // Lookup the correct paramdef based on the version
                PARAMDEF def = null;
                if (_patchParamdefs.ContainsKey(p.ParamType))
                {
                    var keys = _patchParamdefs[p.ParamType].Keys.OrderByDescending(e => e);
                    foreach (var k in keys)
                    {
                        if (version >= k)
                        {
                            def = _patchParamdefs[p.ParamType][k];
                            break;
                        }
                    }
                }

                // If no patched paramdef was found for this regulation version, fallback to vanilla defs
                if (def == null)
                    def = _paramdefs[p.ParamType];

                try
                {
                    p.ApplyParamdef(def);
                    paramBank.Add(Path.GetFileNameWithoutExtension(f.Name), p);
                }
                catch(Exception e)
                {
                    var name = f.Name.Split("\\").Last();
                    TaskManager.warningList.TryAdd($"{name} DefFail",$"Could not apply ParamDef for {name}");
                }
            }
        }

        private void LoadParamsDES()
        {
            var dir = AssetLocator.GameRootDirectory;
            var mod = AssetLocator.GameModDirectory;

            string paramBinderName = "gameparam.parambnd.dcx";

            if (Directory.GetParent(dir).Parent.FullName.Contains("BLUS"))
            {
                paramBinderName = "gameparamna.parambnd.dcx";
            }

            if (!File.Exists($@"{dir}\\param\gameparam\{paramBinderName}"))
            {
                //MessageBox.Show("Could not find DES regulation file. Functionality will be limited.", "", MessageBoxButtons.OK, MessageBoxIcon.Error);
                //return null;
                throw new FileNotFoundException("Could not find DES regulation file. Functionality will be limited.");
            }

            // Load params
            var param = $@"{mod}\param\gameparam\{paramBinderName}";
            if (!File.Exists(param))
            {
                param = $@"{dir}\param\gameparam\{paramBinderName}";
            }
            LoadParamsDESFromFile(param);
        }
        private void LoadVParamsDES()
        {
            string paramBinderName = "gameparam.parambnd.dcx";
            if (Directory.GetParent(AssetLocator.GameRootDirectory).Parent.FullName.Contains("BLUS"))
            {
                paramBinderName = "gameparamna.parambnd.dcx";
            }
            LoadParamsDESFromFile($@"{AssetLocator.GameRootDirectory}\param\gameparam\{paramBinderName}");
        }
        private void LoadParamsDESFromFile(string path)
        {
            LoadParamFromBinder(BND3.Read(path), ref _params, out _paramVersion);
        }

        private void LoadParamsDS1()
        {
            var dir = AssetLocator.GameRootDirectory;
            var mod = AssetLocator.GameModDirectory;
            if (!File.Exists($@"{dir}\\param\GameParam\GameParam.parambnd"))
            {
                //MessageBox.Show("Could not find DS1 regulation file. Functionality will be limited.", "", MessageBoxButtons.OK, MessageBoxIcon.Error);
                //return null;
                throw new FileNotFoundException("Could not find DS1 regulation file. Functionality will be limited.");
            }
            // Load params
            var param = $@"{mod}\param\GameParam\GameParam.parambnd";
            if (!File.Exists(param))
            {
                param = $@"{dir}\param\GameParam\GameParam.parambnd";
            }
            LoadParamsDS1FromFile(param);
        }
        private void LoadVParamsDS1()
        {
            LoadParamsDS1FromFile($@"{AssetLocator.GameRootDirectory}\param\GameParam\GameParam.parambnd");
        }
        private void LoadParamsDS1FromFile(string path)
        {
            LoadParamFromBinder(BND3.Read(path), ref _params, out _paramVersion);
        }

        private void LoadParamsDS1R()
        {
            var dir = AssetLocator.GameRootDirectory;
            var mod = AssetLocator.GameModDirectory;
            if (!File.Exists($@"{dir}\\param\GameParam\GameParam.parambnd.dcx"))
            {
                //MessageBox.Show("Could not find DS1 regulation file. Functionality will be limited.", "", MessageBoxButtons.OK, MessageBoxIcon.Error);
                //return null;
                throw new FileNotFoundException("Could not find DS1 regulation file. Functionality will be limited.");
            }

            // Load params
            var param = $@"{mod}\param\GameParam\GameParam.parambnd.dcx";
            if (!File.Exists(param))
            {
                param = $@"{dir}\param\GameParam\GameParam.parambnd.dcx";
            }
            LoadParamsDS1RFromFile(param);
        }
        private void LoadVParamsDS1R()
        {
            LoadParamsDS1RFromFile($@"{AssetLocator.GameRootDirectory}\param\GameParam\GameParam.parambnd.dcx");
        }
        private void LoadParamsDS1RFromFile(string path)
        {
            LoadParamFromBinder(BND3.Read(path), ref _params, out _paramVersion);
        }

        private void LoadParamsBBSekiro()
        {
            var dir = AssetLocator.GameRootDirectory;
            var mod = AssetLocator.GameModDirectory;
            if (!File.Exists($@"{dir}\\param\gameparam\gameparam.parambnd.dcx"))
            {
                //MessageBox.Show("Could not find param file. Functionality will be limited.", "", MessageBoxButtons.OK, MessageBoxIcon.Error);
                //return null;
                throw new FileNotFoundException("Could not find param file. Functionality will be limited.");
            }

            // Load params
            var param = $@"{mod}\param\gameparam\gameparam.parambnd.dcx";
            if (!File.Exists(param))
            {
                param = $@"{dir}\param\gameparam\gameparam.parambnd.dcx";
            }
            LoadParamsBBSekiroFromFile(param);
        }
        private void LoadVParamsBBSekiro()
        {
            LoadParamsBBSekiroFromFile($@"{AssetLocator.GameRootDirectory}\param\gameparam\gameparam.parambnd.dcx");
        }
        private void LoadParamsBBSekiroFromFile(string path)
        {
            LoadParamFromBinder(BND4.Read(path), ref _params, out _paramVersion);
        }

        /// <summary>
        /// Map related params that should not be in the param editor
        /// </summary>
        private static List<string> _ds2ParamBlacklist = new List<string>()
        {
            "demopointlight",
            "demospotlight",
            "eventlocation",
            "eventparam",
            "generatordbglocation",
            "hitgroupparam",
            "intrudepointparam",
            "mapobjectinstanceparam",
            "maptargetdirparam",
            "npctalkparam",
            "treasureboxparam",
        };

        private void LoadParamsDS2()
        {
            var dir = AssetLocator.GameRootDirectory;
            var mod = AssetLocator.GameModDirectory;
            if (!File.Exists($@"{dir}\enc_regulation.bnd.dcx"))
            {
                //MessageBox.Show("Could not find DS2 regulation file. Functionality will be limited.", "", MessageBoxButtons.OK, MessageBoxIcon.Error);
                //return null;
                throw new FileNotFoundException("Could not find DS2 regulation file. Functionality will be limited.");
            }
            if (!BND4.Is($@"{dir}\enc_regulation.bnd.dcx"))
            {
                MessageBox.Show("Attempting to decrypt DS2 regulation file, else functionality will be limited.", "", MessageBoxButtons.OK, MessageBoxIcon.Error);
                //return;
            }

            // Load loose params
            List<string> scandir = new List<string>();
            if (mod != null && Directory.Exists($@"{mod}\Param"))
            {
                scandir.Add($@"{mod}\Param");
            }
            scandir.Add($@"{dir}\Param");

            // Load reg params
            var param = $@"{mod}\enc_regulation.bnd.dcx";
            if (!File.Exists(param))
            {
                param = $@"{dir}\enc_regulation.bnd.dcx";
            }
            string enemyFile = $@"{mod}\Param\EnemyParam.param";
            if (!File.Exists(enemyFile))
            {
                enemyFile = $@"{dir}\Param\EnemyParam.param";
            }
            LoadParamsDS2FromFile(scandir, param, enemyFile);
        }
        private void LoadVParamsDS2()
        {
            if (!File.Exists($@"{AssetLocator.GameRootDirectory}\enc_regulation.bnd.dcx"))
            {
                throw new FileNotFoundException("Could not find Vanilla DS2 regulation file. Functionality will be limited.");
            }
            if (!BND4.Is($@"{AssetLocator.GameRootDirectory}\enc_regulation.bnd.dcx"))
            {
                MessageBox.Show("Attempting to decrypt DS2 regulation file, else functionality will be limited.", "", MessageBoxButtons.OK, MessageBoxIcon.Error);
            }

            // Load loose params
            List<string> scandir = new List<string>();
            scandir.Add($@"{AssetLocator.GameRootDirectory}\Param");
            
            LoadParamsDS2FromFile(scandir, $@"{AssetLocator.GameRootDirectory}\enc_regulation.bnd.dcx", $@"{AssetLocator.GameRootDirectory}\Param\EnemyParam.param");
        }
        private void LoadParamsDS2FromFile(List<string> loosedir, string path, string enemypath)
        {
            foreach (var d in loosedir)
            {
                var paramfiles = Directory.GetFileSystemEntries(d, @"*.param");
                foreach (var p in paramfiles)
                {
                    bool blacklisted = false;
                    var name = Path.GetFileNameWithoutExtension(p);
                    foreach (var bl in _ds2ParamBlacklist)
                    {
                        if (name.StartsWith(bl))
                        {
                            blacklisted = true;
                            break;
                        }
                    }
                    if (blacklisted)
                    {
                        continue;
                    }

                    var lp = Param.Read(p);
                    var fname = lp.ParamType;
                    PARAMDEF def = AssetLocator.GetParamdefForParam(fname);
                    lp.ApplyParamdef(def);
                    if (!_params.ContainsKey(name))
                    {
                        _params.Add(name, lp);
                    }
                }
            }

            BND4 paramBnd;
            if (!BND4.Is(path))
            {
                paramBnd = SFUtil.DecryptDS2Regulation(path);
            }
            // No need to decrypt
            else
            {
                paramBnd = BND4.Read(path);
            }
            var bndfile = paramBnd.Files.Find(x => Path.GetFileName(x.Name) == "EnemyParam.param");
            if (bndfile != null)
            {
                EnemyParam = Param.Read(bndfile.Bytes);
            }

            // Otherwise the param is a loose param
            if (File.Exists(enemypath))
            {
                EnemyParam = Param.Read(enemypath);
            }
            if (EnemyParam != null)
            {
                PARAMDEF def = AssetLocator.GetParamdefForParam(EnemyParam.ParamType);
                EnemyParam.ApplyParamdef(def);
            }
            LoadParamFromBinder(paramBnd, ref _params, out _paramVersion);
        }

        private void LoadParamsDS3(bool loose)
        {
            var dir = AssetLocator.GameRootDirectory;
            var mod = AssetLocator.GameModDirectory;
            if (!File.Exists($@"{dir}\Data0.bdt"))
            {
                //MessageBox.Show("Could not find DS3 regulation file. Functionality will be limited.", "", MessageBoxButtons.OK, MessageBoxIcon.Error);
                //return null;
                throw new FileNotFoundException("Could not find DS3 regulation file. Functionality will be limited.");
            }

            var vparam = $@"{dir}\Data0.bdt";
            // Load loose params if they exist
            if (loose && File.Exists($@"{mod}\\param\gameparam\gameparam_dlc2.parambnd.dcx"))
            {
                LoadParamsDS3FromFile($@"{mod}\param\gameparam\gameparam_dlc2.parambnd.dcx", true);
            }
            else
            {
                var param = $@"{mod}\Data0.bdt";
                if (!File.Exists(param))
                {
                    param = vparam;
                }
                LoadParamsDS3FromFile(param, false);
            }
        }
        private void LoadVParamsDS3()
        {
            LoadParamsDS3FromFile($@"{AssetLocator.GameRootDirectory}\Data0.bdt", false);
        }
        private void LoadParamsDS3FromFile(string path, bool isLoose)
        {
            BND4 lparamBnd = isLoose ? BND4.Read(path) : SFUtil.DecryptDS3Regulation(path);
            LoadParamFromBinder(lparamBnd, ref _params, out _paramVersion);
        }

        private void LoadParamsER(bool partial)
        {
            var dir = AssetLocator.GameRootDirectory;
            var mod = AssetLocator.GameModDirectory;
            if (!File.Exists($@"{dir}\\regulation.bin"))
            {
                //MessageBox.Show("Could not find param file. Functionality will be limited.", "", MessageBoxButtons.OK, MessageBoxIcon.Error);
                //return null;
                throw new FileNotFoundException("Could not find param file. Functionality will be limited.");
            }

            // Load params
            var param = $@"{mod}\regulation.bin";
            if (!File.Exists(param) || partial)
            {
                param = $@"{dir}\regulation.bin";
            }
            LoadParamsERFromFile(param);

            param = $@"{mod}\regulation.bin";
            if (partial && File.Exists(param))
            {
                BND4 pParamBnd = SFUtil.DecryptERRegulation(param);
                Dictionary<string, Param> cParamBank = new Dictionary<string, Param>();
                ulong v;
                LoadParamFromBinder(pParamBnd, ref cParamBank, out v, true);
                foreach (var pair in cParamBank)
                {
                    Param baseParam = _params[pair.Key];
                    foreach (var row in pair.Value.Rows)
                    {
                        Param.Row bRow = baseParam[row.ID];
                        if (bRow == null)
                        {
                            baseParam.AddRow(row);
                        }
                        else
                        {
                            bRow.Name = row.Name;
                            foreach (var field in bRow.Cells)
                            {
                                var cell = bRow[field];
                                cell.Value = row[field].Value;
                            }
                        }
                    }
                }
            }
        }
        private void LoadVParamsER()
        {
            LoadParamsERFromFile($@"{AssetLocator.GameRootDirectory}\regulation.bin");
        }
        private void LoadParamsERFromFile(string path)
        {
            LoadParamFromBinder(SFUtil.DecryptERRegulation(path), ref _params, out _paramVersion, true);
        }

        //Some returns and repetition, but it keeps all threading and loading-flags visible inside this method
        public static void ReloadParams(ProjectSettings settings, NewProjectOptions options)
        {
            // Steal assetlocator from PrimaryBank.
            AssetLocator locator = PrimaryBank.AssetLocator;

            _paramdefs = new Dictionary<string, PARAMDEF>();
            IsDefsLoaded = false;
            
            AuxBanks = new Dictionary<string, ParamBank>();
            
            PrimaryBank._params = new Dictionary<string, Param>();
            PrimaryBank.IsLoadingParams = true;
            
            CacheBank.ClearCaches();

            TaskManager.Run("PB:LoadParams", true, false, false, () =>
            {
                if (PrimaryBank.AssetLocator.Type != GameType.Undefined)
                {
                    List<(string, PARAMDEF)> defPairs = LoadParamdefs(locator);
                    IsDefsLoaded = true;
                    TaskManager.Run("PB:LoadParamMeta", true, false, false, () =>
                    {
                        IsMetaLoaded = false;
                        LoadParamMeta(defPairs, locator);
                        IsMetaLoaded = true;
                    });
                }
                if (locator.Type == GameType.DemonsSouls)
                {
                    PrimaryBank.LoadParamsDES();
                }
                if (locator.Type == GameType.DarkSoulsPTDE)
                {
                    PrimaryBank.LoadParamsDS1();
                }
                if (locator.Type == GameType.DarkSoulsRemastered)
                {
                    PrimaryBank.LoadParamsDS1R();
                }
                if (locator.Type == GameType.DarkSoulsIISOTFS)
                {
                    PrimaryBank.LoadParamsDS2();
                }
                if (locator.Type == GameType.DarkSoulsIII)
                {
                    PrimaryBank.LoadParamsDS3(settings.UseLooseParams);
                }
                if (locator.Type == GameType.Bloodborne || locator.Type == GameType.Sekiro)
                {
                    PrimaryBank.LoadParamsBBSekiro();
                }
                if (locator.Type == GameType.EldenRing)
                {
                    PrimaryBank.LoadParamsER(settings.PartialParams);
                }

                PrimaryBank.ClearParamDiffCaches();
                PrimaryBank.IsLoadingParams = false;

                VanillaBank.IsLoadingParams = true;
                VanillaBank._params = new Dictionary<string, Param>();
                TaskManager.Run("PB:LoadVParams", true, false, false, () =>
                {
                    if (locator.Type == GameType.DemonsSouls)
                    {
<<<<<<< HEAD
                        VanillaBank.LoadVParamsDES();
                    }
                    if (locator.Type == GameType.DarkSoulsPTDE)
                    {
                        VanillaBank.LoadVParamsDS1();
                    }
                    if (locator.Type == GameType.DarkSoulsRemastered)
                    {
                        VanillaBank.LoadVParamsDS1R();
                    }
                    if (locator.Type == GameType.DarkSoulsIISOTFS)
                    {
                        VanillaBank.LoadVParamsDS2();
                    }
                    if (locator.Type == GameType.DarkSoulsIII)
                    {
                        VanillaBank.LoadVParamsDS3();
                    }
                    if (locator.Type == GameType.Bloodborne || locator.Type == GameType.Sekiro)
                    {
                        VanillaBank.LoadVParamsBBSekiro();
                    }
                    if (locator.Type == GameType.EldenRing)
                    {
                        VanillaBank.LoadVParamsER();
                    }
                    VanillaBank.IsLoadingParams = false;
=======
                        if (AssetLocator.Type == GameType.DemonsSouls)
                        {
                            LoadVParamsDES(vparamDir);
                        }
                        if (AssetLocator.Type == GameType.DarkSoulsPTDE)
                        {
                            LoadVParamsDS1(vparamDir);
                        }
                        if (AssetLocator.Type == GameType.DarkSoulsRemastered)
                        {
                            LoadVParamsDS1R(vparamDir);
                        }
                        if (AssetLocator.Type == GameType.DarkSoulsIISOTFS)
                        {
                            LoadVParamsDS2(vparamDir);
                        }
                        if (AssetLocator.Type == GameType.DarkSoulsIII)
                        {
                            LoadVParamsDS3(vparamDir);
                        }
                        if (AssetLocator.Type == GameType.Bloodborne || AssetLocator.Type == GameType.Sekiro)
                        {
                            LoadVParamsBBSekrio(vparamDir);
                        }
                        if (AssetLocator.Type == GameType.EldenRing)
                        {
                            LoadVParamsER(vparamDir);
                        }
                        IsLoadingVParams = false;

                        TaskManager.Run("PB:RefreshDirtyCache", true, true, true, () => refreshParamDirtyCache());
                    });
                }

                _paramDirtyCache = new Dictionary<string, HashSet<int>>();
                foreach (string param in _params.Keys)
                    _paramDirtyCache.Add(param, new HashSet<int>());

                IsLoadingParams = false;
>>>>>>> 71d746ab

                    TaskManager.Run("PB:RefreshDirtyCache", true, false, false, () => PrimaryBank.RefreshParamDiffCaches());
                });
                
                if (options != null)
                {
                    if (options.loadDefaultNames)
                    {
                        new Editor.ActionManager().ExecuteAction(PrimaryBank.LoadParamDefaultNames());
                        PrimaryBank.SaveParams(settings.UseLooseParams);
                    }
                }
            });
        }
        public static void LoadAuxBank(string path)
        {
            // Steal assetlocator
            AssetLocator locator = PrimaryBank.AssetLocator;
            ParamBank newBank = new ParamBank();
            newBank.SetAssetLocator(locator);
            newBank._params = new Dictionary<string, Param>();
            newBank.IsLoadingParams = true;
            if (locator.Type == GameType.EldenRing)
            {
                newBank.LoadParamsERFromFile(path);
            }
            newBank.ClearParamDiffCaches();
            newBank.IsLoadingParams = false;
            newBank.RefreshParamDiffCaches();
            AuxBanks[Path.GetFileName(Path.GetDirectoryName(path))] = newBank;
        }


        public void ClearParamDiffCaches()
        {
            _vanillaDiffCache = new Dictionary<string, HashSet<int>>();
            _primaryDiffCache = new Dictionary<string, HashSet<int>>();
            foreach (string param in _params.Keys)
            {
                _vanillaDiffCache.Add(param, new HashSet<int>());
                _primaryDiffCache.Add(param, new HashSet<int>());
            }
        }
        public void RefreshParamDiffCaches()
        {
            if (this != VanillaBank)
                _vanillaDiffCache = GetParamDiff(VanillaBank);
            if (this != PrimaryBank)
                _primaryDiffCache = GetParamDiff(PrimaryBank);
        }
        private Dictionary<string, HashSet<int>> GetParamDiff(ParamBank otherBank)
        {
            if (IsLoadingParams || otherBank == null || otherBank.IsLoadingParams)
                return null;
            Dictionary<string, HashSet<int>> newCache = new Dictionary<string, HashSet<int>>();
            foreach (string param in _params.Keys)
            {
                HashSet<int> cache = new HashSet<int>();
                newCache.Add(param, cache);
                Param p = _params[param];
                if (!otherBank._params.ContainsKey(param))
                {
                    Console.WriteLine("Missing vanilla param "+param);
                    continue;
                }

                var rows = _params[param].Rows.OrderBy(r => r.ID).ToArray();
                var vrows = otherBank._params[param].Rows.OrderBy(r => r.ID).ToArray();
                
                var vanillaIndex = 0;
                int lastID = -1;
                ReadOnlySpan<Param.Row> lastVanillaRows = default;
                for (int i = 0; i < rows.Length; i++)
                {
                    int ID = rows[i].ID;
                    if (ID == lastID)
                    {
                        RefreshParamRowDiffCache(rows[i], lastVanillaRows, cache);
                    }
                    else
                    {
                        lastID = ID;
                        while (vanillaIndex < vrows.Length && vrows[vanillaIndex].ID < ID)
                            vanillaIndex++;
                        if (vanillaIndex >= vrows.Length)
                        {
                            RefreshParamRowDiffCache(rows[i], Span<Param.Row>.Empty, cache);
                        }
                        else
                        {
                            int count = 0;
                            while (vanillaIndex + count < vrows.Length && vrows[vanillaIndex + count].ID == ID)
                                count++;
                            lastVanillaRows = new ReadOnlySpan<Param.Row>(vrows, vanillaIndex, count);
                            RefreshParamRowDiffCache(rows[i], lastVanillaRows, cache);
                            vanillaIndex += count;
                        }
                    }
                }
            }
            return newCache;
        }
        private static void RefreshParamRowDiffCache(Param.Row row, ReadOnlySpan<Param.Row> otherBankRows, HashSet<int> cache)
        {
            if (IsChanged(row, otherBankRows))
                cache.Add(row.ID);
            else
                cache.Remove(row.ID);
        }
        
        // In theory this should be called twice for both Vanilla and PrimaryBank. However, as primarybank is the only one to ever change, this is unnecessary.
        public static void RefreshParamRowDiffCache(Param.Row row, Param otherBankParam, HashSet<int> cache)
        {
            var otherBankRows = otherBankParam.Rows.Where(cell => cell.ID == row.ID).ToArray();
            if (IsChanged(row, otherBankRows))
                cache.Add(row.ID);
            else
                cache.Remove(row.ID);
        }
        
        private static bool IsChanged(Param.Row row, ReadOnlySpan<Param.Row> vanillaRows)
        {
            //List<Param.Row> vanils = vanilla.Rows.Where(cell => cell.ID == row.ID).ToList();
            if (vanillaRows.Length == 0)
            {
                return true;
            }
            foreach (Param.Row vrow in vanillaRows)
            {
                if (ParamUtils.RowMatches(row, vrow))
                    return false;//if we find a matching vanilla row
            }
            return true;
        }

        public void SetAssetLocator(AssetLocator l)
        {
            AssetLocator = l;
            //ReloadParams();
        }

        private void SaveParamsDS1()
        {
            var dir = AssetLocator.GameRootDirectory;
            var mod = AssetLocator.GameModDirectory;
            if (!File.Exists($@"{dir}\\param\GameParam\GameParam.parambnd"))
            {
                MessageBox.Show("Could not find DS1 param file. Cannot save.", "", MessageBoxButtons.OK, MessageBoxIcon.Error);
                return;
            }

            // Load params
            var param = $@"{mod}\param\GameParam\GameParam.parambnd";
            if (!File.Exists(param))
            {
                param = $@"{dir}\param\GameParam\GameParam.parambnd";
            }
            BND3 paramBnd = BND3.Read(param);

            // Replace params with edited ones
            foreach (var p in paramBnd.Files)
            {
                if (_params.ContainsKey(Path.GetFileNameWithoutExtension(p.Name)))
                {
                    p.Bytes = _params[Path.GetFileNameWithoutExtension(p.Name)].Write();
                }
            }
            // Don't write to mod dir for now
            Utils.WriteWithBackup(dir, mod, @"param\GameParam\GameParam.parambnd", paramBnd);
        }
        private void SaveParamsDS1R()
        {
            var dir = AssetLocator.GameRootDirectory;
            var mod = AssetLocator.GameModDirectory;
            if (!File.Exists($@"{dir}\\param\GameParam\GameParam.parambnd.dcx"))
            {
                MessageBox.Show("Could not find DS1R param file. Cannot save.", "", MessageBoxButtons.OK, MessageBoxIcon.Error);
                return;
            }

            // Load params
            var param = $@"{mod}\param\GameParam\GameParam.parambnd.dcx";
            if (!File.Exists(param))
            {
                param = $@"{dir}\param\GameParam\GameParam.parambnd.dcx";
            }
            BND3 paramBnd = BND3.Read(param);

            // Replace params with edited ones
            foreach (var p in paramBnd.Files)
            {
                if (_params.ContainsKey(Path.GetFileNameWithoutExtension(p.Name)))
                {
                    p.Bytes = _params[Path.GetFileNameWithoutExtension(p.Name)].Write();
                }
            }
            Utils.WriteWithBackup(dir, mod, @"param\GameParam\GameParam.parambnd.dcx", paramBnd);
        }

        private void SaveParamsDS2(bool loose)
        {
            var dir = AssetLocator.GameRootDirectory;
            var mod = AssetLocator.GameModDirectory;
            if (!File.Exists($@"{dir}\enc_regulation.bnd.dcx"))
            {
                MessageBox.Show("Could not find DS2 regulation file. Cannot save.", "", MessageBoxButtons.OK, MessageBoxIcon.Error);
                return;
            }

            // Load params
            var param = $@"{mod}\enc_regulation.bnd.dcx";
            BND4 paramBnd;
            if (!File.Exists(param))
            {
                // If there is no mod file, check the base file. Decrypt it if you have to.
                param = $@"{dir}\enc_regulation.bnd.dcx";
                if (!BND4.Is($@"{dir}\enc_regulation.bnd.dcx"))
                {
                    // Decrypt the file
                    paramBnd = SFUtil.DecryptDS2Regulation(param);

                    // Since the file is encrypted, check for a backup. If it has none, then make one and write a decrypted one.
                    if (!File.Exists($@"{param}.bak"))
                    {
                        File.Copy(param, $@"{param}.bak", true);
                        paramBnd.Write(param);
                    }

                }
                // No need to decrypt
                else
                {
                    paramBnd = BND4.Read(param);
                }
            }
            // Mod file exists, use that.
            else
            {
                paramBnd = BND4.Read(param);
            }

            // If params aren't loose, replace params with edited ones
            if (!loose)
            {
                foreach (var p in paramBnd.Files)
                {
                    if (_params.ContainsKey(Path.GetFileNameWithoutExtension(p.Name)))
                    {
                        p.Bytes = _params[Path.GetFileNameWithoutExtension(p.Name)].Write();
                    }
                }
            }
            else
            {
                // strip all the params from the regulation
                List<BinderFile> newFiles = new List<BinderFile>();
                foreach (var p in paramBnd.Files)
                {
                    if (!p.Name.ToUpper().Contains(".PARAM"))
                    {
                        newFiles.Add(p);
                    }
                }
                paramBnd.Files = newFiles;

                // Write all the params out loose
                foreach (var p in _params)
                {
                    Utils.WriteWithBackup(dir, mod, $@"Param\{p.Key}.param", p.Value);
                }

            }
            Utils.WriteWithBackup(dir, mod, @"enc_regulation.bnd.dcx", paramBnd);
        }

        private void SaveParamsDS3(bool loose)
        {
            var dir = AssetLocator.GameRootDirectory;
            var mod = AssetLocator.GameModDirectory;
            if (!File.Exists($@"{dir}\Data0.bdt"))
            {
                MessageBox.Show("Could not find DS3 regulation file. Cannot save.", "", MessageBoxButtons.OK, MessageBoxIcon.Error);
                return;
            }

            // Load params
            var param = $@"{mod}\Data0.bdt";
            if (!File.Exists(param))
            {
                param = $@"{dir}\Data0.bdt";
            }
            BND4 paramBnd = SFUtil.DecryptDS3Regulation(param);

            // Replace params with edited ones
            foreach (var p in paramBnd.Files)
            {
                if (_params.ContainsKey(Path.GetFileNameWithoutExtension(p.Name)))
                {
                    p.Bytes = _params[Path.GetFileNameWithoutExtension(p.Name)].Write();
                }
            }

            // If not loose write out the new regulation
            if (!loose)
            {
                Utils.WriteWithBackup(dir, mod, @"Data0.bdt", paramBnd, GameType.DarkSoulsIII);
            }
            else
            {
                // Otherwise write them out as parambnds
                BND4 paramBND = new BND4
                {
                    BigEndian = false,
                    Compression = DCX.Type.DCX_DFLT_10000_44_9,
                    Extended = 0x04,
                    Unk04 = false,
                    Unk05 = false,
                    Format = Binder.Format.Compression | Binder.Format.Flag6 | Binder.Format.LongOffsets | Binder.Format.Names1,
                    Unicode = true,
                    Files = paramBnd.Files.Where(f => f.Name.EndsWith(".param")).ToList()
                };

                /*BND4 stayBND = new BND4
                {
                    BigEndian = false,
                    Compression = DCX.Type.DCX_DFLT_10000_44_9,
                    Extended = 0x04,
                    Unk04 = false,
                    Unk05 = false,
                    Format = Binder.Format.Compression | Binder.Format.Flag6 | Binder.Format.LongOffsets | Binder.Format.Names1,
                    Unicode = true,
                    Files = paramBnd.Files.Where(f => f.Name.EndsWith(".stayparam")).ToList()
                };*/

                Utils.WriteWithBackup(dir, mod, @"param\gameparam\gameparam_dlc2.parambnd.dcx", paramBND);
                //Utils.WriteWithBackup(dir, mod, @"param\stayparam\stayparam.parambnd.dcx", stayBND);
            }
        }

        private void SaveParamsBBSekiro()
        {
            var dir = AssetLocator.GameRootDirectory;
            var mod = AssetLocator.GameModDirectory;
            if (!File.Exists($@"{dir}\\param\gameparam\gameparam.parambnd.dcx"))
            {
                MessageBox.Show("Could not find param file. Cannot save.", "", MessageBoxButtons.OK, MessageBoxIcon.Error);
                return;
            }

            // Load params
            var param = $@"{mod}\param\gameparam\gameparam.parambnd.dcx";
            if (!File.Exists(param))
            {
                param = $@"{dir}\param\gameparam\gameparam.parambnd.dcx";
            }
            BND4 paramBnd = BND4.Read(param);

            // Replace params with edited ones
            foreach (var p in paramBnd.Files)
            {
                if (_params.ContainsKey(Path.GetFileNameWithoutExtension(p.Name)))
                {
                    p.Bytes = _params[Path.GetFileNameWithoutExtension(p.Name)].Write();
                }
            }
            Utils.WriteWithBackup(dir, mod, @"param\gameparam\gameparam.parambnd.dcx", paramBnd);
        }
        private void SaveParamsDES()
        {
            var dir = AssetLocator.GameRootDirectory;
            var mod = AssetLocator.GameModDirectory;

            string paramBinderName = "gameparam.parambnd.dcx";

            if (Directory.GetParent(dir).Parent.FullName.Contains("BLUS"))
            {
                paramBinderName = "gameparamna.parambnd.dcx";
            }

            Debug.WriteLine(paramBinderName);

            if (!File.Exists($@"{dir}\\param\gameparam\{paramBinderName}"))
            {
                MessageBox.Show("Could not find param file. Cannot save.", "", MessageBoxButtons.OK, MessageBoxIcon.Error);
                return;
            }

            // Load params
            var param = $@"{mod}\param\gameparam\{paramBinderName}";
            if (!File.Exists(param))
            {
                param = $@"{dir}\param\gameparam\{paramBinderName}";
            }
            BND3 paramBnd = BND3.Read(param);

            // Replace params with edited ones
            foreach (var p in paramBnd.Files)
            {
                if (_params.ContainsKey(Path.GetFileNameWithoutExtension(p.Name)))
                {
                    p.Bytes = _params[Path.GetFileNameWithoutExtension(p.Name)].Write();
                }
            }
            Utils.WriteWithBackup(dir, mod, $@"param\gameparam\{paramBinderName}", paramBnd);
        }
        private void SaveParamsER(bool partial)
        {
            var dir = AssetLocator.GameRootDirectory;
            var mod = AssetLocator.GameModDirectory;
            if (!File.Exists($@"{dir}\\regulation.bin"))
            {
                MessageBox.Show("Could not find param file. Cannot save.", "", MessageBoxButtons.OK, MessageBoxIcon.Error);
                return;
            }

            // Load params
            var param = $@"{mod}\regulation.bin";
            if (!File.Exists(param) || _pendingUpgrade)
            {
                param = $@"{dir}\regulation.bin";
            }
            BND4 paramBnd = SFUtil.DecryptERRegulation(param);

            // Replace params with edited ones
            foreach (var p in paramBnd.Files)
            {
                if (_params.ContainsKey(Path.GetFileNameWithoutExtension(p.Name)))
                {
                    Param paramFile = _params[Path.GetFileNameWithoutExtension(p.Name)];
                    IReadOnlyList<Param.Row> backup = paramFile.Rows;
                    List<Param.Row> changed = new List<Param.Row>();
                    if (partial)
                    {
                        TaskManager.WaitAll();//wait on dirtycache update
                        HashSet<int> dirtyCache = _vanillaDiffCache[Path.GetFileNameWithoutExtension(p.Name)];
                        foreach (Param.Row row in paramFile.Rows)
                        {
                            if (dirtyCache.Contains(row.ID))
                                changed.Add(row);
                        }
                        paramFile.Rows = changed;
                    }
                    p.Bytes = paramFile.Write();
                    paramFile.Rows = backup;
                }
            }
            Utils.WriteWithBackup(dir, mod, @"regulation.bin", paramBnd, GameType.EldenRing);
            _pendingUpgrade = false;
        }

        public void SaveParams(bool loose = false, bool partialParams = false)
        {
            if (_params == null)
            {
                return;
            }
            if (AssetLocator.Type == GameType.DarkSoulsPTDE)
            {
                SaveParamsDS1();
            }
            if (AssetLocator.Type == GameType.DarkSoulsRemastered)
            {
                SaveParamsDS1R();
            }
            if (AssetLocator.Type == GameType.DemonsSouls)
            {
                SaveParamsDES();
            }
            if (AssetLocator.Type == GameType.DarkSoulsIISOTFS)
            {
                SaveParamsDS2(loose);
            }
            if (AssetLocator.Type == GameType.DarkSoulsIII)
            {
                SaveParamsDS3(loose);
            }
            if (AssetLocator.Type == GameType.Bloodborne || AssetLocator.Type == GameType.Sekiro)
            {
                SaveParamsBBSekiro();
            }
            if (AssetLocator.Type == GameType.EldenRing)
            {
                SaveParamsER(partialParams);
            }
        }

        public enum ParamUpgradeResult
        {
            Success = 0,
            RowConflictsFound = -1,
            OldRegulationNotFound = -2,
            OldRegulationVersionMismatch = -3,
        }

        private enum EditOperation
        {
            Add,
            Delete,
            Modify,
            NameChange,
            Match,
        }
        
        private static Param UpgradeParam(Param source, Param oldVanilla, Param newVanilla, HashSet<int> rowConflicts)
        {
            // Presorting this would make it easier, but we're trying to preserve order as much as possible
            // Unfortunately given that rows aren't guaranteed to be sorted and there can be duplicate IDs,
            // we try to respect the existing order and IDs as much as possible.
            
            // In order to assemble the final param, the param needs to know where to sort rows from given the
            // following rules:
            // 1. If a row with a given ID is unchanged from source to oldVanilla, we source from newVanilla
            // 2. If a row with a given ID is deleted from source compared to oldVanilla, we don't take any row
            // 3. If a row with a given ID is changed from source compared to oldVanilla, we source from source
            // 4. If a row has duplicate IDs, we treat them as if the rows were deduplicated and process them
            //    in the order they appear.

            // List of rows that are in source but not oldVanilla
            Dictionary<int, List<Param.Row>> addedRows = new Dictionary<int, List<Param.Row>>(source.Rows.Count);

            // List of rows in oldVanilla that aren't in source
            Dictionary<int, List<Param.Row>> deletedRows = new Dictionary<int, List<Param.Row>>(source.Rows.Count);

            // List of rows that are in source and oldVanilla, but are modified
            Dictionary<int, List<Param.Row>> modifiedRows = new Dictionary<int, List<Param.Row>>(source.Rows.Count);

            // List of rows that only had the name changed
            Dictionary<int, List<Param.Row>> renamedRows = new Dictionary<int, List<Param.Row>>(source.Rows.Count);
            
            // List of ordered edit operations for each ID
            Dictionary<int, List<EditOperation>> editOperations = new Dictionary<int, List<EditOperation>>(source.Rows.Count);

            // First off we go through source and everything starts as an added param
            foreach (var row in source.Rows)
            {
                if (!addedRows.ContainsKey(row.ID))
                    addedRows.Add(row.ID, new List<Param.Row>());
                addedRows[row.ID].Add(row);
            }
            
            // Next we go through oldVanilla to determine if a row is added, deleted, modified, or unmodified
            foreach (var row in oldVanilla.Rows)
            {
                // First off if the row did not exist in the source, it's deleted
                if (!addedRows.ContainsKey(row.ID))
                {
                    if (!deletedRows.ContainsKey(row.ID))
                        deletedRows.Add(row.ID, new List<Param.Row>());
                    deletedRows[row.ID].Add(row);
                    if (!editOperations.ContainsKey(row.ID))
                        editOperations.Add(row.ID, new List<EditOperation>());
                    editOperations[row.ID].Add(EditOperation.Delete);
                    continue;
                }
                
                // Otherwise the row exists in source. Time to classify it.
                var list = addedRows[row.ID];
                
                // First we see if we match the first target row. If so we can remove it.
                if (row.Equals(list[0]))
                {
                    var modrow = list[0];
                    list.RemoveAt(0);
                    if (list.Count == 0)
                        addedRows.Remove(row.ID);
                    if (!editOperations.ContainsKey(row.ID))
                        editOperations.Add(row.ID, new List<EditOperation>());
                    
                    // See if the name was not updated
                    if ((modrow.Name == null && row.Name == null) ||
                        (modrow.Name != null && row.Name != null && modrow.Name == row.Name))
                    {
                        editOperations[row.ID].Add(EditOperation.Match);
                        continue;
                    }
                    
                    // Name was updated
                    editOperations[row.ID].Add(EditOperation.NameChange);
                    if (!renamedRows.ContainsKey(row.ID))
                        renamedRows.Add(row.ID, new List<Param.Row>());
                    renamedRows[row.ID].Add(modrow);
                    
                    continue;
                }
                
                // Otherwise it is modified
                if (!modifiedRows.ContainsKey(row.ID))
                    modifiedRows.Add(row.ID, new List<Param.Row>());
                modifiedRows[row.ID].Add(list[0]);
                list.RemoveAt(0);
                if (list.Count == 0)
                    addedRows.Remove(row.ID);
                if (!editOperations.ContainsKey(row.ID))
                    editOperations.Add(row.ID, new List<EditOperation>());
                editOperations[row.ID].Add(EditOperation.Modify);
            }
            
            // Mark all remaining rows as added
            foreach (var entry in addedRows)
            {
                if (!editOperations.ContainsKey(entry.Key))
                    editOperations.Add(entry.Key, new List<EditOperation>());
                foreach (var k in editOperations.Values)
                    editOperations[entry.Key].Add(EditOperation.Add);
            }

            Param dest = new Param(newVanilla);
            
            // Now try to build the destination from the new regulation with the edit operations in mind
            var pendingAdds = addedRows.Keys.OrderBy(e => e).ToArray();
            int currPendingAdd = 0;
            int lastID = 0;
            foreach (var row in newVanilla.Rows)
            {
                // See if we have any pending adds we can slot in
                while (currPendingAdd < pendingAdds.Length && 
                       pendingAdds[currPendingAdd] >= lastID && 
                       pendingAdds[currPendingAdd] < row.ID)
                {
                    if (!addedRows.ContainsKey(pendingAdds[currPendingAdd]))
                    {
                        currPendingAdd++;
                        continue;
                    }
                    foreach (var arow in addedRows[pendingAdds[currPendingAdd]])
                    {
                        dest.AddRow(new Param.Row(arow, dest));
                    }

                    addedRows.Remove(pendingAdds[currPendingAdd]);
                    editOperations.Remove(pendingAdds[currPendingAdd]);
                    currPendingAdd++;
                }

                lastID = row.ID;
                
                if (!editOperations.ContainsKey(row.ID))
                {
                    // No edit operations for this ID, so just add it (likely a new row in the update)
                    dest.AddRow(new Param.Row(row, dest));
                    continue;
                }

                // Pop the latest operation we need to do
                var operation = editOperations[row.ID][0];
                editOperations[row.ID].RemoveAt(0);
                if (editOperations[row.ID].Count == 0)
                    editOperations.Remove(row.ID);

                if (operation == EditOperation.Add)
                {
                    // Getting here means both the mod and the updated regulation added a row. Our current strategy is
                    // to overwrite the new vanilla row with the modded one and add to the conflict log to give the user
                    rowConflicts.Add(row.ID);
                    dest.AddRow(new Param.Row(addedRows[row.ID][0], dest));
                    addedRows[row.ID].RemoveAt(0);
                    if (addedRows[row.ID].Count == 0)
                        addedRows.Remove(row.ID);
                }
                else if (operation == EditOperation.Match)
                {
                    // Match means we inherit updated param
                    dest.AddRow(new Param.Row(row, dest));
                }
                else if (operation == EditOperation.Delete)
                {
                    // deleted means we don't add anything
                    deletedRows[row.ID].RemoveAt(0);
                    if (deletedRows[row.ID].Count == 0)
                        deletedRows.Remove(row.ID);
                }
                else if (operation == EditOperation.Modify)
                {
                    // Modified means we use the modded regulation's param
                    dest.AddRow(new Param.Row(modifiedRows[row.ID][0], dest));
                    modifiedRows[row.ID].RemoveAt(0);
                    if (modifiedRows[row.ID].Count == 0)
                        modifiedRows.Remove(row.ID);
                }
                else if (operation == EditOperation.NameChange)
                {
                    // Inherit name
                    var newRow = new Param.Row(row, dest);
                    newRow.Name = renamedRows[row.ID][0].Name;
                    dest.AddRow(newRow);
                    renamedRows[row.ID].RemoveAt(0);
                    if (renamedRows[row.ID].Count == 0)
                        renamedRows.Remove(row.ID);
                }
            }
            
            // Take care of any more pending adds
            for (; currPendingAdd < pendingAdds.Length; currPendingAdd++)
            {
                foreach (var arow in addedRows[pendingAdds[currPendingAdd]])
                {
                    dest.AddRow(new Param.Row(arow, dest));
                }

                addedRows.Remove(pendingAdds[currPendingAdd]);
                editOperations.Remove(pendingAdds[currPendingAdd]);
            }

            return dest;
        }

        // Param upgrade. Currently for Elden Ring only.
        public ParamUpgradeResult UpgradeRegulation(ParamBank vanillaBank, string oldVanillaParamPath, 
            Dictionary<string, HashSet<int>> conflictingParams)
        {
            // First we need to load the old regulation
            if (!File.Exists(oldVanillaParamPath))
                return ParamUpgradeResult.OldRegulationNotFound;

            // Load old vanilla regulation
            BND4 oldVanillaParamBnd = SFUtil.DecryptERRegulation(oldVanillaParamPath);
            var oldVanillaParams = new Dictionary<string, Param>();
            ulong version;
            LoadParamFromBinder(oldVanillaParamBnd, ref oldVanillaParams, out version, true);
            if (version != ParamVersion)
                return ParamUpgradeResult.OldRegulationVersionMismatch;

            var updatedParams = new Dictionary<string, Param>();
            // Now we must diff everything to try and find changed/added rows for each param
            foreach (var k in vanillaBank.Params.Keys)
            {
                // If the param is completely new, just take it
                if (!oldVanillaParams.ContainsKey(k) || !Params.ContainsKey(k))
                {
                    updatedParams.Add(k, vanillaBank.Params[k]);
                    continue;
                }
                
                // Otherwise try to upgrade
                var conflicts = new HashSet<int>();
                var res = UpgradeParam(Params[k], oldVanillaParams[k], vanillaBank.Params[k], conflicts);
                updatedParams.Add(k, res);
                
                if (conflicts.Count > 0)
                    conflictingParams.Add(k, conflicts);
            }
            
            // Set new params
            _params = updatedParams;
            _paramVersion = VanillaBank.ParamVersion;
            _pendingUpgrade = true;
            
            // Refresh dirty cache
            CacheBank.ClearCaches();
            RefreshParamDiffCaches();

            return conflictingParams.Count > 0 ? ParamUpgradeResult.RowConflictsFound : ParamUpgradeResult.Success;
        }

        public string GetChrIDForEnemy(long enemyID)
        {
            var enemy = EnemyParam?[(int)enemyID];
            return enemy != null ? $@"{enemy.GetCellHandleOrThrow("Chr ID").Value:D4}" : null;
        }

        public string GetKeyForParam(Param param)
        {
            foreach (KeyValuePair<string, Param> pair in Params)
            {
                if (param == pair.Value)
                    return pair.Key;
            }
            return null;
        }
    }
}<|MERGE_RESOLUTION|>--- conflicted
+++ resolved
@@ -652,7 +652,6 @@
                 {
                     if (locator.Type == GameType.DemonsSouls)
                     {
-<<<<<<< HEAD
                         VanillaBank.LoadVParamsDES();
                     }
                     if (locator.Type == GameType.DarkSoulsPTDE)
@@ -680,47 +679,6 @@
                         VanillaBank.LoadVParamsER();
                     }
                     VanillaBank.IsLoadingParams = false;
-=======
-                        if (AssetLocator.Type == GameType.DemonsSouls)
-                        {
-                            LoadVParamsDES(vparamDir);
-                        }
-                        if (AssetLocator.Type == GameType.DarkSoulsPTDE)
-                        {
-                            LoadVParamsDS1(vparamDir);
-                        }
-                        if (AssetLocator.Type == GameType.DarkSoulsRemastered)
-                        {
-                            LoadVParamsDS1R(vparamDir);
-                        }
-                        if (AssetLocator.Type == GameType.DarkSoulsIISOTFS)
-                        {
-                            LoadVParamsDS2(vparamDir);
-                        }
-                        if (AssetLocator.Type == GameType.DarkSoulsIII)
-                        {
-                            LoadVParamsDS3(vparamDir);
-                        }
-                        if (AssetLocator.Type == GameType.Bloodborne || AssetLocator.Type == GameType.Sekiro)
-                        {
-                            LoadVParamsBBSekrio(vparamDir);
-                        }
-                        if (AssetLocator.Type == GameType.EldenRing)
-                        {
-                            LoadVParamsER(vparamDir);
-                        }
-                        IsLoadingVParams = false;
-
-                        TaskManager.Run("PB:RefreshDirtyCache", true, true, true, () => refreshParamDirtyCache());
-                    });
-                }
-
-                _paramDirtyCache = new Dictionary<string, HashSet<int>>();
-                foreach (string param in _params.Keys)
-                    _paramDirtyCache.Add(param, new HashSet<int>());
-
-                IsLoadingParams = false;
->>>>>>> 71d746ab
 
                     TaskManager.Run("PB:RefreshDirtyCache", true, false, false, () => PrimaryBank.RefreshParamDiffCaches());
                 });
