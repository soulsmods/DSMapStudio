﻿using System;
using System.Collections.Generic;
using System.Diagnostics;
using System.Text;
using System.Text.RegularExpressions;
using System.Numerics;
using System.Threading.Tasks;
using System.IO;
using System.Linq;
using FSParam;
using Veldrid;
using Veldrid.Sdl2;
using Veldrid.Utilities;
using ImGuiNET;
using SoulsFormats;
using StudioCore;
using StudioCore.TextEditor;
using StudioCore.Editor;
using StudioCore.MsbEditor;
using StudioCore.Platform;
using ActionManager = StudioCore.Editor.ActionManager;
using AddParamsAction = StudioCore.Editor.AddParamsAction;
using CompoundAction = StudioCore.Editor.CompoundAction;
using DeleteParamsAction = StudioCore.Editor.DeleteParamsAction;
using EditorScreen = StudioCore.Editor.EditorScreen;

namespace StudioCore.ParamEditor
{
    /// <summary>
    /// Interface for decorating param rows with additional information (such as english
    /// strings sourced from FMG files)
    /// </summary>
    public interface IParamDecorator
    {
        public void DecorateParam(Param.Row row);

        public void DecorateContextMenuItems(Param.Row row);

        public void ClearDecoratorCache();
    }

    public class FMGItemParamDecorator : IParamDecorator
    {
        private static Vector4 FMGLINKCOLOUR = new Vector4(1.0f, 1.0f, 0.0f, 1.0f);

        private FMGBank.FmgEntryCategory _category = FMGBank.FmgEntryCategory.None;

        private Dictionary<int, FMG.Entry> _entryCache = new Dictionary<int, FMG.Entry>();

        public FMGItemParamDecorator(FMGBank.FmgEntryCategory cat)
        {
            _category = cat;
        }

        private void PopulateDecorator()
        {
            if (_entryCache.Count == 0 && FMGBank.IsLoaded)
            {
                var fmgEntries = FMGBank.GetFmgEntriesByCategory(_category, false);
                foreach (var fmgEntry in fmgEntries)
                {
                    _entryCache[fmgEntry.ID] = fmgEntry;
                }
            }
        }

        public void ClearDecoratorCache()
        {
            _entryCache.Clear();
        }

        public void DecorateParam(Param.Row row)
        {
            PopulateDecorator();
            FMG.Entry entry = null;
            _entryCache.TryGetValue(row.ID, out entry);

            if (entry != null)
            {
                ImGui.SameLine();
                ImGui.PushStyleColor(ImGuiCol.Text, FMGLINKCOLOUR);
                ImGui.TextUnformatted($@" <{entry.Text}>");
                ImGui.PopStyleColor();
            }
        }

        public void DecorateContextMenuItems(Param.Row row)
        {
            PopulateDecorator();
            if (!_entryCache.ContainsKey((int)row.ID))
            {
                return;
            }
            if (ImGui.Selectable($@"Goto {_category.ToString()} Text"))
            {
                EditorCommandQueue.AddCommand($@"text/select/{_category.ToString()}/{row.ID}");
            }
        }
    }

    public class ParamEditorScreen : EditorScreen
    {
        public string EditorName => "Param Editor";
        public string CommandEndpoint => "param";
        public string SaveType => "Params";
        
        public ActionManager EditorActionManager = new ActionManager();

        internal List<ParamEditorView> _views;
        internal ParamEditorView _activeView;

        // Clipboard vars
        private long _clipboardBaseRow = 0;
        private string _currentCtrlVValue = "0";
        private string _currentCtrlVOffset = "0";

        // MassEdit Popup vars
        private string _currentMEditRegexInput = "";
        private string _lastMEditRegexInput = "";
        private string _mEditRegexResult = "";
        private string _currentMEditSingleCSVField = "";
        private string _currentMEditCSVInput = "";
        private string _currentMEditCSVOutput = "";
        private string _mEditCSVResult = "";
        private bool _mEditCSVAppendOnly = false;
        private bool _mEditCSVReplaceRows = false;

        private IEnumerable<(object, int)> _distributionOutput = null;
        private string _statisticPopupOutput = "";
        private string _statisticPopupParameter = "";
        private string[] _autoFillArgsParse = Enumerable.Repeat("", ParamAndRowSearchEngine.parse.AllCommands().Sum((x) => x.Item2.Length)).ToArray();
        private string[] _autoFillArgsPse = Enumerable.Repeat("", ParamSearchEngine.pse.AllCommands().Sum((x) => x.Item2.Length)).ToArray();
        private string[] _autoFillArgsRse = Enumerable.Repeat("", RowSearchEngine.rse.AllCommands().Sum((x) => x.Item2.Length)).ToArray();
        private string[] _autoFillArgsCse = Enumerable.Repeat("", CellSearchEngine.cse.AllCommands().Sum((x) => x.Item2.Length)).ToArray();
        private string[] _autoFillArgsRop = Enumerable.Repeat("", MERowOperation.rowOps.AvailableCommands().Sum((x) => x.Item2.Length)).ToArray();
        private string[] _autoFillArgsCop = Enumerable.Repeat("", MEValueOperation.valueOps.AvailableCommands().Sum((x) => x.Item2.Length)).ToArray();
        private string[] _autoFillArgsOa = Enumerable.Repeat("", MEOperationArgument.arg.AllArguments().Sum((x) => x.Item2.Length)).ToArray();

        public static bool EditorMode = false;

        public bool GotoSelectedRow = false;
        internal bool _isSearchBarActive = false;
        private bool _isShortcutPopupOpen = false;
        private bool _isMEditPopupOpen = false;
        private bool _isStatisticPopupOpen = false;

        internal Dictionary<string, IParamDecorator> _decorators = new Dictionary<string, IParamDecorator>();

        internal ProjectSettings _projectSettings = null;
        public ParamEditorScreen(Sdl2Window window, GraphicsDevice device)
        {
            _views = new List<ParamEditorView>();
            _views.Add(new ParamEditorView(this, 0));
            _activeView = _views[0];
            ResetFMGDecorators();
        }

        public void ResetFMGDecorators()
        {
            _decorators.Clear();
            _decorators.Add("EquipParamAccessory", new FMGItemParamDecorator(FMGBank.FmgEntryCategory.Rings));
            _decorators.Add("EquipParamGoods", new FMGItemParamDecorator(FMGBank.FmgEntryCategory.Goods));
            _decorators.Add("EquipParamProtector", new FMGItemParamDecorator(FMGBank.FmgEntryCategory.Armor));
            _decorators.Add("EquipParamWeapon", new FMGItemParamDecorator(FMGBank.FmgEntryCategory.Weapons));
            _decorators.Add("EquipParamGem", new FMGItemParamDecorator(FMGBank.FmgEntryCategory.Gem));
            _decorators.Add("SwordArtsParam", new FMGItemParamDecorator(FMGBank.FmgEntryCategory.SwordArts));
            //_decorators.Add("CharacterText", new FMGItemParamDecorator(FMGBank.FmgEntryCategory.Characters)); // TODO: Decorators need to be updated to support text references.
        }

        /// <summary>
        /// Any version numbers <= this will be allowed to upgrade.
        /// Used to restrict upgrading before DSMS properly supports it.
        /// </summary>
        public readonly ulong ParamUpgradeER_TargetWhitelist_Threshold = 10999999L;

        public void UpgradeRegulation(ParamBank bank, ParamBank vanillaBank, string oldRegulation)
        {
            var oldVersion = bank.ParamVersion;
            var newVersion = vanillaBank.ParamVersion;

            var conflicts = new Dictionary<string, HashSet<int>>();
            var result = bank.UpgradeRegulation(vanillaBank, oldRegulation, conflicts);

            if (result == ParamBank.ParamUpgradeResult.OldRegulationNotFound)
            {
                PlatformUtils.Instance.MessageBox(
                    $@"Unable to load old vanilla regulation.", 
                    "Loading error",
                    MessageBoxButtons.OK,
                    MessageBoxIcon.Error);
            }
            if (result == ParamBank.ParamUpgradeResult.OldRegulationVersionMismatch)
            {
                PlatformUtils.Instance.MessageBox(
                    $@"The version of the vanilla regulation you selected does not match the version of your mod.", 
                    "Version mismatch",
                    MessageBoxButtons.OK,
                    MessageBoxIcon.Error);
                return;
            }

            if (result == ParamBank.ParamUpgradeResult.RowConflictsFound)
            {
                // If there's row conflicts write a conflict log
                var logPath = $@"{bank.AssetLocator.GameModDirectory}\regulationUpgradeLog.txt";
                if (File.Exists(logPath))
                {
                    File.Delete(logPath);
                }

                using StreamWriter logWriter = new StreamWriter(logPath);
                logWriter.WriteLine("The following rows have conflicts (i.e. both you and the game update added these rows).");
                logWriter.WriteLine("The conflicting rows have been overwritten with your modded version, but it is recommended");
                logWriter.WriteLine("that you review these rows and move them to new IDs and try merging again");
                logWriter.WriteLine("instead of saving your upgraded regulation right away.");
                logWriter.WriteLine();
                foreach (var c in conflicts)
                {
                    logWriter.WriteLine($@"{c.Key}:");
                    foreach (var r in c.Value)
                    {
                        logWriter.WriteLine($@"    {r}");
                    }
                    logWriter.WriteLine();
                }
                logWriter.Flush();
                
                var msgRes = PlatformUtils.Instance.MessageBox(
                    $@"Conflicts were found while upgrading params. This is usually caused by a game update adding " +
                    "a new row that has the same ID as the one that you added in your mod. It is highly recommended that you " +
                    "review these conflicts and handle them before saving. You can revert to your original params by " +
                    "reloading your project without saving. Then you can move the conflicting rows to new IDs. " +
                    "Currently the added rows from your mod will have overwritten " +
                    "the added rows in the vanilla regulation.\n\nThe list of conflicts can be found in regulationUpgradeLog.txt " +
                    "in your mod project directory. Would you like to open them now?",
                    "Row conflicts found",
                    MessageBoxButtons.YesNo,
                    MessageBoxIcon.Warning);
                if (msgRes == DialogResult.Yes)
                {
                    Process.Start(new ProcessStartInfo
                    {
                        FileName = "explorer",
                        Arguments = "\"" + logPath + "\""
                    });
                }
            }

            if (result == ParamBank.ParamUpgradeResult.Success)
            {
                var msgUpgradeEdits = PlatformUtils.Instance.MessageBox(
                    $@"MapStudio can automatically perform several edits to keep your params consistent with updates to vanilla params. " +
                    "Would you like to perform these edits?", "Regulation upgrade edits",
                    MessageBoxButtons.YesNo,
                    MessageBoxIcon.Information);
                if (msgUpgradeEdits == DialogResult.Yes)
                {
                    var (success, fail) = bank.RunUpgradeEdits(oldVersion, newVersion);
                    if (success.Count > 0 || fail.Count > 0)
                        PlatformUtils.Instance.MessageBox(
                            (success.Count > 0 ? "Successfully performed the following edits:\n" + String.Join('\n', success) : "") +
                            (success.Count > 0 && fail.Count > 0 ? "\n" : "") + 
                            (fail.Count > 0 ? "Unable to perform the following edits:\n" + String.Join('\n', fail) : ""),
                            "Regulation upgrade edits",
                            MessageBoxButtons.OK,
                            MessageBoxIcon.Information
                        );
                    CacheBank.ClearCaches();
                    bank.RefreshParamDiffCaches();
                }


                var msgRes = PlatformUtils.Instance.MessageBox(
                    "Upgrade successful",
                    "Success",
                    MessageBoxButtons.OK,
                    MessageBoxIcon.Information);
            }
            
            EditorActionManager.Clear();
        }

        private void ParamUndo()
        {
            EditorActionManager.UndoAction();
            TaskManager.Run("PB:RefreshDirtyCache", false, true, true, () => ParamBank.PrimaryBank.RefreshParamDiffCaches());
        }
        private void ParamRedo()
        {
            EditorActionManager.RedoAction();
            TaskManager.Run("PB:RefreshDirtyCache", false, true, true, () => ParamBank.PrimaryBank.RefreshParamDiffCaches());
        }

        public void DrawEditorMenu()
        {
            // Menu Options
            if (ImGui.BeginMenu("Edit"))
            {
                if (ImGui.MenuItem("Undo", KeyBindings.Current.Core_Undo.HintText, false, EditorActionManager.CanUndo()))
                {
                    ParamUndo();
                }
                if (ImGui.MenuItem("Redo", KeyBindings.Current.Core_Redo.HintText, false, EditorActionManager.CanRedo()))
                {
                    ParamRedo();
                }
                if (ImGui.MenuItem("Copy", KeyBindings.Current.Param_Copy.HintText, false, _activeView._selection.rowSelectionExists()))
                {
                    CopySelectionToClipboard();
                }
                if (ImGui.MenuItem("Paste", KeyBindings.Current.Param_Paste.HintText, false, ParamBank.ClipboardRows.Any()))
                {
                    EditorCommandQueue.AddCommand($@"param/menu/ctrlVPopup");
                }
                if (ImGui.MenuItem("Duplicate", KeyBindings.Current.Core_Duplicate.HintText, false, _activeView._selection.rowSelectionExists()))
                {
                    DuplicateSelection();
                }
                if (ImGui.MenuItem("Goto selected row", KeyBindings.Current.Param_GotoSelectedRow.HintText, false, _activeView._selection.rowSelectionExists()))
                {
                    GotoSelectedRow = true;
                }
                ImGui.Separator();
                if (ImGui.MenuItem($"Mass Edit", KeyBindings.Current.Param_MassEdit.HintText))
                {
                    EditorCommandQueue.AddCommand($@"param/menu/massEditRegex");
                }
                if (ImGui.BeginMenu($"Mass Edit Script"))
                {
                    MassEditScript.EditorScreenMenuItems(ref _currentMEditRegexInput);
                    ImGui.EndMenu();
                }
                if (ImGui.BeginMenu("Export CSV", _activeView._selection.rowSelectionExists()))
                {
                    DelimiterInputText();

                    if (ImGui.MenuItem("All", KeyBindings.Current.Param_ExportCSV.HintText))
                        EditorCommandQueue.AddCommand($@"param/menu/massEditCSVExport");
                    if (ImGui.MenuItem("Name"))
                        EditorCommandQueue.AddCommand($@"param/menu/massEditSingleCSVExport/Name");
                    if (ImGui.BeginMenu("Field"))
                    {
                        foreach (PARAMDEF.Field field in ParamBank.PrimaryBank.Params[_activeView._selection.getActiveParam()].AppliedParamdef.Fields)
                        {
                            if (ImGui.MenuItem(field.InternalName))
                                EditorCommandQueue.AddCommand($@"param/menu/massEditSingleCSVExport/{field.InternalName}");
                        }
                        ImGui.EndMenu();
                    }
                    if (ImGui.BeginMenu("To File...", _activeView._selection.rowSelectionExists()))
                    {
                        if (ImGui.MenuItem("All"))
                        {
                            _activeView._selection.sortSelection();
                            var rbrowseDlg = new System.Windows.Forms.SaveFileDialog()
                            {
                                Filter = "CSV file (*.CSV)|*.CSV|Text file (*.txt) |*.TXT|All Files|*.*",
                                ValidateNames = true,
                                CheckPathExists = true
                            };
                            if (rbrowseDlg.ShowDialog() == System.Windows.Forms.DialogResult.OK)
                                TryWriteFile(rbrowseDlg.FileName, MassParamEditCSV.GenerateCSV(_activeView._selection.getSelectedRows(), ParamBank.PrimaryBank.Params[_activeView._selection.getActiveParam()], CFG.Current.Param_Export_Delimiter[0]));
                        }
                        if (ImGui.MenuItem("Name"))
                        {
                            _activeView._selection.sortSelection();
                            var rbrowseDlg = new System.Windows.Forms.SaveFileDialog()
                            {
                                Filter = "CSV file (*.CSV)|*.CSV|Text file (*.txt) |*.TXT|All Files|*.*",
                                ValidateNames = true,
                                CheckPathExists = true
                            };
                            if (rbrowseDlg.ShowDialog() == System.Windows.Forms.DialogResult.OK)
                                TryWriteFile(rbrowseDlg.FileName, MassParamEditCSV.GenerateSingleCSV(_activeView._selection.getSelectedRows(), ParamBank.PrimaryBank.Params[_activeView._selection.getActiveParam()], "Name", CFG.Current.Param_Export_Delimiter[0]));
                        }
                        if (ImGui.BeginMenu("Field"))
                        {
                            foreach (PARAMDEF.Field field in ParamBank.PrimaryBank.Params[_activeView._selection.getActiveParam()].AppliedParamdef.Fields)
                            {
                                if (ImGui.MenuItem(field.InternalName))
                                {
                                    _activeView._selection.sortSelection();
                                    var rbrowseDlg = new System.Windows.Forms.SaveFileDialog()
                                    {
                                        Filter = "CSV file (*.CSV)|*.CSV|Text file (*.txt) |*.TXT|All Files|*.*",
                                        ValidateNames = true,
                                        CheckPathExists = true
                                    };
                                    if (rbrowseDlg.ShowDialog() == System.Windows.Forms.DialogResult.OK)
                                        TryWriteFile(rbrowseDlg.FileName, MassParamEditCSV.GenerateSingleCSV(_activeView._selection.getSelectedRows(), ParamBank.PrimaryBank.Params[_activeView._selection.getActiveParam()], field.InternalName, CFG.Current.Param_Export_Delimiter[0]));
                                }
                            }
                            ImGui.EndMenu();
                        }
                        ImGui.EndMenu();
                    }
                    ImGui.EndMenu();
                }
                if (ImGui.BeginMenu("Import CSV", _activeView._selection.activeParamExists()))
                {
                    DelimiterInputText();
                    if (ImGui.MenuItem("All", KeyBindings.Current.Param_ImportCSV.HintText))
                        EditorCommandQueue.AddCommand($@"param/menu/massEditCSVImport");
                    if (ImGui.MenuItem("Name"))
                        EditorCommandQueue.AddCommand($@"param/menu/massEditSingleCSVImport/Name");
                    if (ImGui.BeginMenu("Field"))
                    {
                        foreach (PARAMDEF.Field field in ParamBank.PrimaryBank.Params[_activeView._selection.getActiveParam()].AppliedParamdef.Fields)
                        {
                            if (ImGui.MenuItem(field.InternalName))
                                EditorCommandQueue.AddCommand($@"param/menu/massEditSingleCSVImport/{field.InternalName}");
                        }
                        ImGui.EndMenu();
                    }
                    if (ImGui.BeginMenu("From file...", _activeView._selection.activeParamExists()))
                    {
                        if (ImGui.MenuItem("All"))
                        {
                            var rbrowseDlg = new System.Windows.Forms.OpenFileDialog()
                            {
                                Filter = "CSV file (*.CSV)|*.CSV|Text file (*.txt) |*.TXT|All Files|*.*",
                                ValidateNames = true,
                                CheckFileExists = true
                            };
                            if (rbrowseDlg.ShowDialog() == System.Windows.Forms.DialogResult.OK)
                            {
                                string csv = TryReadFile(rbrowseDlg.FileName);
                                if (csv != null)
                                {
                                    MassEditResult r = MassParamEditCSV.PerformMassEdit(ParamBank.PrimaryBank, csv, EditorActionManager, _activeView._selection.getActiveParam(), false, false, CFG.Current.Param_Export_Delimiter[0]);
                                    if (r.Type == MassEditResultType.SUCCESS)
                                        TaskManager.Run("PB:RefreshDirtyCache", false, true, true, () => ParamBank.PrimaryBank.RefreshParamDiffCaches());
                                    else
                                        PlatformUtils.Instance.MessageBox(r.Information, "Error", MessageBoxButtons.OK, MessageBoxIcon.None);
                                }
                            }
                        }
                        if (ImGui.MenuItem("Name"))
                        {
                            var rbrowseDlg = new System.Windows.Forms.OpenFileDialog()
                            {
                                Filter = "CSV file (*.CSV)|*.CSV|Text file (*.txt) |*.TXT|All Files|*.*",
                                ValidateNames = true,
                                CheckFileExists = true
                            };
                            if (rbrowseDlg.ShowDialog() == System.Windows.Forms.DialogResult.OK)
                            {
                                string csv = TryReadFile(rbrowseDlg.FileName);
                                if (csv != null)
                                {
                                    (MassEditResult r, CompoundAction a) = MassParamEditCSV.PerformSingleMassEdit(ParamBank.PrimaryBank, csv, _activeView._selection.getActiveParam(), "Name", CFG.Current.Param_Export_Delimiter[0], false);
                                    if (r.Type == MassEditResultType.SUCCESS && a != null)
                                        EditorActionManager.ExecuteAction(a);
                                    else
                                        PlatformUtils.Instance.MessageBox(r.Information, "Error", MessageBoxButtons.OK, MessageBoxIcon.None);
                                    TaskManager.Run("PB:RefreshDirtyCache", false, true, true, () => ParamBank.PrimaryBank.RefreshParamDiffCaches());
                                }
                            }
                        }
                        if (ImGui.BeginMenu("Field"))
                        {
                            foreach (PARAMDEF.Field field in ParamBank.PrimaryBank.Params[_activeView._selection.getActiveParam()].AppliedParamdef.Fields)
                            {
                                if (ImGui.MenuItem(field.InternalName))
                                {
                                    var rbrowseDlg = new System.Windows.Forms.OpenFileDialog()
                                    {
                                        Filter = "CSV file (*.CSV)|*.CSV|Text file (*.txt) |*.TXT|All Files|*.*",
                                        ValidateNames = true,
                                        CheckFileExists = true
                                    };
                                    if (rbrowseDlg.ShowDialog() == System.Windows.Forms.DialogResult.OK)
                                    {
                                        string csv = TryReadFile(rbrowseDlg.FileName);
                                        if (csv != null)
                                        {
                                            (MassEditResult r, CompoundAction a) = MassParamEditCSV.PerformSingleMassEdit(ParamBank.PrimaryBank, csv, _activeView._selection.getActiveParam(), field.InternalName, CFG.Current.Param_Export_Delimiter[0], false);
                                            if (r.Type == MassEditResultType.SUCCESS && a != null)
                                                EditorActionManager.ExecuteAction(a);
                                            else
                                                PlatformUtils.Instance.MessageBox(r.Information, "Error", MessageBoxButtons.OK, MessageBoxIcon.None);
                                            TaskManager.Run("PB:RefreshDirtyCache", false, true, true, () => ParamBank.PrimaryBank.RefreshParamDiffCaches());
                                        }
                                    }
                                }
                            }
                            ImGui.EndMenu();
                        }
                        ImGui.EndMenu();
                    }
                    ImGui.EndMenu();
                }
                if (ImGui.MenuItem("Sort rows by ID", _activeView._selection.activeParamExists()))
                {
                    EditorActionManager.ExecuteAction(MassParamEditOther.SortRows(ParamBank.PrimaryBank, _activeView._selection.getActiveParam()));
                }
                if (ImGui.BeginMenu("Import Row Names"))
                {
                    void ImportRowNames(bool currentParamOnly, string title)
                    {
                        const string importRowQuestion = $"Would you like to replace row names with default names defined within DSMapStudio?\n\nSelect \"Yes\" to replace all names, \"No\" to only replace empty names, \"Cancel\" to abort.";
                        string currentParam = currentParamOnly ? _activeView._selection.getActiveParam() : null;
                        DialogResult question = PlatformUtils.Instance.MessageBox(importRowQuestion, title, MessageBoxButtons.YesNoCancel, MessageBoxIcon.Information);
                        switch (question)
                        {
                            case DialogResult.Yes:
                                EditorActionManager.ExecuteAction(ParamBank.PrimaryBank.LoadParamDefaultNames(currentParam));
                                break;
                            case DialogResult.No:
                                EditorActionManager.ExecuteAction(ParamBank.PrimaryBank.LoadParamDefaultNames(currentParam, true));
                                break;
                        }
                    }

                    if (ImGui.MenuItem("All", "", false, ParamBank.PrimaryBank.Params != null))
                    {
                        try {
                            ImportRowNames(false, "Replace all row names?");
                        } catch {
                        }
                    }
                    if (ImGui.MenuItem("Current Param", "", false, ParamBank.PrimaryBank.Params != null && _activeView._selection.activeParamExists()))
                    {
                        try {
                            ImportRowNames(true, $"Replace all row names in {_activeView._selection.getActiveParam()}?");
                        } catch {
                        }
                    }
                    ImGui.EndMenu();
                }

                if (ImGui.MenuItem("Trim hidden newlines in names", "", false, ParamBank.PrimaryBank.Params != null))
                {
                    try {
                        EditorActionManager.PushSubManager(ParamBank.PrimaryBank.TrimNewlineChrsFromNames());
                    } catch {
                    }
                }
                ImGui.EndMenu();
            }
            if (ImGui.BeginMenu("View"))
            {
                if (ImGui.MenuItem("New View"))
                {
                    AddView();
                }
                if (ImGui.MenuItem("Close View", null, false, CountViews() > 1))
                {
                    RemoveView(_activeView);
                }
                ImGui.Separator();
                if (ImGui.MenuItem("Go back...", KeyBindings.Current.Param_GotoBack.HintText, false, _activeView._selection.hasHistory()))
                {
                    EditorCommandQueue.AddCommand($@"param/back");
                }
                ImGui.Separator();
                if (ImGui.MenuItem("Check all params for edits", null, false, !ParamBank.PrimaryBank.IsLoadingParams && !ParamBank.VanillaBank.IsLoadingParams))
                {
                    ParamBank.PrimaryBank.RefreshParamDiffCaches();
                }
                ImGui.Separator();
                if (!EditorMode && ImGui.MenuItem("Editor Mode", null, EditorMode))
                    EditorMode = true;
                if (EditorMode && ImGui.BeginMenu("Editor Mode"))
                {
                    if (ImGui.MenuItem("Save Changes"))
                    {
                        ParamMetaData.SaveAll();
                        EditorMode = false;
                    }
                    if (ImGui.MenuItem("Discard Changes"))
                        EditorMode = false;
                    ImGui.EndMenu();
                }
                ImGui.EndMenu();
            }
            if (ImGui.BeginMenu("Game"))
            {
                if (ImGui.BeginMenu("Hot Reload Params"))
                {

                    ImGui.TextColored(new Vector4(1.0f, 1.0f, 0.0f, 1.0f), "WARNING: Hot Reloader only works for existing row entries.\nGame must be restarted for new rows and modified row IDs.");
                    ImGui.Separator();

                    bool canHotReload = ParamReloader.CanReloadMemoryParams(ParamBank.PrimaryBank, _projectSettings);

                    if (ImGui.MenuItem("Current Param", KeyBindings.Current.Param_HotReload.HintText, false, canHotReload))
                    {
                        ParamReloader.ReloadMemoryParams(ParamBank.PrimaryBank, ParamBank.PrimaryBank.AssetLocator, new string[] { _activeView._selection.getActiveParam() });
                    }
                    if (ImGui.MenuItem("All Params", KeyBindings.Current.Param_HotReloadAll.HintText, false, canHotReload))
                    {
                        ParamReloader.ReloadMemoryParams(ParamBank.PrimaryBank, ParamBank.PrimaryBank.AssetLocator, ParamBank.PrimaryBank.Params.Keys.ToArray());
                    }
                    foreach (string param in ParamReloader.GetReloadableParams(ParamBank.PrimaryBank.AssetLocator))
                    {
                        if (ImGui.MenuItem(param, "", false, canHotReload))
                        {
                            ParamReloader.ReloadMemoryParams(ParamBank.PrimaryBank, ParamBank.PrimaryBank.AssetLocator, new string[] { param });
                        }
                    }
                    ImGui.EndMenu();
                }
                string activeParam = _activeView._selection.getActiveParam();
                if (activeParam != null && _projectSettings.GameType == GameType.DarkSoulsIII)
                {
                    ParamReloader.GiveItemMenu(ParamBank.PrimaryBank.AssetLocator, _activeView._selection.getSelectedRows(), _activeView._selection.getActiveParam());
                }
                ImGui.EndMenu();
            }
            if (ImGui.BeginMenu("Compare"))
            {
                if (ImGui.MenuItem("Show Vanilla Params", null, CFG.Current.Param_ShowVanillaParams))
                {
                    CFG.Current.Param_ShowVanillaParams = !CFG.Current.Param_ShowVanillaParams;
                }
                ImGui.Separator();
                if (ImGui.MenuItem("Clear current row comparison", null, false, _activeView != null && _activeView._selection.getCompareRow() != null))
                {
                    _activeView._selection.SetCompareRow(null);
                }
                if (ImGui.MenuItem("Clear current field comparison", null, false, _activeView != null && _activeView._selection.getCompareCol() != null))
                {
                    _activeView._selection.SetCompareCol(null);
                }
                ImGui.Separator();
                // Only support ER for now
                if (ImGui.MenuItem("Load Params for comparison...", null, false))
                {
                    try
                    {
                        if (_projectSettings.GameType != GameType.DarkSoulsIISOTFS)
                        {
                            var rbrowseDlg = new System.Windows.Forms.OpenFileDialog()
                            {
                                Title = "Select file containing params",
                                Filter = AssetLocator.ParamFilter,
                                ValidateNames = true,
                                CheckFileExists = true,
                                CheckPathExists = true,
                                //ShowReadOnly = true,
                            };
                            if (rbrowseDlg.ShowDialog() == System.Windows.Forms.DialogResult.OK)
                            {
                                ParamBank.LoadAuxBank(rbrowseDlg.FileName, null, null);
                            }
                        }
                        else
                        {
                            var rbrowseDlgFolder = new System.Windows.Forms.FolderBrowserDialog()
                            {
                                Description = "Select folder for looseparams",
                                UseDescriptionForTitle = true,
                            };
                            if (rbrowseDlgFolder.ShowDialog() == System.Windows.Forms.DialogResult.OK)
                            {
                                var rbrowseDlgBnd = new System.Windows.Forms.OpenFileDialog()
                                {
                                    Title = "Select file containing remaining, non-loose params",
                                    Filter = AssetLocator.ParamFilter,
                                    ValidateNames = true,
                                    CheckFileExists = true,
                                    CheckPathExists = true,
                                };
                                if (rbrowseDlgBnd.ShowDialog() == System.Windows.Forms.DialogResult.OK)
                                    {var rbrowseDlgEnemy = new System.Windows.Forms.OpenFileDialog()
                                    {
                                        Title = "Select file containing enemyparam",
                                        Filter = AssetLocator.LooseParamFilter,
                                        ValidateNames = true,
                                        CheckFileExists = true,
                                        CheckPathExists = true,
                                    };
                                    if (rbrowseDlgEnemy.ShowDialog() == System.Windows.Forms.DialogResult.OK)
                                    {
                                        ParamBank.LoadAuxBank(rbrowseDlgBnd.FileName, rbrowseDlgFolder.SelectedPath, rbrowseDlgEnemy.FileName);
                                    }
                                }
                            }
                        }
                    }
                    catch (Exception e)
                    {
                        PlatformUtils.Instance.MessageBox(
                        $@"Unable to load regulation.\n" + e.Message,
                        "Loading error",
                        MessageBoxButtons.OK,
                        MessageBoxIcon.Error);
                    }
                }
                if (ImGui.BeginMenu("Clear param comparison...", ParamBank.AuxBanks.Count > 0))
                {
                    for (int i = 0; i < ParamBank.AuxBanks.Count; i++)
                    {
                        var pb = ParamBank.AuxBanks.ElementAt(i);
                        if (ImGui.MenuItem(pb.Key))
                        {
                            ParamBank.AuxBanks.Remove(pb.Key);
                            break;
                        }
                    }
                    ImGui.EndMenu();
                }
                if (ImGui.MenuItem("Clear all param comparisons", null, false, ParamBank.AuxBanks.Count > 0))
                {
                    ParamBank.AuxBanks = new Dictionary<string, ParamBank>();
                }
                ImGui.EndMenu();
            }
            if (ImGui.BeginMenu("Help"))
            {
                if (ImGui.BeginMenu("Search and MassEdit"))
                {
                    if (ImGui.BeginMenu("Search"))
                    {
                        ImGui.TextUnformatted(UIHints.SearchBarHint);
                        ImGui.EndMenu();
                    }
                    if (ImGui.BeginMenu("MassEdit"))
                    {
                        ImGui.TextUnformatted(UIHints.MassEditHint);
                        ImGui.EndMenu();
                    }
                    if (ImGui.BeginMenu("Examples"))
                    {
                        ImGui.TextUnformatted(UIHints.MassEditExamples);
                        ImGui.Separator();
                        ImGui.TextUnformatted(UIHints.SearchExamples);
                        ImGui.EndMenu();
                    }
                    if (ImGui.BeginMenu("Regex"))
                    {
                        ImGui.TextUnformatted(UIHints.RegexCheatSheet);
                        ImGui.EndMenu();
                    }
                    ImGui.EndMenu();
                }
                ImGui.EndMenu();
            }

            // Param upgrading for Elden Ring
            if (ParamBank.IsDefsLoaded
                && ParamBank.PrimaryBank.Params != null
                && ParamBank.VanillaBank.Params != null
                && !ParamBank.PrimaryBank.IsLoadingParams
                && !ParamBank.VanillaBank.IsLoadingParams)
            {
                if (ParamBank.PrimaryBank.AssetLocator.Type == GameType.EldenRing
                    && ParamBank.PrimaryBank.ParamVersion < ParamBank.VanillaBank.ParamVersion
                    && ParamBank.VanillaBank.ParamVersion <= ParamUpgradeER_TargetWhitelist_Threshold)
                {
                    ImGui.PushStyleColor(ImGuiCol.Text, new Vector4(0.0f, 1f, 0f, 1.0f));
                    if (ImGui.Button("Upgrade Params"))
                    {
                        var message = PlatformUtils.Instance.MessageBox(
                            $@"Your mod is currently on regulation version {ParamBank.PrimaryBank.ParamVersion} while the game is on param version " +
                            $"{ParamBank.VanillaBank.ParamVersion}.\n\nWould you like to attempt to upgrade your mod's params to be based on the " +
                            "latest game version? Params will be upgraded by copying all rows that you modified to the new regulation, " +
                            "overwriting exiting rows if needed.\n\nIf both you and the game update added a row with the same ID, the merge " +
                            "will fail and there will be a log saying what rows you will need to manually change the ID of before trying " +
                            "to merge again.\n\nIn order to perform this operation, you must specify the original regulation on the version " +
                            $"that your current mod is based on (version {ParamBank.PrimaryBank.ParamVersion}).\n\nOnce done, the upgraded params will appear " +
                            "in the param editor where you can view and save them. This operation is not undoable, but you can reload the project without " +
                            "saving to revert to the un-upgraded params.\n\n" +
                            "Would you like to continue?", "Regulation upgrade",
                            MessageBoxButtons.OKCancel,
                            MessageBoxIcon.Information);
                        if (message == DialogResult.OK)
                        {
                            var rbrowseDlg = new System.Windows.Forms.OpenFileDialog()
                            {
                                Title = $"Select regulation.bin for game version {ParamBank.PrimaryBank.ParamVersion}...",
                                Filter = AssetLocator.ERParamUpgradeFilter,
                                ValidateNames = true,
                                CheckFileExists = true,
                                CheckPathExists = true,
                            };

                            if (rbrowseDlg.ShowDialog() == System.Windows.Forms.DialogResult.OK)
                            {
                                var path = rbrowseDlg.FileName;
                                UpgradeRegulation(ParamBank.PrimaryBank, ParamBank.VanillaBank, path);
                            }
                        }
                    }
                    ImGui.PopStyleColor();
                }
            }
        }

        public void CopySelectionToClipboard()
        {
            ParamBank.ClipboardParam = _activeView._selection.getActiveParam();
            ParamBank.ClipboardRows.Clear();
            long baseValue = long.MaxValue;
            _activeView._selection.sortSelection();
            foreach (Param.Row r in _activeView._selection.getSelectedRows())
            {
                ParamBank.ClipboardRows.Add(new Param.Row(r));// make a clone
                if (r.ID < baseValue)
                    baseValue = r.ID;
            }
            _clipboardBaseRow = baseValue;
            _currentCtrlVValue = _clipboardBaseRow.ToString();
        }

        private static void DelimiterInputText()
        {
            string displayDelimiter = CFG.Current.Param_Export_Delimiter;
            if (displayDelimiter == "\t")
                displayDelimiter = "\\t";

            if (ImGui.InputText("Delimiter", ref displayDelimiter, 2))
            {
                if (displayDelimiter == "\\t")
                    displayDelimiter = "\t";
                CFG.Current.Param_Export_Delimiter = displayDelimiter;
            }
        }
        public void DuplicateSelection()
        {
            Param param = ParamBank.PrimaryBank.Params[_activeView._selection.getActiveParam()];
            List<Param.Row> rows = _activeView._selection.getSelectedRows();
            if (rows.Count == 0)
                return;

            List<Param.Row> rowsToInsert = new();
            foreach (Param.Row r in rows)
            {
                Param.Row newrow = new(r);
                rowsToInsert.Add(newrow);
            }
            EditorActionManager.ExecuteAction(new AddParamsAction(param, "legacystring", rowsToInsert, false, false));
        }

        public void OpenMassEditPopup(string popup)
        {
            ImGui.OpenPopup(popup);
            _isMEditPopupOpen = true;
        }
        public void OpenStatisticPopup(string popup)
        {
            ImGui.OpenPopup(popup);
            _isStatisticPopupOpen = true;
        }

        public void MassEditPopups()
        {
            float scale = MapStudioNew.GetUIScale();
            
            // Popup size relies on magic numbers. Multiline maxlength is also arbitrary.
            if (ImGui.BeginPopup("massEditMenuRegex"))
            {
                ImGui.Text("param PARAM: id VALUE: FIELD: = VALUE;");
                UIHints.AddImGuiHintButton("MassEditHint", ref UIHints.MassEditHint);
                ImGui.InputTextMultiline("##MEditRegexInput", ref _currentMEditRegexInput, 65536, new Vector2(1024, ImGui.GetTextLineHeightWithSpacing() * 4) * scale);

                if (ImGui.Selectable("Submit", false, ImGuiSelectableFlags.DontClosePopups))
                {
                    _activeView._selection.sortSelection();
                    (MassEditResult r, ActionManager child) = MassParamEditRegex.PerformMassEdit(ParamBank.PrimaryBank, _currentMEditRegexInput, _activeView._selection);
                    if (child != null)
                        EditorActionManager.PushSubManager(child);
                    if (r.Type == MassEditResultType.SUCCESS)
                    {
                        _lastMEditRegexInput = _currentMEditRegexInput;
                        _currentMEditRegexInput = "";
                        TaskManager.Run("PB:RefreshDirtyCache", false, true, true, () => ParamBank.PrimaryBank.RefreshParamDiffCaches());
                    }
                    _mEditRegexResult = r.Information;
                }
                ImGui.Text(_mEditRegexResult);
                ImGui.InputTextMultiline("##MEditRegexOutput", ref _lastMEditRegexInput, 65536, new Vector2(1024, ImGui.GetTextLineHeightWithSpacing() * 4) * scale, ImGuiInputTextFlags.ReadOnly);
                ImGui.TextUnformatted("Remember to handle clipboard state between edits with the 'clear' command");
                string result = AutoFill.MassEditCompleteAutoFill();
                if (result != null)
                {
                    if (string.IsNullOrWhiteSpace(_currentMEditRegexInput))
                        _currentMEditRegexInput = result;
                    else
                        _currentMEditRegexInput += "\n" + result;
                }
                ImGui.EndPopup();
            }
            else if (ImGui.BeginPopup("massEditMenuCSVExport"))
            {
                ImGui.InputTextMultiline("##MEditOutput", ref _currentMEditCSVOutput, 65536, new Vector2(1024, ImGui.GetTextLineHeightWithSpacing() * 4) * scale, ImGuiInputTextFlags.ReadOnly);
                ImGui.EndPopup();
            }
            else if (ImGui.BeginPopup("massEditMenuSingleCSVExport"))
            {
                ImGui.Text(_currentMEditSingleCSVField);
                ImGui.InputTextMultiline("##MEditOutput", ref _currentMEditCSVOutput, 65536, new Vector2(1024, ImGui.GetTextLineHeightWithSpacing() * 4) * scale, ImGuiInputTextFlags.ReadOnly);
                ImGui.EndPopup();
            }
            else if (ImGui.BeginPopup("massEditMenuCSVImport"))
            {
                ImGui.InputTextMultiline("##MEditRegexInput", ref _currentMEditCSVInput, 256 * 65536, new Vector2(1024, ImGui.GetTextLineHeightWithSpacing() * 4) * scale);
                ImGui.Checkbox("Append new rows instead of ID based insertion (this will create out-of-order IDs)", ref _mEditCSVAppendOnly);
                if (_mEditCSVAppendOnly)
                    ImGui.Checkbox("Replace existing rows instead of updating them (they will be moved to the end)", ref _mEditCSVReplaceRows);
                DelimiterInputText();
                if (ImGui.Selectable("Submit", false, ImGuiSelectableFlags.DontClosePopups))
                {
                    MassEditResult r = MassParamEditCSV.PerformMassEdit(ParamBank.PrimaryBank, _currentMEditCSVInput, EditorActionManager, _activeView._selection.getActiveParam(), _mEditCSVAppendOnly, _mEditCSVAppendOnly && _mEditCSVReplaceRows, CFG.Current.Param_Export_Delimiter[0]);
                    if (r.Type == MassEditResultType.SUCCESS)
                    {
                        TaskManager.Run("PB:RefreshDirtyCache", false, true, true, () => ParamBank.PrimaryBank.RefreshParamDiffCaches());
                    }
                    _mEditCSVResult = r.Information;
                }
                ImGui.Text(_mEditCSVResult);
                ImGui.EndPopup();
            }
            else if (ImGui.BeginPopup("massEditMenuSingleCSVImport"))
            {
                ImGui.Text(_currentMEditSingleCSVField);
                ImGui.InputTextMultiline("##MEditRegexInput", ref _currentMEditCSVInput, 256 * 65536, new Vector2(1024, ImGui.GetTextLineHeightWithSpacing() * 4) * scale);
                DelimiterInputText();
                if (ImGui.Selectable("Submit", false, ImGuiSelectableFlags.DontClosePopups))
                {
                    (MassEditResult r, CompoundAction a) = MassParamEditCSV.PerformSingleMassEdit(ParamBank.PrimaryBank, _currentMEditCSVInput, _activeView._selection.getActiveParam(), _currentMEditSingleCSVField, CFG.Current.Param_Export_Delimiter[0], false);
                    if (a != null)
                        EditorActionManager.ExecuteAction(a);
                    _mEditCSVResult = r.Information;
                }
                ImGui.Text(_mEditCSVResult);
                ImGui.EndPopup();
            }
            else
            {
                _isMEditPopupOpen = false;
                _currentMEditCSVOutput = "";
            }
        }
        public void StatisticPopups()
        {
            if (ImGui.BeginPopup("distributionPopup"))
            {
                ImGui.Text("Occurences in "+_statisticPopupParameter);
                ImGui.Text("Count".PadLeft(9)+" Value");
                ImGui.SameLine();
                try
                {
                    if (ImGui.Button("Sort by count"))
                    {
                        _distributionOutput = _distributionOutput.OrderByDescending((g) => g.Item2);
                        _statisticPopupOutput = String.Join('\n', _distributionOutput.Select((e) => e.Item2.ToString().PadLeft(9) + " " + e.Item1.ToParamEditorString()));
                    }
                    ImGui.SameLine();
                    if (ImGui.Button("Sort by value"))
                    {
                        _distributionOutput = _distributionOutput.OrderBy((g) => g.Item1);
                        _statisticPopupOutput = String.Join('\n', _distributionOutput.Select((e) => e.Item2.ToString().PadLeft(9) + " " + e.Item1.ToParamEditorString()));
                    }
                }
                catch (Exception e)
                {
                    // Happily ignore exceptions. This is non-mutating code with no critical use.
                }
                ImGui.Separator();
                ImGui.Text(_statisticPopupOutput);
                ImGui.EndPopup();
            }
            else
            {
                _isStatisticPopupOpen = false;
                _statisticPopupOutput = "";
                _statisticPopupParameter = "";
                _distributionOutput = null;
            }
        }

        public void OnGUI(string[] initcmd)
        {
            float scale = MapStudioNew.GetUIScale();

            if (!_isShortcutPopupOpen && !_isMEditPopupOpen && !_isStatisticPopupOpen && !_isSearchBarActive)
            {
                // Keyboard shortcuts
                if (EditorActionManager.CanUndo() && InputTracker.GetKeyDown(KeyBindings.Current.Core_Undo))
                {
                    ParamUndo();
                }
                if (EditorActionManager.CanRedo() && InputTracker.GetKeyDown(KeyBindings.Current.Core_Redo))
                {
                    ParamRedo();
                }
                if (_activeView._selection.hasHistory() && InputTracker.GetKeyDown(KeyBindings.Current.Param_GotoBack))
                {
                    EditorCommandQueue.AddCommand($@"param/back");
                }
                if (!ImGui.IsAnyItemActive() && _activeView._selection.activeParamExists() && InputTracker.GetKeyDown(KeyBindings.Current.Param_SelectAll))
                {
                    ParamBank.ClipboardParam = _activeView._selection.getActiveParam();
                    foreach (Param.Row row in CacheBank.GetCached(this, (_activeView._viewIndex, _activeView._selection.getActiveParam()), () =>RowSearchEngine.rse.Search((ParamBank.PrimaryBank, ParamBank.PrimaryBank.Params[_activeView._selection.getActiveParam()]), _activeView._selection.getCurrentRowSearchString(), true, true)))

                        _activeView._selection.addRowToSelection(row);
                }
                if (!ImGui.IsAnyItemActive() && _activeView._selection.rowSelectionExists() && InputTracker.GetKeyDown(KeyBindings.Current.Param_Copy))
                {
                    CopySelectionToClipboard();
                }
                if (ParamBank.ClipboardRows.Count > 00 && ParamBank.ClipboardParam == _activeView._selection.getActiveParam() && !ImGui.IsAnyItemActive() && InputTracker.GetKeyDown(KeyBindings.Current.Param_Paste))
                {
                    ImGui.OpenPopup("ctrlVPopup");
                }
                if (!ImGui.IsAnyItemActive() && _activeView._selection.rowSelectionExists() && InputTracker.GetKeyDown(KeyBindings.Current.Core_Duplicate))
                {
                    DuplicateSelection();
                }
                if (!ImGui.IsAnyItemActive() && InputTracker.GetKeyDown(KeyBindings.Current.Core_Delete))
                {
                    if (_activeView._selection.rowSelectionExists())
                    {
                        List<Param.Row> toRemove = new List<Param.Row>(_activeView._selection.getSelectedRows());
                        var act = new DeleteParamsAction(ParamBank.PrimaryBank.Params[_activeView._selection.getActiveParam()], toRemove);
                        EditorActionManager.ExecuteAction(act);
                        _views.ForEach((view) => {
                            if (view != null)
                                toRemove.ForEach((row) => view._selection.removeRowFromAllSelections(row));
                        });
                    }
                }
                if (!ImGui.IsAnyItemActive() && _activeView._selection.rowSelectionExists() && InputTracker.GetKeyDown(KeyBindings.Current.Param_GotoSelectedRow))
                {
                    GotoSelectedRow = true;
                }
            }

            if (ParamBank.PrimaryBank.IsLoadingParams)
            {
                ImGui.Text("Loading Params...");
                return;
            }
            if (!ParamBank.IsMetaLoaded)
            {
                ImGui.Text("Loading Meta...");
                return;
            }
            if (ParamBank.PrimaryBank.Params == null)
            {
                ImGui.Text("No params loaded");
                return;
            }

            //Hot Reload shortcut keys
            if (ParamReloader.CanReloadMemoryParams(ParamBank.PrimaryBank, _projectSettings))
            {
                if (InputTracker.GetKeyDown(KeyBindings.Current.Param_HotReloadAll))
                    ParamReloader.ReloadMemoryParams(ParamBank.PrimaryBank, ParamBank.PrimaryBank.AssetLocator, ParamBank.PrimaryBank.Params.Keys.ToArray());
                else if (InputTracker.GetKeyDown(KeyBindings.Current.Param_HotReload))
                    ParamReloader.ReloadMemoryParams(ParamBank.PrimaryBank, ParamBank.PrimaryBank.AssetLocator, new string[] { _activeView._selection.getActiveParam() });
            }

            if (InputTracker.GetKeyDown(KeyBindings.Current.Param_MassEdit))
                EditorCommandQueue.AddCommand($@"param/menu/massEditRegex");
            if (InputTracker.GetKeyDown(KeyBindings.Current.Param_ImportCSV))
                EditorCommandQueue.AddCommand($@"param/menu/massEditCSVImport");
            if (InputTracker.GetKeyDown(KeyBindings.Current.Param_ExportCSV))
                EditorCommandQueue.AddCommand($@"param/menu/massEditCSVExport");

            // Parse commands
            bool doFocus = false;
            // Parse select commands
            if (initcmd != null)
            {
                if (initcmd[0] == "select" || initcmd[0] == "view")
                {
                    if (initcmd.Length > 2 && ParamBank.PrimaryBank.Params.ContainsKey(initcmd[2]))
                    {
                        doFocus = initcmd[0] == "select";
                        ParamEditorView viewToMofidy = _activeView;
                        if (initcmd[1].Equals("new"))
                            viewToMofidy = AddView();
                        else
                        {
                            int cmdIndex = -1;
                            bool parsable = int.TryParse(initcmd[1], out cmdIndex);
                            if (parsable && cmdIndex >= 0 && cmdIndex < _views.Count)
                                viewToMofidy = _views[cmdIndex];
                        }
                        _activeView = viewToMofidy;
                        viewToMofidy._selection.setActiveParam(initcmd[2]);
                        if (initcmd.Length > 3)
                        {
                            viewToMofidy._selection.SetActiveRow(null, doFocus);
                            var p = ParamBank.PrimaryBank.Params[viewToMofidy._selection.getActiveParam()];
                            int id;
                            var parsed = int.TryParse(initcmd[3], out id);
                            if (parsed)
                            {
                                var r = p.Rows.FirstOrDefault(r => r.ID == id);
                                if (r != null)
                                {
                                    viewToMofidy._selection.SetActiveRow(r, doFocus);
                                }
                            }
                        }
                    }
                }
                else if (initcmd[0] == "back")
                {
                    _activeView._selection.popHistory();
                }
                else if (initcmd[0] == "search")
                {
                    if (initcmd.Length > 1)
                    {
                        _activeView._selection.setCurrentRowSearchString(initcmd[1]);
                    }
                }
                else if (initcmd[0] == "menu" && initcmd.Length > 1)
                {
                    if (initcmd[1] == "ctrlVPopup")
                    {
                        ImGui.OpenPopup("ctrlVPopup");
                    }
                    else if (initcmd[1] == "massEditRegex")
                    {
                        _currentMEditRegexInput = initcmd.Length > 2 ? initcmd[2] : _currentMEditRegexInput;
                        OpenMassEditPopup("massEditMenuRegex");
                    }
                    else if (initcmd[1] == "massEditCSVExport")
                    {
                        _activeView._selection.sortSelection();
                        if (_activeView._selection.rowSelectionExists())
                            _currentMEditCSVOutput = MassParamEditCSV.GenerateCSV(_activeView._selection.getSelectedRows(), ParamBank.PrimaryBank.Params[_activeView._selection.getActiveParam()], CFG.Current.Param_Export_Delimiter[0]);
                        OpenMassEditPopup("massEditMenuCSVExport");
                    }
                    else if (initcmd[1] == "massEditCSVImport")
                    {
                        OpenMassEditPopup("massEditMenuCSVImport");
                    }
                    else if (initcmd[1] == "massEditSingleCSVExport" && initcmd.Length > 2)
                    {
                        _activeView._selection.sortSelection();
                        _currentMEditSingleCSVField = initcmd[2];
                        if (_activeView._selection.rowSelectionExists())
                            _currentMEditCSVOutput = MassParamEditCSV.GenerateSingleCSV(_activeView._selection.getSelectedRows(), ParamBank.PrimaryBank.Params[_activeView._selection.getActiveParam()], _currentMEditSingleCSVField, CFG.Current.Param_Export_Delimiter[0]);
                        OpenMassEditPopup("massEditMenuSingleCSVExport");
                    }
                    else if (initcmd[1] == "massEditSingleCSVImport" && initcmd.Length > 2)
                    {
                        _currentMEditSingleCSVField = initcmd[2];
                        OpenMassEditPopup("massEditMenuSingleCSVImport");
                    }
                    else if (initcmd[1] == "distributionPopup" && initcmd.Length > 2)
                    {
                        Param p = ParamBank.PrimaryBank.GetParamFromName(_activeView._selection.getActiveParam());
                        var col = ParamUtils.GetCol(p, initcmd[2]);
                        _distributionOutput = ParamUtils.GetParamValueDistribution(_activeView._selection.getSelectedRows(), col);
                        _statisticPopupOutput = String.Join('\n', _distributionOutput.Select((e) => e.Item2.ToString().PadLeft(9) + " " + e.Item1.ToParamEditorString()));
                        _statisticPopupParameter = initcmd[2];
                        OpenStatisticPopup("distributionPopup");
                    }
                }
            }

            ShortcutPopups();
            MassEditPopups();
            StatisticPopups();

            if (CFG.Current.UI_CompactParams)
            {
                ImGui.PushStyleVar(ImGuiStyleVar.FramePadding, new Vector2(1.0f, 1.0f) * scale);
                ImGui.PushStyleVar(ImGuiStyleVar.ItemSpacing, new Vector2(5.0f, 1.0f) * scale);
            }
            else
            {
                var style = ImGui.GetStyle();
                ImGui.PushStyleVar(ImGuiStyleVar.ItemSpacing, style.ItemSpacing - (new Vector2(3.5f, 0f) * scale));
            }
            if (CountViews() == 1)
            {
                _activeView.ParamView(doFocus, true);
            }
            else
            {
                ImGui.DockSpace(ImGui.GetID("DockSpace_ParamEditorViews"));
                foreach (ParamEditorView view in _views)
                {
                    if (view == null)
                        continue;
                    string name = view._selection.getActiveRow() != null ? view._selection.getActiveRow().Name : null;
                    string toDisplay = (view == _activeView ? "**" : "") + (name == null || name.Trim().Equals("") ? "Param Editor View" : Utils.ImGuiEscape(name, "null")) + (view == _activeView ? "**" : "");
                    ImGui.SetNextWindowSize(new Vector2(1280.0f, 720.0f) * scale, ImGuiCond.Once);
                    ImGui.SetNextWindowDockID(ImGui.GetID("DockSpace_ParamEditorViews"), ImGuiCond.Once);
                    ImGui.Begin($@"{toDisplay}###ParamEditorView##{view._viewIndex}");
                    if (ImGui.IsItemClicked(ImGuiMouseButton.Left))
                        _activeView = view;
                    if (ImGui.BeginPopupContextItem())
                    {
                        if (ImGui.MenuItem("Close View"))
                        {
                            RemoveView(view);
                            ImGui.EndMenu();
                            break; //avoid concurrent modification
                        }
                        ImGui.EndMenu();
                    }
                    view.ParamView(doFocus && view == _activeView, view == _activeView);
                    ImGui.End();
                }
            }
            if (CFG.Current.UI_CompactParams)
            {
                ImGui.PopStyleVar(2);
            }
            else
            {
                ImGui.PopStyleVar();
            }
        }

        public void ShortcutPopups()
        {
            if (ImGui.BeginPopup("ctrlVPopup"))
            {
                _isShortcutPopupOpen = true;
                try
                {
                    long offset = 0;
                    ImGui.Checkbox("Paste after selection", ref CFG.Current.Param_PasteAfterSelection);
                    var insertIndex = -1;
                    if (CFG.Current.Param_PasteAfterSelection)
                    {
                        //ImGui.Text("Note: Allows out-of-order rows, which may confuse later ID-based row additions.");
                    }
                    else
                    {
                        ImGui.InputText("Row", ref _currentCtrlVValue, 20);
                        if (ImGui.IsItemEdited())
                        {
                            offset = long.Parse(_currentCtrlVValue) - _clipboardBaseRow;
                            _currentCtrlVOffset = offset.ToString();
                        }
                        ImGui.InputText("Offset", ref _currentCtrlVOffset, 20);
                        if (ImGui.IsItemEdited())
                        {
                            offset = long.Parse(_currentCtrlVOffset);
                            _currentCtrlVValue = (_clipboardBaseRow + offset).ToString();
                        }
                        // Recheck that this is valid
                        offset = long.Parse(_currentCtrlVValue);
                        offset = long.Parse(_currentCtrlVOffset);
                    }
                    bool disableSubmit = CFG.Current.Param_PasteAfterSelection && !_activeView._selection.rowSelectionExists();
                    if (disableSubmit)
                    {
                        ImGui.TextUnformatted("No selection exists");
                    }
                    else if (ImGui.Button("Submit"))
                    {
                        List<Param.Row> rowsToInsert = new List<Param.Row>();
                        if (!CFG.Current.Param_PasteAfterSelection)
                        {
                            foreach (Param.Row r in ParamBank.ClipboardRows)
                            {
                                Param.Row newrow = new Param.Row(r);// more cloning
                                newrow.ID = (int)(r.ID + offset);
                                rowsToInsert.Add(newrow);
                            }
                        }
                        else
                        {
                            List<Param.Row> rows = _activeView._selection.getSelectedRows();
                            Param param = ParamBank.PrimaryBank.Params[_activeView._selection.getActiveParam()];
                            insertIndex = param.IndexOfRow(rows.Last()) + 1;
                            foreach (Param.Row r in ParamBank.ClipboardRows)
                            {
                                // Determine new ID based on paste target. Increment ID until a free ID is found.
                                Param.Row newrow = new Param.Row(r);
                                newrow.ID = _activeView._selection.getSelectedRows().Last().ID;
                                do
                                {
                                    newrow.ID++;
                                }
                                while (ParamBank.PrimaryBank.Params[_activeView._selection.getActiveParam()][newrow.ID] != null || rowsToInsert.Exists(e => e.ID == newrow.ID));
                                rowsToInsert.Add(newrow);
                            }
                            // Do a clever thing by reversing order, making ID order incremental and resulting in row insertion being in the correct order because of the static index.
                            rowsToInsert.Reverse();
                        }
                        EditorActionManager.ExecuteAction(new AddParamsAction(ParamBank.PrimaryBank.Params[ParamBank.ClipboardParam], "legacystring", rowsToInsert, false, false, insertIndex));
                        ImGui.CloseCurrentPopup();
                    }
                }
                catch
                {
                    ImGui.EndPopup();
                    return;
                }
                ImGui.EndPopup();
            }
            else
            {
                _isShortcutPopupOpen = false;
            }

        }

        public ParamEditorView AddView()
        {
            int index = 0;
            while (index < _views.Count)
            {
                if (_views[index] == null)
                    break;
                index++;
            }
            ParamEditorView view = new ParamEditorView(this, index);
            if (index < _views.Count)
                _views[index] = view;
            else
                _views.Add(view);
            _activeView = view;
            return view;
        }

        public bool RemoveView(ParamEditorView view)
        {
            if (!_views.Contains(view))
                return false;
            _views[view._viewIndex] = null;
            if (view == _activeView || _activeView == null)
            {
                _activeView = _views.FindLast(e => e != null);
            }
            return true;
        }

        public int CountViews()
        {
            return _views.Where(e => e != null).Count();
        }

        public (string, List<Param.Row>) GetActiveSelection()
        {
            return (_activeView?._selection?.getActiveParam(), _activeView?._selection?.getSelectedRows());
        }

        public void OnProjectChanged(ProjectSettings newSettings)
        {
            _projectSettings = newSettings;
            foreach (ParamEditorView view in _views)
            {
                if (view != null)
                    view._selection.cleanAllSelectionState();
            }
            foreach (var dec in _decorators)
            {
                dec.Value.ClearDecoratorCache();
            }
            MassEditScript.ReloadScripts();
        }

        public void Save()
        {
            try
            {
                if (_projectSettings != null)
                {
                    ParamBank.PrimaryBank.SaveParams(_projectSettings.UseLooseParams, _projectSettings.PartialParams);
                }
            }
            catch (SavingFailedException e)
            {
                PlatformUtils.Instance.MessageBox(e.Wrapped.Message, e.Message,
                    MessageBoxButtons.OK,
                    MessageBoxIcon.None);
            }
        }

        public void SaveAll()
        {
            try
            {
                if (_projectSettings != null)
                {
                    ParamBank.PrimaryBank.SaveParams(_projectSettings.UseLooseParams, _projectSettings.PartialParams);
                }
            }
            catch (SavingFailedException e)
            {
                PlatformUtils.Instance.MessageBox(e.Wrapped.Message, e.Message,
                    MessageBoxButtons.OK,
                    MessageBoxIcon.None);
            }
        }

        private static void TryWriteFile(string path, string text)
        {
            try
            {
                File.WriteAllText(path, text);
            }
            catch (Exception e)
            {
                PlatformUtils.Instance.MessageBox("Unable to write to "+path, "Write Error", MessageBoxButtons.OK, MessageBoxIcon.Error);
            }
        }
        private static string TryReadFile(string path)
        {
            try
            {
                return File.ReadAllText(path);
            }
            catch (Exception e)
            {
                PlatformUtils.Instance.MessageBox("Unable to read from "+path, "Read Error", MessageBoxButtons.OK, MessageBoxIcon.Error);
                return null;
            }
        }
    }

    public class ParamEditorSelectionState
    {
        internal string currentParamSearchString = "";
        private static string _globalRowSearchString = "";
        private static string _globalPropSearchString = "";
        private string _activeParam = null;

        List<(string, Param.Row)> pastStack = new List<(string, Param.Row)>();
        private Dictionary<string, ParamEditorParamSelectionState> _paramStates = new Dictionary<string, ParamEditorParamSelectionState>();


        private void pushHistory(string newParam, Param.Row newRow)
        {
            if (pastStack.Count > 0)
            {
                var prev = pastStack[pastStack.Count - 1];
                if (prev.Item1 == newParam && prev.Item2 == null)
                    pastStack[pastStack.Count - 1] = (prev.Item1, newRow);
                prev = pastStack[pastStack.Count - 1];
                if (prev.Item1 == newParam && prev.Item2 == newRow)
                    return;
            }
            if (_activeParam != null)
                pastStack.Add((_activeParam, _paramStates[_activeParam].activeRow));
            if (pastStack.Count >= 6)
                pastStack.RemoveAt(0);
        }
        public void popHistory()
        {
            if (pastStack.Count > 0)
            {
                var past = pastStack[pastStack.Count - 1];
                pastStack.RemoveAt(pastStack.Count - 1);
                if (past.Item2 == null && pastStack.Count > 0)
                {
                    past = pastStack[pastStack.Count - 1];
                    pastStack.RemoveAt(pastStack.Count - 1);
                }
                setActiveParam(past.Item1, true);
                SetActiveRow(past.Item2, true, true);
            }
        }
        public bool hasHistory()
        {
            return pastStack.Count > 0;
        }

        public bool activeParamExists()
        {
            return _activeParam != null;
        }
        public string getActiveParam()
        {
            return _activeParam;
        }
        public void setActiveParam(string param, bool isHistory = false)
        {
            if (!isHistory)
                pushHistory(param, null);
            _activeParam = param;
            if (!_paramStates.ContainsKey(_activeParam))
                _paramStates.Add(_activeParam, new ParamEditorParamSelectionState());
        }
        public ref string getCurrentRowSearchString()
        {
            if (_activeParam == null)
                return ref _globalRowSearchString;
            return ref _paramStates[_activeParam].currentRowSearchString;
        }
        public ref string getCurrentPropSearchString()
        {
            if (_activeParam == null)
                return ref _globalPropSearchString;
            return ref _paramStates[_activeParam].currentPropSearchString;
        }
        public void setCurrentRowSearchString(string s)
        {
            if (_activeParam == null)
                return;
            _paramStates[_activeParam].currentRowSearchString = s;
        }
        public void setCurrentPropSearchString(string s)
        {
            if (_activeParam == null)
                return;
            _paramStates[_activeParam].currentPropSearchString = s;
        }
        public bool rowSelectionExists()
        {
            return _activeParam != null && _paramStates[_activeParam].selectionRows.Count > 0;
        }
        public Param.Row getActiveRow()
        {
            if (_activeParam == null)
                return null;
            return _paramStates[_activeParam].activeRow;
        }
        public Param.Row getCompareRow()
        {
            if (_activeParam == null)
                return null;
            return _paramStates[_activeParam].compareRow;
        }
        public Param.Column getCompareCol()
        {
            if (_activeParam == null)
                return null;
            return _paramStates[_activeParam].compareCol;
        }
        public void SetActiveRow(Param.Row row, bool clearSelection, bool isHistory = false)
        {
            if (_activeParam != null)
            {
                ParamEditorParamSelectionState s = _paramStates[_activeParam];
                if (s.activeRow != null && !ParamBank.VanillaBank.IsLoadingParams)
                    ParamBank.PrimaryBank.RefreshParamRowVanillaDiff(s.activeRow, _activeParam);
                if (!isHistory)
                    pushHistory(_activeParam, s.activeRow);
                s.activeRow = row;
                s.selectionRows.Clear();
                s.selectionRows.Add(row);
                if (s.activeRow != null && !ParamBank.VanillaBank.IsLoadingParams)
                    ParamBank.PrimaryBank.RefreshParamRowVanillaDiff(s.activeRow, _activeParam);
            }
        }
        public void SetCompareRow(Param.Row row)
        {
            if (_activeParam != null)
            {
                ParamEditorParamSelectionState s = _paramStates[_activeParam];
                s.compareRow = row;
            }
        }
        public void SetCompareCol(Param.Column col)
        {
            if (_activeParam != null)
            {
                ParamEditorParamSelectionState s = _paramStates[_activeParam];
                s.compareCol = col;
            }
        }
        public void toggleRowInSelection(Param.Row row)
        {
            if (_activeParam != null)
            {
                ParamEditorParamSelectionState s = _paramStates[_activeParam];
                if (s.selectionRows.Contains(row))
                    s.selectionRows.Remove(row);
                else
                    s.selectionRows.Add(row);
            }
            //Do not perform vanilla diff here, will be very slow when making large selections
        }
        public void addRowToSelection(Param.Row row)
        {
            if (_activeParam != null)
            {
                ParamEditorParamSelectionState s = _paramStates[_activeParam];
                if (!s.selectionRows.Contains(row))
                    s.selectionRows.Add(row);
            }
            //Do not perform vanilla diff here, will be very slow when making large selections
        }
        public void removeRowFromSelection(Param.Row row)
        {
            if (_activeParam != null)
                _paramStates[_activeParam].selectionRows.Remove(row);
        }
        public void removeRowFromAllSelections(Param.Row row)
        {
            foreach (ParamEditorParamSelectionState state in _paramStates.Values)
            {
                state.selectionRows.Remove(row);
                if (state.activeRow == row)
                    state.activeRow = null;
            }
        }
        public List<Param.Row> getSelectedRows()
        {
            if (_activeParam == null)
                return null;
            return _paramStates[_activeParam].selectionRows;
        }
        public void cleanSelectedRows()
        {
            if (_activeParam != null)
            {
                ParamEditorParamSelectionState s = _paramStates[_activeParam];
                s.selectionRows.Clear();
                if (s.activeRow != null)
                    s.selectionRows.Add(s.activeRow);
            }
        }
        public void cleanAllSelectionState()
        {
            _activeParam = null;
            _paramStates.Clear();
        }
        public void sortSelection()
        {
            if (_activeParam != null)
            {
                ParamEditorParamSelectionState s = _paramStates[_activeParam];
                Param p = ParamBank.PrimaryBank.Params[_activeParam];
                s.selectionRows.Sort((Param.Row a, Param.Row b) => {return p.IndexOfRow(a) - p.IndexOfRow(b);});
            }
        }
    }

    internal class ParamEditorParamSelectionState
    {
        internal string currentRowSearchString = "";
        internal string currentPropSearchString = "";
        internal Param.Row activeRow = null;
        internal Param.Row compareRow = null;
        internal Param.Column compareCol = null;

        internal List<Param.Row> selectionRows = new List<Param.Row>();
    }

    public class ParamEditorView
    {
        private static Vector4 AUXCONFLICTCOLOUR = new Vector4(1,0.7f,0.7f,1);
        private static Vector4 AUXADDEDCOLOUR = new Vector4(0.7f,0.7f,1,1);
        private static Vector4 PRIMARYCHANGEDCOLOUR = new Vector4(0.7f,1,0.7f,1);
        private static Vector4 ALLVANILLACOLOUR = new Vector4(0.9f,0.9f,0.9f,1);

        private ParamEditorScreen _paramEditor;
        internal int _viewIndex;
        private int _gotoParamRow = -1;
        private bool _arrowKeyPressed = false;
        private bool _focusRows = false;
        private bool _mapParamView = false;

        internal ParamEditorSelectionState _selection = new ParamEditorSelectionState();

        private PropertyEditor _propEditor = null;

        private string lastParamSearch = "";
        private Dictionary<string, string> lastRowSearch = new Dictionary<string, string>();

        public ParamEditorView(ParamEditorScreen parent, int index)
        {
            _paramEditor = parent;
            _viewIndex = index;
            _propEditor = new PropertyEditor(parent.EditorActionManager, _paramEditor);
        }

        public void ParamView(bool doFocus, bool isActiveView)
        {
            if (EditorDecorations.ImGuiTableStdColumns("paramsT", 3, true))
            {
<<<<<<< HEAD
                ImGui.TableSetupColumn("paramsCol", ImGuiTableColumnFlags.None, 0.5f);
                ImGui.TableSetupColumn("paramsCol2", ImGuiTableColumnFlags.None, 0.5f);
=======
                ImGui.TableSetupColumn("paramsCol", ImGuiTableColumnFlags.None);
                ImGui.TableSetupColumn("paramsCol2", ImGuiTableColumnFlags.None);
>>>>>>> c183d3fb
                ImGui.TableNextColumn();

                if (isActiveView && InputTracker.GetKeyDown(KeyBindings.Current.Param_SearchParam))
                    ImGui.SetKeyboardFocusHere();
                ImGui.InputText($"Search <{KeyBindings.Current.Param_SearchParam.HintText}>", ref _selection.currentParamSearchString, 256);
                string resAutoParam = AutoFill.ParamSearchBarAutoFill();
                if (resAutoParam != null)
                    _selection.setCurrentRowSearchString(resAutoParam);
                if (!_selection.currentParamSearchString.Equals(lastParamSearch))
                {
                    CacheBank.ClearCaches();
                    lastParamSearch = _selection.currentParamSearchString;
                }

                if (ParamBank.PrimaryBank.AssetLocator.Type is GameType.DemonsSouls
                    or GameType.DarkSoulsPTDE
                    or GameType.DarkSoulsRemastered)
                {
                    // This game has DrawParams, add UI element to toggle viewing DrawParam and GameParams.
                    if (ImGui.Checkbox("Edit Drawparams", ref _mapParamView))
                        CacheBank.ClearCaches();
                    ImGui.Separator();
                }
                else if (ParamBank.PrimaryBank.AssetLocator.Type is GameType.DarkSoulsIISOTFS)
                {
                    // DS2 has map params, add UI element to toggle viewing map params and GameParams.
                    if (ImGui.Checkbox("Edit Map Params", ref _mapParamView))
                        CacheBank.ClearCaches();
                    ImGui.Separator();
                }

                List<string> pinnedParamKeyList = new List<string>(_paramEditor._projectSettings.PinnedParams);

                if (pinnedParamKeyList.Count > 0)
                {
                    //ImGui.Text("        Pinned Params");
                    foreach (var paramKey in pinnedParamKeyList)
                    {
                        if (ImGui.Selectable(paramKey, paramKey == _selection.getActiveParam()))
                        {
                            EditorCommandQueue.AddCommand($@"param/view/{_viewIndex}/{paramKey}");
                        }
                        if (ImGui.BeginPopupContextItem())
                        {
                            if (ImGui.Selectable("Unpin " + paramKey))
                                _paramEditor._projectSettings.PinnedParams.Remove(paramKey);
                            ImGui.EndPopup();
                        }
                    }
                    ImGui.Spacing();
                    ImGui.Separator();
                    ImGui.Spacing();
                }
                float scrollTo = 0f;
                if (ImGui.BeginChild("paramTypes"))
                {

                    List<string> paramKeyList = CacheBank.GetCached(this._paramEditor, _viewIndex, () => {
                        var list = ParamSearchEngine.pse.Search(true, _selection.currentParamSearchString, true, true);
                        var keyList = list.Where((param) => param.Item1 == ParamBank.PrimaryBank).Select((param) => ParamBank.PrimaryBank.GetKeyForParam(param.Item2)).ToList();

                        if (ParamBank.PrimaryBank.AssetLocator.Type is GameType.DemonsSouls
                            or GameType.DarkSoulsPTDE
                            or GameType.DarkSoulsRemastered)
                        {
                            if (_mapParamView)
                                keyList = keyList.FindAll(p => p.EndsWith("Bank"));
                            else
                                keyList = keyList.FindAll(p => !p.EndsWith("Bank"));
                        }
                        else if (ParamBank.PrimaryBank.AssetLocator.Type is GameType.DarkSoulsIISOTFS)
                        {
                            if (_mapParamView)
                                keyList = keyList.FindAll(p => ParamBank.DS2MapParamlist.Contains(p.Split('_')[0]));
                            else
                                keyList = keyList.FindAll(p => !ParamBank.DS2MapParamlist.Contains(p.Split('_')[0]));
                        }

                        if (CFG.Current.Param_AlphabeticalParams)
                            keyList.Sort();
                        return keyList;
                    });

                    foreach (var paramKey in paramKeyList)
                    {
                        var primary = ParamBank.PrimaryBank.VanillaDiffCache.GetValueOrDefault(paramKey, null);
                        Param p = ParamBank.PrimaryBank.Params[paramKey];
                        if (p != null)
                        {
                            ParamMetaData meta = ParamMetaData.Get(p.AppliedParamdef);
                            string Wiki = meta?.Wiki;
                            if (Wiki != null)
                            {
                                if (EditorDecorations.HelpIcon(paramKey + "wiki", ref Wiki, true))
                                    meta.Wiki = Wiki;
                            }
                        }

                        ImGui.Indent(15.0f * CFG.Current.UIScale);
                        if (primary != null ? primary.Any() : false)
                            ImGui.PushStyleColor(ImGuiCol.Text, PRIMARYCHANGEDCOLOUR);
                        else
                            ImGui.PushStyleColor(ImGuiCol.Text, ALLVANILLACOLOUR);
                        if (ImGui.Selectable($"{paramKey}", paramKey == _selection.getActiveParam()))
                        {
                            //_selection.setActiveParam(param.Key);
                            EditorCommandQueue.AddCommand($@"param/view/{_viewIndex}/{paramKey}");
                        }
                        ImGui.PopStyleColor();

                        if (doFocus && paramKey == _selection.getActiveParam())
                            scrollTo = ImGui.GetCursorPosY();
                        if (ImGui.BeginPopupContextItem())
                        {
                            if (ImGui.Selectable("Pin "+paramKey) && !_paramEditor._projectSettings.PinnedParams.Contains(paramKey))
                                _paramEditor._projectSettings.PinnedParams.Add(paramKey);
                            if (ParamEditorScreen.EditorMode && p != null)
                            {
                                ParamMetaData meta = ParamMetaData.Get(p.AppliedParamdef);
                                if (meta != null && meta.Wiki == null && ImGui.MenuItem("Add wiki..."))
                                    meta.Wiki = "Empty wiki...";
                                if (meta?.Wiki != null && ImGui.MenuItem("Remove wiki"))
                                    meta.Wiki = null;
                            }
                            ImGui.EndPopup();
                        }
                        ImGui.Unindent(15.0f * CFG.Current.UIScale);
                    }

                    if (doFocus)
                        ImGui.SetScrollFromPosY(scrollTo - ImGui.GetScrollY());
                    ImGui.EndChild();
                }
                ImGui.TableNextColumn();
                string activeParam = _selection.getActiveParam();
                if (!_selection.activeParamExists())
                {
                    ImGui.BeginChild("rowsNONE");
                    ImGui.Text("Select a param to see rows");
                    ImGui.EndChild();
                }
                else
                {
                    Param para = ParamBank.PrimaryBank.Params[activeParam];
                    HashSet<int> vanillaDiffCache = ParamBank.PrimaryBank.GetVanillaDiffRows(activeParam);
                    List<(HashSet<int>, HashSet<int>)> auxDiffCaches = ParamBank.AuxBanks.Select((bank, i) => (bank.Value.GetVanillaDiffRows(activeParam), bank.Value.GetPrimaryDiffRows(activeParam))).ToList();
                    IParamDecorator decorator = null;
                    if (_paramEditor._decorators.ContainsKey(activeParam))
                    {
                        decorator = _paramEditor._decorators[activeParam];
                    }
                    scrollTo = 0;

                    //Goto ID
                    if (ImGui.Button($"Goto ID <{KeyBindings.Current.Param_GotoRowID.HintText}>") || (isActiveView && InputTracker.GetKeyDown(KeyBindings.Current.Param_GotoRowID)))
                    {
                        ImGui.OpenPopup("gotoParamRow");
                    }
                    if (ImGui.BeginPopup("gotoParamRow"))
                    {
                        int gotorow = 0;
                        ImGui.SetKeyboardFocusHere();
                        ImGui.InputInt("Goto Row ID", ref gotorow);
                        if (ImGui.IsItemDeactivatedAfterEdit())
                        {
                            _gotoParamRow = gotorow;
                            ImGui.CloseCurrentPopup();
                        }
                        ImGui.EndPopup();
                    }

                    //Row ID/name search
                    if (isActiveView && InputTracker.GetKeyDown(KeyBindings.Current.Param_SearchRow))
                        ImGui.SetKeyboardFocusHere();

                    ImGui.InputText($"Search <{KeyBindings.Current.Param_SearchRow.HintText}>", ref _selection.getCurrentRowSearchString(), 256);
                    string resAutoRow = AutoFill.RowSearchBarAutoFill();
                    if (resAutoRow != null)
                        _selection.setCurrentRowSearchString(resAutoRow);
                    if (!lastRowSearch.ContainsKey(_selection.getActiveParam()) || !lastRowSearch[_selection.getActiveParam()].Equals(_selection.getCurrentRowSearchString()))
                    {
                        CacheBank.ClearCaches();
                        lastRowSearch[_selection.getActiveParam()] = _selection.getCurrentRowSearchString();
                        doFocus = true;
                    }
<<<<<<< HEAD

                    if (ImGui.IsItemActive())
                        _paramEditor._isSearchBarActive = true;
                    else
                        _paramEditor._isSearchBarActive = false;
                    UIHints.AddImGuiHintButton("MassEditHint", ref UIHints.SearchBarHint);
                    
                    Param.Column compareCol = _selection.getCompareCol();
                    ImGui.BeginChild("rows" + activeParam);
                    EditorDecorations.ImGuiTableStdColumns("rowList", compareCol == null ? 1 : 2, false);
                    
                    ImGui.TableSetupColumn("rowCol", ImGuiTableColumnFlags.None, 1f);
                    if (compareCol != null)
                        ImGui.TableSetupColumn("rowCol2", ImGuiTableColumnFlags.None, 0.4f);
                    ImGui.PushID("pinned");

                    List<int> pinnedRowList = new List<int>(_paramEditor._projectSettings.PinnedRows.GetValueOrDefault(activeParam, new List<int>()));
                    if (pinnedRowList.Count != 0)
                    {

=======

                    if (ImGui.IsItemActive())
                        _paramEditor._isSearchBarActive = true;
                    else
                        _paramEditor._isSearchBarActive = false;
                    UIHints.AddImGuiHintButton("MassEditHint", ref UIHints.SearchBarHint);
                    
                    Param.Column compareCol = _selection.getCompareCol();
                    ImGui.BeginChild("rows" + activeParam);
                    EditorDecorations.ImGuiTableStdColumns("rowList", compareCol == null ? 1 : 2, false);
                    
                    ImGui.TableSetupColumn("rowCol", ImGuiTableColumnFlags.None);
                    if (compareCol != null)
                        ImGui.TableSetupColumn("rowCol2", ImGuiTableColumnFlags.None);
                    ImGui.PushID("pinned");

                    List<int> pinnedRowList = new List<int>(_paramEditor._projectSettings.PinnedRows.GetValueOrDefault(activeParam, new List<int>()));
                    if (pinnedRowList.Count != 0)
                    {

>>>>>>> c183d3fb
                        foreach (int rowID in pinnedRowList)
                        {
                            Param.Row row = para[rowID];
                            if (row == null)
                            {
                                _paramEditor._projectSettings.PinnedRows.GetValueOrDefault(activeParam, new List<int>()).Remove(rowID);
                                continue;
                            }
                            RowColumnEntry(activeParam, null, para[rowID], vanillaDiffCache, auxDiffCaches, decorator, ref scrollTo, false, true, compareCol);
                        }

                        ImGui.Spacing();
                        EditorDecorations.ImguiTableSeparator();
                        ImGui.Spacing();
                    }
                    ImGui.PopID();

                    // Up/Down arrow key input
                    if ((InputTracker.GetKey(Key.Up) || InputTracker.GetKey(Key.Down))
                        && !ImGui.IsAnyItemActive())
                    {
                        _arrowKeyPressed = true;
                    }
                    if (_focusRows)
                    {
                        ImGui.SetNextWindowFocus();
                        _arrowKeyPressed = false;
                        _focusRows = false;
                    }

                    List<Param.Row> rows = CacheBank.GetCached(this._paramEditor, (_viewIndex, activeParam), () => RowSearchEngine.rse.Search((ParamBank.PrimaryBank, para), _selection.getCurrentRowSearchString(), true, true));

                    bool enableGrouping = !CFG.Current.Param_DisableRowGrouping && ParamMetaData.Get(ParamBank.PrimaryBank.Params[activeParam].AppliedParamdef).ConsecutiveIDs;

                    // Rows
                    for (int i = 0; i < rows.Count; i++)
                    {
                        Param.Row currentRow = rows[i];
                        if (enableGrouping)
                        {
                            Param.Row prev = i - 1 > 0 ? rows[i - 1] : null;
                            Param.Row next = i + 1 < rows.Count ? rows[i + 1] : null;
                            if (prev != null && next != null && prev.ID + 1 != currentRow.ID && currentRow.ID + 1 == next.ID)
                                EditorDecorations.ImguiTableSeparator();
                            RowColumnEntry(activeParam, rows, currentRow, vanillaDiffCache, auxDiffCaches, decorator, ref scrollTo, doFocus, false, compareCol);
                            if (prev != null && next != null && prev.ID + 1 == currentRow.ID && currentRow.ID + 1 != next.ID)
                                EditorDecorations.ImguiTableSeparator();
                        }
                        else
                        {
                            RowColumnEntry(activeParam, rows, currentRow, vanillaDiffCache, auxDiffCaches, decorator, ref scrollTo, doFocus, false, compareCol);
                        }
                    }
                    if (doFocus)
                        ImGui.SetScrollFromPosY(scrollTo - ImGui.GetScrollY());
                    ImGui.EndTable();
                    ImGui.EndChild();
                }
                Param.Row activeRow = _selection.getActiveRow();
                ImGui.TableNextColumn();
                if (activeRow == null && ImGui.BeginChild("columnsNONE"))
                {
                    ImGui.Text("Select a row to see properties");
                    ImGui.EndChild();
                }
                else if (ImGui.BeginChild("columns" + activeParam))
                {
                    Param vanillaParam = ParamBank.VanillaBank.Params?.GetValueOrDefault(activeParam);
                    _propEditor.PropEditorParamRow(
                        ParamBank.PrimaryBank,
                        activeRow,
                        vanillaParam?[activeRow.ID],
                        ParamBank.AuxBanks.Select((bank, i) => (bank.Key, bank.Value.Params?.GetValueOrDefault(activeParam)?[activeRow.ID])).ToList(),
                        _selection.getCompareRow(),
                        ref _selection.getCurrentPropSearchString(),
                        activeParam,
                        isActiveView,
                        _selection);
                    ImGui.EndChild();
                }
                ImGui.EndTable();
            }
        }

        private void RowColumnEntry(string activeParam, List<Param.Row> p, Param.Row r, HashSet<int> vanillaDiffCache, List<(HashSet<int>, HashSet<int>)> auxDiffCaches, IParamDecorator decorator, ref float scrollTo, bool doFocus, bool isPinned, Param.Column compareCol)
        {
            ImGui.TableNextColumn();
            bool diffVanilla = vanillaDiffCache.Contains(r.ID);
            bool auxDiffVanilla = auxDiffCaches.Where((cache) => cache.Item1.Contains(r.ID)).Count() > 0;
            if (diffVanilla)
            {
                // If the auxes are changed bu
                bool auxDiffPrimaryAndVanilla = auxDiffCaches.Where((cache) => cache.Item1.Contains(r.ID) && cache.Item2.Contains(r.ID)).Count() > 0;
                if (auxDiffVanilla && auxDiffPrimaryAndVanilla)
                    ImGui.PushStyleColor(ImGuiCol.Text, AUXCONFLICTCOLOUR);
                else
                    ImGui.PushStyleColor(ImGuiCol.Text, PRIMARYCHANGEDCOLOUR);
            }
            else
            {
                if (auxDiffVanilla)
                    ImGui.PushStyleColor(ImGuiCol.Text, AUXADDEDCOLOUR);
                else
                    ImGui.PushStyleColor(ImGuiCol.Text, ALLVANILLACOLOUR);
            }

            var selected = _selection.getSelectedRows().Contains(r);
            if (_gotoParamRow != -1 && !isPinned)
            {
                // Goto row was activated. As soon as a corresponding ID is found, change selection to it.
                if (r.ID == _gotoParamRow)
                {
                    selected = true;
                    _selection.SetActiveRow(r, true);
                    _gotoParamRow = -1;
                    ImGui.SetScrollHereY();
                }
            }
            if (_paramEditor.GotoSelectedRow && !isPinned)
            {
                if (_selection.getActiveRow().ID == r.ID)
                {
                    ImGui.SetScrollHereY();
                    _paramEditor.GotoSelectedRow = false;
                }
            }

            string label = $@"{r.ID} {Utils.ImGuiEscape(r.Name, "")}";
            label = Utils.ImGui_WordWrapString(label, ImGui.GetColumnWidth());
            if (ImGui.Selectable(label, selected))
            {
                _focusRows = true;
                if (InputTracker.GetKey(Key.LControl))
                {
                    _selection.toggleRowInSelection(r);
                }
                else if (p != null && InputTracker.GetKey(Key.LShift) && _selection.getActiveRow() != null)
                {
                    _selection.cleanSelectedRows();
                    int start = p.IndexOf(_selection.getActiveRow());
                    int end = p.IndexOf(r);
                    if (start != end && start != -1 && end != -1)
                    {
                        foreach (var r2 in p.GetRange(start < end ? start : end, Math.Abs(end - start)))
                            _selection.addRowToSelection(r2);
                    }
                    _selection.addRowToSelection(r);
                }
                else
                {
                    _selection.SetActiveRow(r, true);
                }
            }
            if (_arrowKeyPressed && ImGui.IsItemFocused()
                && (r != _selection.getActiveRow()))
            {
                if (InputTracker.GetKey(Key.ControlLeft) || InputTracker.GetKey(Key.ControlRight))
                {
                    // Add to selection
                    _selection.addRowToSelection(r);
                }
                else
                {
                    // Exclusive selection
                    _selection.SetActiveRow(r, true);
                }
                _arrowKeyPressed = false;
            }
            ImGui.PopStyleColor();

            if (ImGui.BeginPopupContextItem(r.ID.ToString()))
            {
                if (decorator != null)
                    decorator.DecorateContextMenuItems(r);
                if (ImGui.Selectable((isPinned ? "Unpin ":"Pin ")+r.ID))
                {
                    if (!_paramEditor._projectSettings.PinnedRows.ContainsKey(activeParam))
                        _paramEditor._projectSettings.PinnedRows.Add(activeParam, new List<int>());
                    List<int> pinned = _paramEditor._projectSettings.PinnedRows[activeParam];
                    if (isPinned)
                        pinned.Remove(r.ID);
                    else if (!pinned.Contains(r.ID))
                       pinned.Add(r.ID);
                }
                if (ImGui.Selectable("Compare..."))
                {
                    _selection.SetCompareRow(r);
                }
                ParamRefReverseLookupSelectables(ParamBank.PrimaryBank, activeParam, r.ID);
                if (ImGui.Selectable("Copy ID to clipboard"))
                {
                    PlatformUtils.Instance.SetClipboardText($"{r.ID}");
                }
                ImGui.EndPopup();
            }
            if (decorator != null)
                decorator.DecorateParam(r);
            if (doFocus && _selection.getActiveRow() == r)
                scrollTo = ImGui.GetCursorPosY();

            if (compareCol != null)
            {
                ImGui.TableNextColumn();
                ImGui.TextUnformatted(r[compareCol].Value.ToParamEditorString());
            }
<<<<<<< HEAD
=======
        }

        private void ParamRefReverseLookupSelectables(ParamBank bank, string currentParam, int currentID)
        {
            if (ImGui.BeginMenu("Search for references..."))
            {
                Dictionary<string, List<(string, ParamRef)>> items = CacheBank.GetCached(_paramEditor, (bank, currentParam), () => ParamRefReverseLookupFieldItems(bank, currentParam));
                foreach (KeyValuePair<string, List<(string, ParamRef)>> paramitems in items)
                {
                    if (ImGui.BeginMenu($@"in {paramitems.Key}..."))
                    {
                        foreach ((string fieldName, ParamRef pref) in paramitems.Value)
                        {
                            if (ImGui.BeginMenu($@"in {fieldName}"))
                            {
                                List<Param.Row> rows = CacheBank.GetCached(_paramEditor, (bank, currentParam, currentID, pref), () => ParamRefReverseLookupRowItems(bank, paramitems.Key, fieldName, currentID, pref));
                                foreach (Param.Row row in rows)
                                {
                                    string nameToPrint = string.IsNullOrEmpty(row.Name) ? "Unnamed Row" : row.Name;
                                    if (ImGui.Selectable($@"{row.ID} {nameToPrint}"))
                                    {
                                        EditorCommandQueue.AddCommand($@"param/select/-1/{paramitems.Key}/{row.ID}");
                                    }
                                }
                                if (rows.Count == 0)
                                    ImGui.TextUnformatted("No rows found");
                                ImGui.EndMenu();
                            }

                        }
                        ImGui.EndMenu();
                    }
                }
                if (items.Count == 0)
                    ImGui.TextUnformatted("This param is not referenced");
                ImGui.EndMenu();
            }
        }

        private static Dictionary<string, List<(string, ParamRef)>> ParamRefReverseLookupFieldItems(ParamBank bank, string currentParam)
        {
            Dictionary<string, List<(string, ParamRef)>> items = new Dictionary<string, List<(string, ParamRef)>>();
            foreach (var param in bank.Params)
            {
                List<(string, ParamRef)> paramitems = new List<(string, ParamRef)>();
                //get field
                foreach (PARAMDEF.Field f in param.Value.AppliedParamdef.Fields)
                {
                    var meta = FieldMetaData.Get(f); 
                    if (meta.RefTypes == null)
                        continue;
                    // get hilariously deep in loops
                    foreach (ParamRef pref in meta.RefTypes)
                    {
                        if (!pref.param.Equals(currentParam))
                            continue;
                        paramitems.Add((f.InternalName, pref));
                    }
                }
                if (paramitems.Count > 0)
                    items[param.Key] = paramitems;
            }
            return items;
        }

        private static List<Param.Row> ParamRefReverseLookupRowItems(ParamBank bank, string paramName, string fieldName, int currentID, ParamRef pref)
        {
            string searchTerm = pref.conditionField != null ? $@"prop {fieldName} ^{currentID}$ && prop {pref.conditionField} ^{pref.conditionValue}$" : $@"prop {fieldName} ^{currentID}$";
            return RowSearchEngine.rse.Search((bank, bank.Params[paramName]), searchTerm, false, false);
>>>>>>> c183d3fb
        }
    }
}<|MERGE_RESOLUTION|>--- conflicted
+++ resolved
@@ -1666,13 +1666,8 @@
         {
             if (EditorDecorations.ImGuiTableStdColumns("paramsT", 3, true))
             {
-<<<<<<< HEAD
                 ImGui.TableSetupColumn("paramsCol", ImGuiTableColumnFlags.None, 0.5f);
                 ImGui.TableSetupColumn("paramsCol2", ImGuiTableColumnFlags.None, 0.5f);
-=======
-                ImGui.TableSetupColumn("paramsCol", ImGuiTableColumnFlags.None);
-                ImGui.TableSetupColumn("paramsCol2", ImGuiTableColumnFlags.None);
->>>>>>> c183d3fb
                 ImGui.TableNextColumn();
 
                 if (isActiveView && InputTracker.GetKeyDown(KeyBindings.Current.Param_SearchParam))
@@ -1858,7 +1853,6 @@
                         lastRowSearch[_selection.getActiveParam()] = _selection.getCurrentRowSearchString();
                         doFocus = true;
                     }
-<<<<<<< HEAD
 
                     if (ImGui.IsItemActive())
                         _paramEditor._isSearchBarActive = true;
@@ -1879,28 +1873,6 @@
                     if (pinnedRowList.Count != 0)
                     {
 
-=======
-
-                    if (ImGui.IsItemActive())
-                        _paramEditor._isSearchBarActive = true;
-                    else
-                        _paramEditor._isSearchBarActive = false;
-                    UIHints.AddImGuiHintButton("MassEditHint", ref UIHints.SearchBarHint);
-                    
-                    Param.Column compareCol = _selection.getCompareCol();
-                    ImGui.BeginChild("rows" + activeParam);
-                    EditorDecorations.ImGuiTableStdColumns("rowList", compareCol == null ? 1 : 2, false);
-                    
-                    ImGui.TableSetupColumn("rowCol", ImGuiTableColumnFlags.None);
-                    if (compareCol != null)
-                        ImGui.TableSetupColumn("rowCol2", ImGuiTableColumnFlags.None);
-                    ImGui.PushID("pinned");
-
-                    List<int> pinnedRowList = new List<int>(_paramEditor._projectSettings.PinnedRows.GetValueOrDefault(activeParam, new List<int>()));
-                    if (pinnedRowList.Count != 0)
-                    {
-
->>>>>>> c183d3fb
                         foreach (int rowID in pinnedRowList)
                         {
                             Param.Row row = para[rowID];
@@ -2106,8 +2078,6 @@
                 ImGui.TableNextColumn();
                 ImGui.TextUnformatted(r[compareCol].Value.ToParamEditorString());
             }
-<<<<<<< HEAD
-=======
         }
 
         private void ParamRefReverseLookupSelectables(ParamBank bank, string currentParam, int currentID)
@@ -2177,7 +2147,6 @@
         {
             string searchTerm = pref.conditionField != null ? $@"prop {fieldName} ^{currentID}$ && prop {pref.conditionField} ^{pref.conditionValue}$" : $@"prop {fieldName} ^{currentID}$";
             return RowSearchEngine.rse.Search((bank, bank.Params[paramName]), searchTerm, false, false);
->>>>>>> c183d3fb
         }
     }
 }