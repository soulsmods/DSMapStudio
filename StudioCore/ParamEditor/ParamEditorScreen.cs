--- conflicted
+++ resolved
@@ -121,21 +121,13 @@
         private bool _mEditCSVAppendOnly = false;
         private bool _mEditCSVReplaceRows = false;
 
-<<<<<<< HEAD
+        private IEnumerable<(object, int)> _distributionOutput = null;
+        private string _statisticPopupOutput = "";
+        private string _statisticPopupParameter = "";
         private string[] _autoFillArgsParse = Enumerable.Repeat("", ParamAndRowSearchEngine.parse.AllCommands().Sum((x) => x.Item2.Length)).ToArray();
         private string[] _autoFillArgsPse = Enumerable.Repeat("", ParamSearchEngine.pse.AllCommands().Sum((x) => x.Item2.Length)).ToArray();
         private string[] _autoFillArgsRse = Enumerable.Repeat("", RowSearchEngine.rse.AllCommands().Sum((x) => x.Item2.Length)).ToArray();
         private string[] _autoFillArgsCse = Enumerable.Repeat("", CellSearchEngine.cse.AllCommands().Sum((x) => x.Item2.Length)).ToArray();
-=======
-        private IEnumerable<(object, int)> _distributionOutput = null;
-        private string _statisticPopupOutput = "";
-        private string _statisticPopupParameter = "";
-
-        private string[] _autoFillArgsParse = Enumerable.Repeat("", ParamAndRowSearchEngine.parse.AvailableCommands().Sum((x) => x.Item2.Length) + ParamAndRowSearchEngine.parse.defaultFilter.Item1.Length).ToArray();
-        private string[] _autoFillArgsPse = Enumerable.Repeat("", ParamSearchEngine.pse.AvailableCommands().Sum((x) => x.Item2.Length) + ParamSearchEngine.pse.defaultFilter.Item1.Length).ToArray();
-        private string[] _autoFillArgsRse = Enumerable.Repeat("", RowSearchEngine.rse.AvailableCommands().Sum((x) => x.Item2.Length) + RowSearchEngine.rse.defaultFilter.Item1.Length).ToArray();
-        private string[] _autoFillArgsCse = Enumerable.Repeat("", CellSearchEngine.cse.AvailableCommands().Sum((x) => x.Item2.Length) + CellSearchEngine.cse.defaultFilter.Item1.Length).ToArray();
->>>>>>> b22d93ad
         private string[] _autoFillArgsRop = Enumerable.Repeat("", MERowOperation.rowOps.AvailableCommands().Sum((x) => x.Item2.Length)).ToArray();
         private string[] _autoFillArgsCop = Enumerable.Repeat("", MEValueOperation.valueOps.AvailableCommands().Sum((x) => x.Item2.Length)).ToArray();
         private string[] _autoFillArgsOa = Enumerable.Repeat("", MEOperationArgument.arg.AllArguments().Sum((x) => x.Item2.Length)).ToArray();
