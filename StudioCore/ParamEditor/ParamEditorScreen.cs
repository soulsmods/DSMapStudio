﻿using System;
using System.Collections.Generic;
using System.Diagnostics;
using System.Text;
using System.Text.RegularExpressions;
using System.Numerics;
using System.Threading.Tasks;
using System.IO;
using System.Linq;
using System.Windows.Forms;
using FSParam;
using Veldrid;
using Veldrid.Sdl2;
using Veldrid.Utilities;
using ImGuiNET;
using SoulsFormats;
using StudioCore;
using StudioCore.TextEditor;
using StudioCore.Editor;
using StudioCore.MsbEditor;
using ActionManager = StudioCore.Editor.ActionManager;
using AddParamsAction = StudioCore.Editor.AddParamsAction;
using CompoundAction = StudioCore.Editor.CompoundAction;
using DeleteParamsAction = StudioCore.Editor.DeleteParamsAction;
using EditorScreen = StudioCore.Editor.EditorScreen;

namespace StudioCore.ParamEditor
{
    /// <summary>
    /// Interface for decorating param rows with additional information (such as english
    /// strings sourced from FMG files)
    /// </summary>
    public interface IParamDecorator
    {
        public void DecorateParam(Param.Row row);

        public void DecorateContextMenuItems(Param.Row row);

        public void ClearDecoratorCache();
    }

    public class FMGItemParamDecorator : IParamDecorator
    {
        private static Vector4 FMGLINKCOLOUR = new Vector4(1.0f, 1.0f, 0.0f, 1.0f);

        private FMGBank.FmgEntryCategory _category = FMGBank.FmgEntryCategory.None;

        private Dictionary<int, FMG.Entry> _entryCache = new Dictionary<int, FMG.Entry>();

        public FMGItemParamDecorator(FMGBank.FmgEntryCategory cat)
        {
            _category = cat;
        }

        private void PopulateDecorator()
        {
            if (_entryCache.Count == 0 && FMGBank.IsLoaded)
            {
                var fmgEntries = FMGBank.GetFmgEntriesByCategory(_category, false);
                foreach (var fmgEntry in fmgEntries)
                {
                    _entryCache[fmgEntry.ID] = fmgEntry;
                }
            }
        }

        public void ClearDecoratorCache()
        {
            _entryCache.Clear();
        }

        public void DecorateParam(Param.Row row)
        {
            PopulateDecorator();
            FMG.Entry entry = null;
            _entryCache.TryGetValue(row.ID, out entry);

            if (entry != null)
            {
                ImGui.SameLine();
                ImGui.PushStyleColor(ImGuiCol.Text, FMGLINKCOLOUR);
                ImGui.TextUnformatted($@" <{entry.Text}>");
                ImGui.PopStyleColor();
            }
        }

        public void DecorateContextMenuItems(Param.Row row)
        {
            PopulateDecorator();
            if (!_entryCache.ContainsKey((int)row.ID))
            {
                return;
            }
            if (ImGui.Selectable($@"Goto {_category.ToString()} Text"))
            {
                EditorCommandQueue.AddCommand($@"text/select/{_category.ToString()}/{row.ID}");
            }
        }
    }

    public class ParamEditorScreen : EditorScreen
    {
        public ActionManager EditorActionManager = new ActionManager();

        internal List<ParamEditorView> _views;
        internal ParamEditorView _activeView;

        // Clipboard vars
        private string _clipboardParam = null;
        private List<Param.Row> _clipboardRows = new List<Param.Row>();
        private long _clipboardBaseRow = 0;
        private string _currentCtrlVValue = "0";
        private string _currentCtrlVOffset = "0";

        // MassEdit Popup vars
        private string _currentMEditRegexInput = "";
        private string _lastMEditRegexInput = "";
        private string _mEditRegexResult = "";
        private string _currentMEditSingleCSVField = "";
        private string _currentMEditCSVInput = "";
        private string _currentMEditCSVOutput = "";
        private string _mEditCSVResult = "";
        private bool _mEditCSVAppendOnly = false;
        private bool _mEditCSVReplaceRows = false;

        public static bool EditorMode = false;

        internal bool _isSearchBarActive = false;
        private bool _isMEditPopupOpen = false;
        private bool _isShortcutPopupOpen = false;

        internal Dictionary<string, IParamDecorator> _decorators = new Dictionary<string, IParamDecorator>();

        internal ProjectSettings _projectSettings = null;
        public ParamEditorScreen(Sdl2Window window, GraphicsDevice device)
        {
            _views = new List<ParamEditorView>();
            _views.Add(new ParamEditorView(this, 0));
            _activeView = _views[0];
            ResetFMGDecorators();
        }

        public void ResetFMGDecorators()
        {
            _decorators.Clear();
            _decorators.Add("EquipParamAccessory", new FMGItemParamDecorator(FMGBank.FmgEntryCategory.Rings));
            _decorators.Add("EquipParamGoods", new FMGItemParamDecorator(FMGBank.FmgEntryCategory.Goods));
            _decorators.Add("EquipParamProtector", new FMGItemParamDecorator(FMGBank.FmgEntryCategory.Armor));
            _decorators.Add("EquipParamWeapon", new FMGItemParamDecorator(FMGBank.FmgEntryCategory.Weapons));
            _decorators.Add("EquipParamGem", new FMGItemParamDecorator(FMGBank.FmgEntryCategory.Gem));
            _decorators.Add("SwordArtsParam", new FMGItemParamDecorator(FMGBank.FmgEntryCategory.SwordArts));
            //_decorators.Add("CharacterText", new FMGItemParamDecorator(FMGBank.FmgEntryCategory.Characters)); // TODO: Decorators need to be updated to support text references.
        }

        /// <summary>
        /// Any version numbers <= this will be allowed to upgrade.
        /// Used to restrict upgrading before DSMS properly supports it.
        /// </summary>
        public readonly ulong ParamUpgradeER_TargetWhitelist_Threshold = 10799999L;

        public void UpgradeRegulation(ParamBank bank, ParamBank vanillaBank, string oldRegulation)
        {
            var oldVersion = bank.ParamVersion;
            var newVersion = vanillaBank.ParamVersion;

            var conflicts = new Dictionary<string, HashSet<int>>();
            var result = bank.UpgradeRegulation(vanillaBank, oldRegulation, conflicts);

            if (result == ParamBank.ParamUpgradeResult.OldRegulationNotFound)
            {
                System.Windows.Forms.MessageBox.Show(
                    $@"Unable to load old vanilla regulation.", 
                    "Loading error",
                    System.Windows.Forms.MessageBoxButtons.OK,
                    System.Windows.Forms.MessageBoxIcon.Error);
            }
            if (result == ParamBank.ParamUpgradeResult.OldRegulationVersionMismatch)
            {
                System.Windows.Forms.MessageBox.Show(
                    $@"The version of the vanilla regulation you selected does not match the version of your mod.", 
                    "Version mismatch",
                    System.Windows.Forms.MessageBoxButtons.OK,
                    System.Windows.Forms.MessageBoxIcon.Error);
                return;
            }

            if (result == ParamBank.ParamUpgradeResult.RowConflictsFound)
            {
                // If there's row conflicts write a conflict log
                var logPath = $@"{bank.AssetLocator.GameModDirectory}\regulationUpgradeLog.txt";
                if (File.Exists(logPath))
                {
                    File.Delete(logPath);
                }

                using StreamWriter logWriter = new StreamWriter(logPath);
                logWriter.WriteLine("The following rows have conflicts (i.e. both you and the game update added these rows).");
                logWriter.WriteLine("The conflicting rows have been overwritten with your modded version, but it is recommended");
                logWriter.WriteLine("that you review these rows and potentially move them to new IDs and try merging again");
                logWriter.WriteLine("instead of saving your upgraded regulation right away.");
                logWriter.WriteLine();
                foreach (var c in conflicts)
                {
                    logWriter.WriteLine($@"{c.Key}:");
                    foreach (var r in c.Value)
                    {
                        logWriter.WriteLine($@"    {r}");
                    }
                    logWriter.WriteLine();
                }
                logWriter.Flush();
                
                var msgRes = System.Windows.Forms.MessageBox.Show(
                    $@"Conflicts were found while upgrading params. This is usually caused by a game updating adding " +
                    "a new row that has the same ID as the one that you added in your mod. It is recommended that you " +
                    "review these conflicts and handle them before saving. You can revert to your original params by " +
                    "reloading your project by saving and move the conflicting rows to new IDs, or you can chance it by " +
                    "trying to fix the current post-merge result. Currently your mod added rows will have overwritten" +
                    "the added rows in the vanilla regulation.\n\nThe list of conflicts can be found in regulationUpgradeLog.txt" +
                    "in your mod project directory. Would you like to open them now?",
                    "Row conflicts found",
                    System.Windows.Forms.MessageBoxButtons.YesNo,
                    System.Windows.Forms.MessageBoxIcon.Warning);
                if (msgRes == DialogResult.Yes)
                {
                    Process.Start(new ProcessStartInfo
                    {
                        FileName = "explorer",
                        Arguments = "\"" + logPath + "\""
                    });
                }
            }

            if (result == ParamBank.ParamUpgradeResult.Success)
            {
                var msgUpgradeEdits = System.Windows.Forms.MessageBox.Show(
                    $@"MapStudio can automatically perform several edits to keep your params consistent with updates to vanilla params. " +
                    "Would you like to perform these edits?", "Regulation upgrade edits",
                    System.Windows.Forms.MessageBoxButtons.YesNo,
                    System.Windows.Forms.MessageBoxIcon.Question);
                if (msgUpgradeEdits == System.Windows.Forms.DialogResult.Yes)
                {
                    var (success, fail) = bank.RunUpgradeEdits(oldVersion, newVersion);
                    if (success.Count > 0 || fail.Count > 0)
                        System.Windows.Forms.MessageBox.Show(
                            (success.Count > 0 ? "Successfully performed the following edits:\n" + String.Join('\n', success) : "") +
                            (success.Count > 0 && fail.Count > 0 ? "\n" : "") + 
                            (fail.Count > 0 ? "Unable to perform the following edits:\n" + String.Join('\n', fail) : ""),
                            "Regulation upgrade edits",
                            System.Windows.Forms.MessageBoxButtons.OK,
                            System.Windows.Forms.MessageBoxIcon.Information
                        );
                    CacheBank.ClearCaches();
                    bank.RefreshParamDiffCaches();
                }


                var msgRes = System.Windows.Forms.MessageBox.Show(
                    "Upgrade successful",
                    "Success",
                    System.Windows.Forms.MessageBoxButtons.OK,
                    System.Windows.Forms.MessageBoxIcon.Information);
            }
            
            EditorActionManager.Clear();
        }

        private void ParamUndo()
        {
            EditorActionManager.UndoAction();
        }
        private void ParamRedo()
        {
            EditorActionManager.RedoAction();
        }

        public override void DrawEditorMenu()
        {
            // Menu Options
            if (ImGui.BeginMenu("Edit"))
            {
                if (ImGui.MenuItem("Undo", KeyBindings.Current.Core_Undo.HintText, false, EditorActionManager.CanUndo()))
                {
                    ParamUndo();
                }
                if (ImGui.MenuItem("Redo", KeyBindings.Current.Core_Redo.HintText, false, EditorActionManager.CanRedo()))
                {
                    ParamRedo();
                }
                if (ImGui.MenuItem("Copy", KeyBindings.Current.Param_Copy.HintText, false, _activeView._selection.rowSelectionExists()))
                {
                    CopySelectionToClipboard();
                }
                if (ImGui.MenuItem("Paste", KeyBindings.Current.Param_Paste.HintText, false, _clipboardRows.Any()))
                {
                    EditorCommandQueue.AddCommand($@"param/menu/ctrlVPopup");
                }
                if (ImGui.MenuItem("Duplicate", KeyBindings.Current.Core_Duplicate.HintText, false, _activeView._selection.rowSelectionExists()))
                {
                    DuplicateSelection();
                }
                ImGui.Separator();
                if (ImGui.MenuItem($"Mass Edit", KeyBindings.Current.Param_MassEdit.HintText))
                {
                    EditorCommandQueue.AddCommand($@"param/menu/massEditRegex");
                }
                if (ImGui.BeginMenu("Export CSV", _activeView._selection.rowSelectionExists()))
                {
                    DelimiterInputText();

                    if (ImGui.MenuItem("All", KeyBindings.Current.Param_ExportCSV.HintText))
                        EditorCommandQueue.AddCommand($@"param/menu/massEditCSVExport");
                    if (ImGui.MenuItem("Name"))
                        EditorCommandQueue.AddCommand($@"param/menu/massEditSingleCSVExport/Name");
                    if (ImGui.BeginMenu("Field"))
                    {
                        foreach (PARAMDEF.Field field in ParamBank.PrimaryBank.Params[_activeView._selection.getActiveParam()].AppliedParamdef.Fields)
                        {
                            if (ImGui.MenuItem(field.InternalName))
                                EditorCommandQueue.AddCommand($@"param/menu/massEditSingleCSVExport/{field.InternalName}");
                        }
                        ImGui.EndMenu();
                    }
                    if (ImGui.BeginMenu("To File...", _activeView._selection.rowSelectionExists()))
                    {
                        if (ImGui.MenuItem("All"))
                        {
                            _activeView._selection.sortSelection();
                            var rbrowseDlg = new System.Windows.Forms.SaveFileDialog()
                            {
                                Filter = "CSV file (*.CSV)|*.CSV|Text file (*.txt) |*.TXT|All Files|*.*",
                                ValidateNames = true,
                                CheckPathExists = true
                            };
                            if (rbrowseDlg.ShowDialog() == System.Windows.Forms.DialogResult.OK)
                                File.WriteAllText(rbrowseDlg.FileName, MassParamEditCSV.GenerateCSV(_activeView._selection.getSelectedRows(), ParamBank.PrimaryBank.Params[_activeView._selection.getActiveParam()], CFG.Current.Param_Export_Delimiter[0]));
                        }
                        if (ImGui.MenuItem("Name"))
                        {
                            _activeView._selection.sortSelection();
                            var rbrowseDlg = new System.Windows.Forms.SaveFileDialog()
                            {
                                Filter = "CSV file (*.CSV)|*.CSV|Text file (*.txt) |*.TXT|All Files|*.*",
                                ValidateNames = true,
                                CheckPathExists = true
                            };
                            if (rbrowseDlg.ShowDialog() == System.Windows.Forms.DialogResult.OK)
                                File.WriteAllText(rbrowseDlg.FileName, MassParamEditCSV.GenerateSingleCSV(_activeView._selection.getSelectedRows(), ParamBank.PrimaryBank.Params[_activeView._selection.getActiveParam()], "Name", CFG.Current.Param_Export_Delimiter[0]));
                        }
                        if (ImGui.BeginMenu("Field"))
                        {
                            foreach (PARAMDEF.Field field in ParamBank.PrimaryBank.Params[_activeView._selection.getActiveParam()].AppliedParamdef.Fields)
                            {
                                if (ImGui.MenuItem(field.InternalName))
                                {
                                    _activeView._selection.sortSelection();
                                    var rbrowseDlg = new System.Windows.Forms.SaveFileDialog()
                                    {
                                        Filter = "CSV file (*.CSV)|*.CSV|Text file (*.txt) |*.TXT|All Files|*.*",
                                        ValidateNames = true,
                                        CheckPathExists = true
                                    };
                                    if (rbrowseDlg.ShowDialog() == System.Windows.Forms.DialogResult.OK)
                                        File.WriteAllText(rbrowseDlg.FileName, MassParamEditCSV.GenerateSingleCSV(_activeView._selection.getSelectedRows(), ParamBank.PrimaryBank.Params[_activeView._selection.getActiveParam()], field.InternalName, CFG.Current.Param_Export_Delimiter[0]));
                                }
                            }
                            ImGui.EndMenu();
                        }
                        ImGui.EndMenu();
                    }
                    ImGui.EndMenu();
                }
                if (ImGui.BeginMenu("Import CSV", _activeView._selection.paramSelectionExists()))
                {
                    DelimiterInputText();
                    if (ImGui.MenuItem("All", KeyBindings.Current.Param_ImportCSV.HintText))
                        EditorCommandQueue.AddCommand($@"param/menu/massEditCSVImport");
                    if (ImGui.MenuItem("Name"))
                        EditorCommandQueue.AddCommand($@"param/menu/massEditSingleCSVImport/Name");
                    if (ImGui.BeginMenu("Field"))
                    {
                        foreach (PARAMDEF.Field field in ParamBank.PrimaryBank.Params[_activeView._selection.getActiveParam()].AppliedParamdef.Fields)
                        {
                            if (ImGui.MenuItem(field.InternalName))
                                EditorCommandQueue.AddCommand($@"param/menu/massEditSingleCSVImport/{field.InternalName}");
                        }
                        ImGui.EndMenu();
                    }
                    if (ImGui.BeginMenu("From file...", _activeView._selection.paramSelectionExists()))
                    {
                        if (ImGui.MenuItem("All"))
                        {
                            var rbrowseDlg = new System.Windows.Forms.OpenFileDialog()
                            {
                                Filter = "CSV file (*.CSV)|*.CSV|Text file (*.txt) |*.TXT|All Files|*.*",
                                ValidateNames = true,
                                CheckFileExists = true
                            };
                            if (rbrowseDlg.ShowDialog() == System.Windows.Forms.DialogResult.OK)
                            {
                                MassEditResult r = MassParamEditCSV.PerformMassEdit(ParamBank.PrimaryBank, File.ReadAllText(rbrowseDlg.FileName), EditorActionManager, _activeView._selection.getActiveParam(), false, false, CFG.Current.Param_Export_Delimiter[0]);
                                if (r.Type == MassEditResultType.SUCCESS)
                                    TaskManager.Run("PB:RefreshDirtyCache", false, true, true, () => ParamBank.PrimaryBank.RefreshParamDiffCaches());
                                else
                                    System.Windows.Forms.MessageBox.Show(r.Information, "Error", System.Windows.Forms.MessageBoxButtons.OK, System.Windows.Forms.MessageBoxIcon.None);
                            }
                        }
                        if (ImGui.MenuItem("Name"))
                        {
                            var rbrowseDlg = new System.Windows.Forms.OpenFileDialog()
                            {
                                Filter = "CSV file (*.CSV)|*.CSV|Text file (*.txt) |*.TXT|All Files|*.*",
                                ValidateNames = true,
                                CheckFileExists = true
                            };
                            if (rbrowseDlg.ShowDialog() == System.Windows.Forms.DialogResult.OK)
                            {
                                (MassEditResult r, CompoundAction a) = MassParamEditCSV.PerformSingleMassEdit(ParamBank.PrimaryBank, File.ReadAllText(rbrowseDlg.FileName), _activeView._selection.getActiveParam(), "Name", CFG.Current.Param_Export_Delimiter[0], false);
                                if (r.Type == MassEditResultType.SUCCESS && a != null)
                                    EditorActionManager.ExecuteAction(a);
                                else
                                    System.Windows.Forms.MessageBox.Show(r.Information, "Error", System.Windows.Forms.MessageBoxButtons.OK, System.Windows.Forms.MessageBoxIcon.None);
                                TaskManager.Run("PB:RefreshDirtyCache", false, true, true, () => ParamBank.PrimaryBank.RefreshParamDiffCaches());
                            }
                        }
                        if (ImGui.BeginMenu("Field"))
                        {
                            foreach (PARAMDEF.Field field in ParamBank.PrimaryBank.Params[_activeView._selection.getActiveParam()].AppliedParamdef.Fields)
                            {
                                if (ImGui.MenuItem(field.InternalName))
                                {
                                    var rbrowseDlg = new System.Windows.Forms.OpenFileDialog()
                                    {
                                        Filter = "CSV file (*.CSV)|*.CSV|Text file (*.txt) |*.TXT|All Files|*.*",
                                        ValidateNames = true,
                                        CheckFileExists = true
                                    };
                                    if (rbrowseDlg.ShowDialog() == System.Windows.Forms.DialogResult.OK)
                                    {
                                        (MassEditResult r, CompoundAction a) = MassParamEditCSV.PerformSingleMassEdit(ParamBank.PrimaryBank, File.ReadAllText(rbrowseDlg.FileName), _activeView._selection.getActiveParam(), field.InternalName, CFG.Current.Param_Export_Delimiter[0], false);
                                        if (r.Type == MassEditResultType.SUCCESS && a != null)
                                            EditorActionManager.ExecuteAction(a);
                                        else
                                            System.Windows.Forms.MessageBox.Show(r.Information, "Error", System.Windows.Forms.MessageBoxButtons.OK, System.Windows.Forms.MessageBoxIcon.None);
                                        TaskManager.Run("PB:RefreshDirtyCache", false, true, true, () => ParamBank.PrimaryBank.RefreshParamDiffCaches());
                                    }
                                }
                            }
                            ImGui.EndMenu();
                        }
                        ImGui.EndMenu();
                    }
                    ImGui.EndMenu();
                }
                if (ImGui.MenuItem("Sort rows by ID", _activeView._selection.paramSelectionExists()))
                {
                    EditorActionManager.ExecuteAction(MassParamEditOther.SortRows(ParamBank.PrimaryBank, _activeView._selection.getActiveParam()));
                }
                if (ImGui.MenuItem("Import Row Names", "", false, ParamBank.PrimaryBank.Params != null))
                {
                    try {
                        EditorActionManager.ExecuteAction(ParamBank.PrimaryBank.LoadParamDefaultNames());
                    } catch {
                    }
                }
                if (ImGui.MenuItem("Trim hidden newlines in names", "", false, ParamBank.PrimaryBank.Params != null))
                {
                    try {
                        EditorActionManager.PushSubManager(ParamBank.PrimaryBank.TrimNewlineChrsFromNames());
                    } catch {
                    }
                }
                ImGui.EndMenu();
            }
            if (ImGui.BeginMenu("View"))
            {
                if (ImGui.MenuItem("New View"))
                {
                    AddView();
                }
                if (ImGui.MenuItem("Close View", null, false, CountViews() > 1))
                {
                    RemoveView(_activeView);
                }
                ImGui.Separator();
                if (ImGui.MenuItem("Check all params for edits", null, false, !ParamBank.PrimaryBank.IsLoadingParams && !ParamBank.VanillaBank.IsLoadingParams))
                {
                    ParamBank.PrimaryBank.RefreshParamDiffCaches();
                }
                ImGui.Separator();
<<<<<<< HEAD
=======
                if (ImGui.MenuItem("Show alternate field names", null, CFG.Current.Param_ShowAltNames))
                    CFG.Current.Param_ShowAltNames = !CFG.Current.Param_ShowAltNames;
                if (ImGui.MenuItem("Always show original field names", null, CFG.Current.Param_AlwaysShowOriginalName))
                    CFG.Current.Param_AlwaysShowOriginalName = !CFG.Current.Param_AlwaysShowOriginalName;
                if (ImGui.MenuItem("Hide field references", null, CFG.Current.Param_HideReferenceRows))
                    CFG.Current.Param_HideReferenceRows = !CFG.Current.Param_HideReferenceRows;
                if (ImGui.MenuItem("Hide field enums", null, CFG.Current.Param_HideEnums))
                    CFG.Current.Param_HideEnums = !CFG.Current.Param_HideEnums;
                if (ImGui.MenuItem("Allow field reordering", null, CFG.Current.Param_AllowFieldReorder))
                    CFG.Current.Param_AllowFieldReorder = !CFG.Current.Param_AllowFieldReorder;
                if (ImGui.MenuItem("Sort Params Alphabetically", null, CFG.Current.Param_AlphabeticalParams))
                {
                    CFG.Current.Param_AlphabeticalParams = !CFG.Current.Param_AlphabeticalParams;
                    CacheBank.ClearCaches();
                }
                if (ImGui.MenuItem("DisableRowGrouping", null, CFG.Current.Param_DisableRowGrouping))
                    CFG.Current.Param_DisableRowGrouping = !CFG.Current.Param_DisableRowGrouping;
                if (ImGui.MenuItem("Show Vanilla Params", null, CFG.Current.Param_ShowVanillaParams))
                    CFG.Current.Param_ShowVanillaParams = !CFG.Current.Param_ShowVanillaParams;
                ImGui.Separator();
>>>>>>> 992dfd15
                if (!EditorMode && ImGui.MenuItem("Editor Mode", null, EditorMode))
                    EditorMode = true;
                if (EditorMode && ImGui.BeginMenu("Editor Mode"))
                {
                    if (ImGui.MenuItem("Save Changes"))
                    {
                        ParamMetaData.SaveAll();
                        EditorMode = false;
                    }
                    if (ImGui.MenuItem("Discard Changes"))
                        EditorMode = false;
                    ImGui.EndMenu();
                }
                ImGui.EndMenu();
            }
            if (ImGui.BeginMenu("Game"))
            {
                if (ImGui.BeginMenu("Hot Reload Params"))
                {

                    ImGui.TextColored(new Vector4(1.0f, 1.0f, 0.0f, 1.0f), "WARNING: Hot Reloader only works for existing row entries.\nGame must be restarted for new rows and modified row IDs.");
                    ImGui.Separator();

                    bool canHotReload = ParamReloader.CanReloadMemoryParams(ParamBank.PrimaryBank, _projectSettings);

                    if (ImGui.MenuItem("Current Param", KeyBindings.Current.Param_HotReload.HintText, false, canHotReload))
                    {
                        ParamReloader.ReloadMemoryParams(ParamBank.PrimaryBank, ParamBank.PrimaryBank.AssetLocator, new string[] { _activeView._selection.getActiveParam() });
                    }
                    if (ImGui.MenuItem("All Params", KeyBindings.Current.Param_HotReloadAll.HintText, false, canHotReload))
                    {
                        ParamReloader.ReloadMemoryParams(ParamBank.PrimaryBank, ParamBank.PrimaryBank.AssetLocator, ParamBank.PrimaryBank.Params.Keys.ToArray());
                    }
                    foreach (string param in ParamReloader.GetReloadableParams(ParamBank.PrimaryBank.AssetLocator))
                    {
                        if (ImGui.MenuItem(param, "", false, canHotReload))
                        {
                            ParamReloader.ReloadMemoryParams(ParamBank.PrimaryBank, ParamBank.PrimaryBank.AssetLocator, new string[] { param });
                        }
                    }
                    ImGui.EndMenu();
                }
                string activeParam = _activeView._selection.getActiveParam();
                if (activeParam != null && _projectSettings.GameType == GameType.DarkSoulsIII)
                {
                    ParamReloader.GiveItemMenu(ParamBank.PrimaryBank.AssetLocator, _activeView._selection.getSelectedRows(), _activeView._selection.getActiveParam());
                }
                ImGui.EndMenu();
            }
            if (ImGui.BeginMenu("Compare"))
            {
                if (ImGui.MenuItem("Clear current row comparison", null, false, _activeView != null && _activeView._selection.getCompareRow() != null))
                {
                    _activeView._selection.SetCompareRow(null);
                }
                ImGui.Separator();
                // Only support ER for now
                if (ImGui.MenuItem("Load Params for comparison...", null, false, _projectSettings.GameType != GameType.DarkSoulsIISOTFS))
                {
                    try
                    {
                        var rbrowseDlg = new System.Windows.Forms.OpenFileDialog()
                        {
                            Filter = AssetLocator.ParamFilter,
                            ValidateNames = true,
                            CheckFileExists = true,
                            CheckPathExists = true,
                            //ShowReadOnly = true,
                        };
                        if (rbrowseDlg.ShowDialog() == System.Windows.Forms.DialogResult.OK)
                        {
                            ParamBank.LoadAuxBank(rbrowseDlg.FileName);
                        }
                    }
                    catch (Exception e)
                    {
                        System.Windows.Forms.MessageBox.Show(
                        $@"Unable to load regulation.\n" + e.Message,
                        "Loading error",
                        System.Windows.Forms.MessageBoxButtons.OK,
                        System.Windows.Forms.MessageBoxIcon.Error);
                    }
                }
                if (ImGui.BeginMenu("Clear param comparison...", ParamBank.AuxBanks.Count > 0))
                {
                    for (int i = 0; i < ParamBank.AuxBanks.Count; i++)
                    {
                        var pb = ParamBank.AuxBanks.ElementAt(i);
                        if (ImGui.MenuItem(pb.Key))
                        {
                            ParamBank.AuxBanks.Remove(pb.Key);
                            break;
                        }
                    }
                    ImGui.EndMenu();
                }
                if (ImGui.MenuItem("Clear all param comparisons", null, false, ParamBank.AuxBanks.Count > 0))
                {
                    ParamBank.AuxBanks = new Dictionary<string, ParamBank>();
                }
                ImGui.EndMenu();
            }
            if (ImGui.BeginMenu("Help"))
            {
                if (ImGui.BeginMenu("Search and MassEdit"))
                {
                    if (ImGui.BeginMenu("Search"))
                    {
                        ImGui.TextUnformatted(UIHints.SearchBarHint);
                        ImGui.EndMenu();
                    }
                    if (ImGui.BeginMenu("MassEdit"))
                    {
                        ImGui.TextUnformatted(UIHints.MassEditHint);
                        ImGui.EndMenu();
                    }
                    if (ImGui.BeginMenu("Examples"))
                    {
                        ImGui.TextUnformatted(UIHints.MassEditExamples);
                        ImGui.Separator();
                        ImGui.TextUnformatted(UIHints.SearchExamples);
                        ImGui.EndMenu();
                    }
                    if (ImGui.BeginMenu("Regex"))
                    {
                        ImGui.TextUnformatted(UIHints.RegexCheatSheet);
                        ImGui.EndMenu();
                    }
                    ImGui.EndMenu();
                }
                ImGui.EndMenu();
            }

            // Param upgrading for Elden Ring
            if (ParamBank.IsDefsLoaded
                && ParamBank.PrimaryBank.Params != null
                && ParamBank.VanillaBank.Params != null
                && !ParamBank.PrimaryBank.IsLoadingParams
                && !ParamBank.VanillaBank.IsLoadingParams)
            {
                if (ParamBank.PrimaryBank.AssetLocator.Type == GameType.EldenRing
                    && ParamBank.PrimaryBank.ParamVersion < ParamBank.VanillaBank.ParamVersion
                    && ParamBank.VanillaBank.ParamVersion <= ParamUpgradeER_TargetWhitelist_Threshold)
                {
                    ImGui.PushStyleColor(ImGuiCol.Text, new Vector4(0.0f, 1f, 0f, 1.0f));
                    if (ImGui.Button("Upgrade Params"))
                    {
                        var message = System.Windows.Forms.MessageBox.Show(
                            $@"Your mod is currently on regulation version {ParamBank.PrimaryBank.ParamVersion} while the game is on param version " +
                            $"{ParamBank.VanillaBank.ParamVersion}.\n\nWould you like to attempt to upgrade your mod's params to be based on the " +
                            "latest game version? Params will be upgraded by copying all rows that you modified to the new regulation, " +
                            "overwriting exiting rows if needed.\n\nIf both you and the game update added a row with the same ID, the merge " +
                            "will fail and there will be a log saying what rows you will need to manually change the ID of before trying " +
                            "to merge again.\n\nIn order to perform this operation, you must specify the original regulation on the version " +
                            $"that your current mod is based on (version {ParamBank.PrimaryBank.ParamVersion}).\n\nOnce done, the upgraded params will appear" +
                            "in the param editor where you can view and save them, but this operation is not undoable. " +
                            "Would you like to continue?", "Regulation upgrade",
                            System.Windows.Forms.MessageBoxButtons.OKCancel,
                            System.Windows.Forms.MessageBoxIcon.Question);
                        if (message == System.Windows.Forms.DialogResult.OK)
                        {
                            var rbrowseDlg = new System.Windows.Forms.OpenFileDialog()
                            {
                                Title = $"Select regulation.bin for game version {ParamBank.PrimaryBank.ParamVersion}...",
                                Filter = AssetLocator.ERParamUpgradeFilter,
                                ValidateNames = true,
                                CheckFileExists = true,
                                CheckPathExists = true,
                            };

                            if (rbrowseDlg.ShowDialog() == System.Windows.Forms.DialogResult.OK)
                            {
                                var path = rbrowseDlg.FileName;
                                UpgradeRegulation(ParamBank.PrimaryBank, ParamBank.VanillaBank, path);
                            }
                        }
                    }
                    ImGui.PopStyleColor();
                }
            }
        }

        public void CopySelectionToClipboard()
        {
            _clipboardParam = _activeView._selection.getActiveParam();
            _clipboardRows.Clear();
            long baseValue = long.MaxValue;
            _activeView._selection.sortSelection();
            foreach (Param.Row r in _activeView._selection.getSelectedRows())
            {
                _clipboardRows.Add(new Param.Row(r));// make a clone
                if (r.ID < baseValue)
                    baseValue = r.ID;
            }
            _clipboardBaseRow = baseValue;
            _currentCtrlVValue = _clipboardBaseRow.ToString();
        }

        private static void DelimiterInputText()
        {
            string displayDelimiter = CFG.Current.Param_Export_Delimiter;
            if (displayDelimiter == "\t")
                displayDelimiter = "\\t";

            if (ImGui.InputText("Delimiter", ref displayDelimiter, 2))
            {
                if (displayDelimiter == "\\t")
                    displayDelimiter = "\t";
                CFG.Current.Param_Export_Delimiter = displayDelimiter;
            }
        }
        public void DuplicateSelection()
        {
            Param param = ParamBank.PrimaryBank.Params[_activeView._selection.getActiveParam()];
            List<Param.Row> rows = _activeView._selection.getSelectedRows();
            if (rows.Count == 0)
                return;

            List<Param.Row> rowsToInsert = new();
            foreach (Param.Row r in rows)
            {
                Param.Row newrow = new(r);
                rowsToInsert.Add(newrow);
            }
            EditorActionManager.ExecuteAction(new AddParamsAction(param, "legacystring", rowsToInsert, false, false));
        }

        public void OpenMassEditPopup(string popup)
        {
            ImGui.OpenPopup(popup);
            _isMEditPopupOpen = true;
        }

        public void MassEditPopups()
        {
            float scale = ImGuiRenderer.GetUIScale();
            
            // Popup size relies on magic numbers. Multiline maxlength is also arbitrary.
            if (ImGui.BeginPopup("massEditMenuRegex"))
            {
                ImGui.Text("param PARAM: id VALUE: FIELD: = VALUE;");
                UIHints.AddImGuiHintButton("MassEditHint", ref UIHints.MassEditHint);
                ImGui.InputTextMultiline("##MEditRegexInput", ref _currentMEditRegexInput, 65536, new Vector2(1024, ImGui.GetTextLineHeightWithSpacing() * 4) * scale);

                if (ImGui.Selectable("Submit", false, ImGuiSelectableFlags.DontClosePopups))
                {
                    _activeView._selection.sortSelection();
                    (MassEditResult r, ActionManager child) = MassParamEditRegex.PerformMassEdit(ParamBank.PrimaryBank, _currentMEditRegexInput, _activeView._selection);
                    if (child != null)
                        EditorActionManager.PushSubManager(child);
                    if (r.Type == MassEditResultType.SUCCESS)
                    {
                        _lastMEditRegexInput = _currentMEditRegexInput;
                        _currentMEditRegexInput = "";
                        TaskManager.Run("PB:RefreshDirtyCache", false, true, true, () => ParamBank.PrimaryBank.RefreshParamDiffCaches());
                    }
                    _mEditRegexResult = r.Information;
                }
                ImGui.Text(_mEditRegexResult);
                ImGui.InputTextMultiline("##MEditRegexOutput", ref _lastMEditRegexInput, 65536, new Vector2(1024, ImGui.GetTextLineHeightWithSpacing() * 4) * scale, ImGuiInputTextFlags.ReadOnly);
                ImGui.EndPopup();
            }
            else if (ImGui.BeginPopup("massEditMenuCSVExport"))
            {
                ImGui.InputTextMultiline("##MEditOutput", ref _currentMEditCSVOutput, 65536, new Vector2(1024, ImGui.GetTextLineHeightWithSpacing() * 4) * scale, ImGuiInputTextFlags.ReadOnly);
                ImGui.EndPopup();
            }
            else if (ImGui.BeginPopup("massEditMenuSingleCSVExport"))
            {
                ImGui.Text(_currentMEditSingleCSVField);
                ImGui.InputTextMultiline("##MEditOutput", ref _currentMEditCSVOutput, 65536, new Vector2(1024, ImGui.GetTextLineHeightWithSpacing() * 4) * scale, ImGuiInputTextFlags.ReadOnly);
                ImGui.EndPopup();
            }
            else if (ImGui.BeginPopup("massEditMenuCSVImport"))
            {
                ImGui.InputTextMultiline("##MEditRegexInput", ref _currentMEditCSVInput, 256 * 65536, new Vector2(1024, ImGui.GetTextLineHeightWithSpacing() * 4) * scale);
                ImGui.Checkbox("Append new rows instead of ID based insertion (this will create out-of-order IDs)", ref _mEditCSVAppendOnly);
                if (_mEditCSVAppendOnly)
                    ImGui.Checkbox("Replace existing rows instead of updating them (they will be moved to the end)", ref _mEditCSVReplaceRows);
                DelimiterInputText();
                if (ImGui.Selectable("Submit", false, ImGuiSelectableFlags.DontClosePopups))
                {
                    MassEditResult r = MassParamEditCSV.PerformMassEdit(ParamBank.PrimaryBank, _currentMEditCSVInput, EditorActionManager, _activeView._selection.getActiveParam(), _mEditCSVAppendOnly, _mEditCSVAppendOnly && _mEditCSVReplaceRows, CFG.Current.Param_Export_Delimiter[0]);
                    if (r.Type == MassEditResultType.SUCCESS)
                    {
                        TaskManager.Run("PB:RefreshDirtyCache", false, true, true, () => ParamBank.PrimaryBank.RefreshParamDiffCaches());
                    }
                    _mEditCSVResult = r.Information;
                }
                ImGui.Text(_mEditCSVResult);
                ImGui.EndPopup();
            }
            else if (ImGui.BeginPopup("massEditMenuSingleCSVImport"))
            {
                ImGui.Text(_currentMEditSingleCSVField);
                ImGui.InputTextMultiline("##MEditRegexInput", ref _currentMEditCSVInput, 256 * 65536, new Vector2(1024, ImGui.GetTextLineHeightWithSpacing() * 4) * scale);
                DelimiterInputText();
                if (ImGui.Selectable("Submit", false, ImGuiSelectableFlags.DontClosePopups))
                {
                    (MassEditResult r, CompoundAction a) = MassParamEditCSV.PerformSingleMassEdit(ParamBank.PrimaryBank, _currentMEditCSVInput, _activeView._selection.getActiveParam(), _currentMEditSingleCSVField, CFG.Current.Param_Export_Delimiter[0], false);
                    if (a != null)
                        EditorActionManager.ExecuteAction(a);
                    _mEditCSVResult = r.Information;
                }
                ImGui.Text(_mEditCSVResult);
                ImGui.EndPopup();
            }
            else
            {
                _isMEditPopupOpen = false;
                _currentMEditCSVOutput = "";
            }
        }

        public void OnGUI(string[] initcmd)
        {
            float scale = ImGuiRenderer.GetUIScale();

            if (!_isMEditPopupOpen && !_isShortcutPopupOpen && !_isSearchBarActive)// Are shortcuts active? Presently just checks for massEdit popup.
            {
                // Keyboard shortcuts
                if (EditorActionManager.CanUndo() && InputTracker.GetKeyDown(KeyBindings.Current.Core_Undo))
                {
                    ParamUndo();
                }
                if (EditorActionManager.CanRedo() && InputTracker.GetKeyDown(KeyBindings.Current.Core_Redo))
                {
                    ParamRedo();
                }
                if (!ImGui.IsAnyItemActive() && _activeView._selection.paramSelectionExists() && InputTracker.GetKeyDown(KeyBindings.Current.Param_SelectAll))
                {
                    _clipboardParam = _activeView._selection.getActiveParam();
                    foreach (Param.Row row in CacheBank.GetCached(this, (_activeView._viewIndex, _activeView._selection.getActiveParam()), () =>RowSearchEngine.rse.Search(ParamBank.PrimaryBank.Params[_activeView._selection.getActiveParam()], _activeView._selection.getCurrentRowSearchString(), true, true)))

                        _activeView._selection.addRowToSelection(row);
                }
                if (!ImGui.IsAnyItemActive() && _activeView._selection.rowSelectionExists() && InputTracker.GetKeyDown(KeyBindings.Current.Param_Copy))
                {
                    CopySelectionToClipboard();
                }
                if (_clipboardRows.Count > 00 && _clipboardParam == _activeView._selection.getActiveParam() && !ImGui.IsAnyItemActive() && InputTracker.GetKeyDown(KeyBindings.Current.Param_Paste))
                {
                    ImGui.OpenPopup("ctrlVPopup");
                }
                if (!ImGui.IsAnyItemActive() && _activeView._selection.rowSelectionExists() && InputTracker.GetKeyDown(KeyBindings.Current.Core_Duplicate))
                {
                    DuplicateSelection();
                }
                if (!ImGui.IsAnyItemActive() && InputTracker.GetKeyDown(KeyBindings.Current.Core_Delete))
                {
                    if (_activeView._selection.rowSelectionExists())
                    {
                        var act = new DeleteParamsAction(ParamBank.PrimaryBank.Params[_activeView._selection.getActiveParam()], _activeView._selection.getSelectedRows());
                        EditorActionManager.ExecuteAction(act);
                        _activeView._selection.SetActiveRow(null, true);
                    }
                }
            }

            if (ParamBank.PrimaryBank.Params == null)
            {
                if (ParamBank.PrimaryBank.IsLoadingParams)
                {
                    ImGui.Text("Loading...");
                }
                return;
            }

            //Hot Reload shortcut keys
            if (ParamReloader.CanReloadMemoryParams(ParamBank.PrimaryBank, _projectSettings))
            {
                if (InputTracker.GetKeyDown(KeyBindings.Current.Param_HotReloadAll))
                    ParamReloader.ReloadMemoryParams(ParamBank.PrimaryBank, ParamBank.PrimaryBank.AssetLocator, ParamBank.PrimaryBank.Params.Keys.ToArray());
                else if (InputTracker.GetKeyDown(KeyBindings.Current.Param_HotReload))
                    ParamReloader.ReloadMemoryParams(ParamBank.PrimaryBank, ParamBank.PrimaryBank.AssetLocator, new string[] { _activeView._selection.getActiveParam() });
            }

            if (InputTracker.GetKeyDown(KeyBindings.Current.Param_MassEdit))
                EditorCommandQueue.AddCommand($@"param/menu/massEditRegex");
            if (InputTracker.GetKeyDown(KeyBindings.Current.Param_ImportCSV))
                EditorCommandQueue.AddCommand($@"param/menu/massEditCSVImport");
            if (InputTracker.GetKeyDown(KeyBindings.Current.Param_ExportCSV))
                EditorCommandQueue.AddCommand($@"param/menu/massEditCSVExport");

            // Parse commands
            bool doFocus = false;
            // Parse select commands
            if (initcmd != null)
            {
                if (initcmd[0] == "select" || initcmd[0] == "view")
                {
                    if (initcmd.Length > 2 && ParamBank.PrimaryBank.Params.ContainsKey(initcmd[2]))
                    {
                        doFocus = initcmd[0] == "select";
                        if (_activeView._selection.getActiveRow() != null && !ParamBank.VanillaBank.IsLoadingParams)
                            ParamBank.RefreshParamRowDiffCache(_activeView._selection.getActiveRow(), 
                                ParamBank.VanillaBank.Params[_activeView._selection.getActiveParam()],
                                ParamBank.PrimaryBank.VanillaDiffCache[_activeView._selection.getActiveParam()]);

                        ParamEditorView viewToMofidy = _activeView;
                        if (initcmd[1].Equals("new"))
                            viewToMofidy = AddView();
                        else
                        {
                            int cmdIndex = -1;
                            bool parsable = int.TryParse(initcmd[1], out cmdIndex);
                            if (parsable && cmdIndex >= 0 && cmdIndex < _views.Count)
                                viewToMofidy = _views[cmdIndex];
                        }
                        _activeView = viewToMofidy;
                        viewToMofidy._selection.setActiveParam(initcmd[2]);
                        if (initcmd.Length > 3)
                        {
                            viewToMofidy._selection.SetActiveRow(null, doFocus);
                            var p = ParamBank.PrimaryBank.Params[viewToMofidy._selection.getActiveParam()];
                            int id;
                            var parsed = int.TryParse(initcmd[3], out id);
                            if (parsed)
                            {
                                var r = p.Rows.FirstOrDefault(r => r.ID == id);
                                if (r != null)
                                {
                                    viewToMofidy._selection.SetActiveRow(r, doFocus);
                                }
                            }
                        }
                        if (_activeView._selection.getActiveRow() != null && !ParamBank.VanillaBank.IsLoadingParams)
                            ParamBank.RefreshParamRowDiffCache(_activeView._selection.getActiveRow(),
                                ParamBank.VanillaBank.Params[_activeView._selection.getActiveParam()],
                                ParamBank.PrimaryBank.VanillaDiffCache[_activeView._selection.getActiveParam()]);

                    }
                }
                else if (initcmd[0] == "search")
                {
                    if (initcmd.Length > 1)
                    {
                        _activeView._selection.getCurrentRowSearchString() = initcmd[1];
                    }
                }
                else if (initcmd[0] == "menu" && initcmd.Length > 1)
                {
                    if (initcmd[1] == "ctrlVPopup")
                    {
                        ImGui.OpenPopup("ctrlVPopup");
                    }
                    else if (initcmd[1] == "massEditRegex")
                    {
                        _currentMEditRegexInput = initcmd.Length > 2 ? initcmd[2] : _currentMEditRegexInput;
                        OpenMassEditPopup("massEditMenuRegex");
                    }
                    else if (initcmd[1] == "massEditCSVExport")
                    {
                        _activeView._selection.sortSelection();
                        if (_activeView._selection.rowSelectionExists())
                            _currentMEditCSVOutput = MassParamEditCSV.GenerateCSV(_activeView._selection.getSelectedRows(), ParamBank.PrimaryBank.Params[_activeView._selection.getActiveParam()], CFG.Current.Param_Export_Delimiter[0]);
                        OpenMassEditPopup("massEditMenuCSVExport");
                    }
                    else if (initcmd[1] == "massEditCSVImport")
                    {
                        OpenMassEditPopup("massEditMenuCSVImport");
                    }
                    else if (initcmd[1] == "massEditSingleCSVExport" && initcmd.Length > 2)
                    {
                        _activeView._selection.sortSelection();
                        _currentMEditSingleCSVField = initcmd[2];
                        if (_activeView._selection.rowSelectionExists())
                            _currentMEditCSVOutput = MassParamEditCSV.GenerateSingleCSV(_activeView._selection.getSelectedRows(), ParamBank.PrimaryBank.Params[_activeView._selection.getActiveParam()], _currentMEditSingleCSVField, CFG.Current.Param_Export_Delimiter[0]);
                        OpenMassEditPopup("massEditMenuSingleCSVExport");
                    }
                    else if (initcmd[1] == "massEditSingleCSVImport" && initcmd.Length > 2)
                    {
                        _currentMEditSingleCSVField = initcmd[2];
                        OpenMassEditPopup("massEditMenuSingleCSVImport");
                    }
                }
            }

            ShortcutPopups();
            MassEditPopups();

            if (CountViews() == 1)
            {
                _activeView.ParamView(doFocus, true);
            }
            else
            {
                ImGui.DockSpace(ImGui.GetID("DockSpace_ParamEditorViews"));
                foreach (ParamEditorView view in _views)
                {
                    if (view == null)
                        continue;
                    string name = view._selection.getActiveRow() != null ? view._selection.getActiveRow().Name : null;
                    string toDisplay = (view == _activeView ? "**" : "") + (name == null || name.Trim().Equals("") ? "Param Editor View" : Utils.ImGuiEscape(name, "null")) + (view == _activeView ? "**" : "");
                    ImGui.SetNextWindowSize(new Vector2(1280.0f, 720.0f) * scale, ImGuiCond.Once);
                    ImGui.SetNextWindowDockID(ImGui.GetID("DockSpace_ParamEditorViews"), ImGuiCond.Once);
                    ImGui.Begin($@"{toDisplay}###ParamEditorView##{view._viewIndex}");
                    if (ImGui.IsItemClicked(ImGuiMouseButton.Left))
                        _activeView = view;
                    if (ImGui.BeginPopupContextItem())
                    {
                        if (ImGui.MenuItem("Close View"))
                        {
                            RemoveView(view);
                            ImGui.EndMenu();
                            break; //avoid concurrent modification
                        }
                        ImGui.EndMenu();
                    }
                    view.ParamView(doFocus && view == _activeView, view == _activeView);
                    ImGui.End();
                }
            }
        }

        public void ShortcutPopups()
        {
            if (ImGui.BeginPopup("ctrlVPopup"))
            {
                _isShortcutPopupOpen = true;
                try
                {
                    long offset = 0;
                    ImGui.Checkbox("Paste after selection", ref CFG.Current.Param_PasteAfterSelection);
                    var insertIndex = -1;
                    if (CFG.Current.Param_PasteAfterSelection)
                    {
                        //ImGui.Text("Note: Allows out-of-order rows, which may confuse later ID-based row additions.");
                    }
                    else
                    {
                        ImGui.InputText("Row", ref _currentCtrlVValue, 20);
                        if (ImGui.IsItemEdited())
                        {
                            offset = long.Parse(_currentCtrlVValue) - _clipboardBaseRow;
                            _currentCtrlVOffset = offset.ToString();
                        }
                        ImGui.InputText("Offset", ref _currentCtrlVOffset, 20);
                        if (ImGui.IsItemEdited())
                        {
                            offset = long.Parse(_currentCtrlVOffset);
                            _currentCtrlVValue = (_clipboardBaseRow + offset).ToString();
                        }
                        // Recheck that this is valid
                        offset = long.Parse(_currentCtrlVValue);
                        offset = long.Parse(_currentCtrlVOffset);
                    }
                    if (ImGui.Button("Submit"))
                    {
                        List<Param.Row> rowsToInsert = new List<Param.Row>();
                        if (!CFG.Current.Param_PasteAfterSelection)
                        {
                            foreach (Param.Row r in _clipboardRows)
                            {
                                Param.Row newrow = new Param.Row(r);// more cloning
                                newrow.ID = (int)(r.ID + offset);
                                rowsToInsert.Add(newrow);
                            }
                        }
                        else
                        {
                            List<Param.Row> rows = _activeView._selection.getSelectedRows();
                            Param param = ParamBank.PrimaryBank.Params[_activeView._selection.getActiveParam()];
                            insertIndex = param.IndexOfRow(rows.Last()) + 1;
                            foreach (Param.Row r in _clipboardRows)
                            {
                                // Determine new ID based on paste target. Increment ID until a free ID is found.
                                Param.Row newrow = new Param.Row(r);
                                newrow.ID = _activeView._selection.getSelectedRows().Last().ID;
                                do
                                {
                                    newrow.ID++;
                                }
                                while (ParamBank.PrimaryBank.Params[_activeView._selection.getActiveParam()][newrow.ID] != null || rowsToInsert.Exists(e => e.ID == newrow.ID));
                                rowsToInsert.Add(newrow);
                            }
                            // Do a clever thing by reversing order, making ID order incremental and resulting in row insertion being in the correct order because of the static index.
                            rowsToInsert.Reverse();
                        }
                        EditorActionManager.ExecuteAction(new AddParamsAction(ParamBank.PrimaryBank.Params[_clipboardParam], "legacystring", rowsToInsert, false, false, insertIndex));
                        ImGui.CloseCurrentPopup();
                    }
                }
                catch
                {
                    ImGui.EndPopup();
                    return;
                }
                ImGui.EndPopup();
            }
            else
            {
                _isShortcutPopupOpen = false;
            }

        }

        public ParamEditorView AddView()
        {
            int index = 0;
            while (index < _views.Count)
            {
                if (_views[index] == null)
                    break;
                index++;
            }
            ParamEditorView view = new ParamEditorView(this, index);
            if (index < _views.Count)
                _views[index] = view;
            else
                _views.Add(view);
            _activeView = view;
            return view;
        }

        public bool RemoveView(ParamEditorView view)
        {
            if (!_views.Contains(view))
                return false;
            _views[view._viewIndex] = null;
            if (view == _activeView || _activeView == null)
            {
                _activeView = _views.FindLast(e => e != null);
            }
            return true;
        }

        public int CountViews()
        {
            return _views.Where(e => e != null).Count();
        }

        public override void OnProjectChanged(ProjectSettings newSettings)
        {
            _projectSettings = newSettings;
            foreach (ParamEditorView view in _views)
            {
                if (view != null)
                    view._selection.cleanAllSelectionState();
            }
            foreach (var dec in _decorators)
            {
                dec.Value.ClearDecoratorCache();
            }
        }

        public override void Save()
        {
            try
            {
                if (_projectSettings != null)
                {
                    ParamBank.PrimaryBank.SaveParams(_projectSettings.UseLooseParams, _projectSettings.PartialParams);
                }
            }
            catch (SavingFailedException e)
            {
                System.Windows.Forms.MessageBox.Show(e.Wrapped.Message, e.Message,
                    System.Windows.Forms.MessageBoxButtons.OK,
                    System.Windows.Forms.MessageBoxIcon.None);
            }
        }

        public override void SaveAll()
        {
            try
            {
                if (_projectSettings != null)
                {
                    ParamBank.PrimaryBank.SaveParams(_projectSettings.UseLooseParams, _projectSettings.PartialParams);
                }
            }
            catch (SavingFailedException e)
            {
                System.Windows.Forms.MessageBox.Show(e.Wrapped.Message, e.Message,
                    System.Windows.Forms.MessageBoxButtons.OK,
                    System.Windows.Forms.MessageBoxIcon.None);
            }
        }
    }

    public class ParamEditorSelectionState
    {
        internal string currentParamSearchString = "";
        private static string _globalRowSearchString = "";
        private static string _globalPropSearchString = "";
        private string _activeParam = null;
        private Dictionary<string, ParamEditorParamSelectionState> _paramStates = new Dictionary<string, ParamEditorParamSelectionState>();

        public bool paramSelectionExists()
        {
            return _activeParam != null;
        }
        public string getActiveParam()
        {
            return _activeParam;
        }
        public void setActiveParam(string param)
        {
            _activeParam = param;
            if (!_paramStates.ContainsKey(_activeParam))
                _paramStates.Add(_activeParam, new ParamEditorParamSelectionState());
        }
        public ref string getCurrentRowSearchString()
        {
            if (_activeParam == null)
                return ref _globalRowSearchString;
            return ref _paramStates[_activeParam].currentRowSearchString;
        }
        public ref string getCurrentPropSearchString()
        {
            if (_activeParam == null)
                return ref _globalPropSearchString;
            return ref _paramStates[_activeParam].currentPropSearchString;
        }
        public bool rowSelectionExists()
        {
            return _activeParam != null && _paramStates[_activeParam].activeRow != null;
        }
        public Param.Row getActiveRow()
        {
            if (_activeParam == null)
                return null;
            return _paramStates[_activeParam].activeRow;
        }
        public Param.Row getCompareRow()
        {
            if (_activeParam == null)
                return null;
            return _paramStates[_activeParam].compareRow;
        }
        public void SetActiveRow(Param.Row row, bool clearSelection)
        {
            if (_activeParam != null)
            {
                ParamEditorParamSelectionState s = _paramStates[_activeParam];
                s.activeRow = row;
                s.selectionRows.Clear();
                s.selectionRows.Add(row);
            }
        }
        public void SetCompareRow(Param.Row row)
        {
            if (_activeParam != null)
            {
                ParamEditorParamSelectionState s = _paramStates[_activeParam];
                s.compareRow = row;
            }
        }
        public void toggleRowInSelection(Param.Row row)
        {
            if (_activeParam != null)
            {
                ParamEditorParamSelectionState s = _paramStates[_activeParam];
                if (s.selectionRows.Contains(row))
                    s.selectionRows.Remove(row);
                else
                    s.selectionRows.Add(row);
            }
        }
        public void addRowToSelection(Param.Row row)
        {
            if (_activeParam != null)
            {
                ParamEditorParamSelectionState s = _paramStates[_activeParam];
                if (!s.selectionRows.Contains(row))
                    s.selectionRows.Add(row);
            }
        }
        public void removeRowFromSelection(Param.Row row)
        {
            if (_activeParam != null)
                _paramStates[_activeParam].selectionRows.Remove(row);
        }
        public List<Param.Row> getSelectedRows()
        {
            if (_activeParam == null)
                return null;
            return _paramStates[_activeParam].selectionRows;
        }
        public void cleanSelectedRows()
        {
            if (_activeParam != null)
            {
                ParamEditorParamSelectionState s = _paramStates[_activeParam];
                s.selectionRows.Clear();
                if (s.activeRow != null)
                    s.selectionRows.Add(s.activeRow);
            }
        }
        public void cleanAllSelectionState()
        {
            _activeParam = null;
            _paramStates.Clear();
        }
        public void sortSelection()
        {
            if (_activeParam != null)
            {
                ParamEditorParamSelectionState s = _paramStates[_activeParam];
                Param p = ParamBank.PrimaryBank.Params[_activeParam];
                s.selectionRows.Sort((Param.Row a, Param.Row b) => {return p.IndexOfRow(a) - p.IndexOfRow(b);});
            }
        }
    }

    internal class ParamEditorParamSelectionState
    {
        internal string currentRowSearchString = "";
        internal string currentPropSearchString = "";
        internal Param.Row activeRow = null;
        internal Param.Row compareRow = null;

        internal List<Param.Row> selectionRows = new List<Param.Row>();
    }

    public class ParamEditorView
    {
        private static Vector4 AUXCONFLICTCOLOUR = new Vector4(1,0.7f,0.7f,1);
        private static Vector4 AUXADDEDCOLOUR = new Vector4(0.7f,0.7f,1,1);
        private static Vector4 PRIMARYCHANGEDCOLOUR = new Vector4(0.7f,1,0.7f,1);
        private static Vector4 ALLVANILLACOLOUR = new Vector4(0.9f,0.9f,0.9f,1);

        private ParamEditorScreen _paramEditor;
        internal int _viewIndex;
        private int _gotoParamRow = -1;
        private bool _arrowKeyPressed = false;
        private bool _focusRows = false;

        internal ParamEditorSelectionState _selection = new ParamEditorSelectionState();

        private PropertyEditor _propEditor = null;

        private string lastParamSearch = "";
        private Dictionary<string, string> lastRowSearch = new Dictionary<string, string>();

        public ParamEditorView(ParamEditorScreen parent, int index)
        {
            _paramEditor = parent;
            _viewIndex = index;
            _propEditor = new PropertyEditor(parent.EditorActionManager, _paramEditor);
        }

        public void ParamView(bool doFocus, bool isActiveView)
        {
            ImGui.Columns(3);
            ImGui.BeginChild("params");
            if (isActiveView && InputTracker.GetKeyDown(KeyBindings.Current.Param_SearchParam))
                ImGui.SetKeyboardFocusHere();
            ImGui.InputText($"Search <{KeyBindings.Current.Param_SearchParam.HintText}>", ref _selection.currentParamSearchString, 256);
            if (!_selection.currentParamSearchString.Equals(lastParamSearch))
            {
                CacheBank.ClearCaches();
                lastParamSearch = _selection.currentParamSearchString;
            }

            List<string> pinnedParamKeyList = new List<string>(_paramEditor._projectSettings.PinnedParams);

            if (pinnedParamKeyList.Count > 0)
            {
                //ImGui.Text("        Pinned Params");
                foreach (var paramKey in pinnedParamKeyList)
                {
                    if (ImGui.Selectable(paramKey, paramKey == _selection.getActiveParam()))
                    {
                        EditorCommandQueue.AddCommand($@"param/view/{_viewIndex}/{paramKey}");
                    }
                    if (ImGui.BeginPopupContextItem())
                    {
                        if (ImGui.Selectable("Unpin " + paramKey))
                            _paramEditor._projectSettings.PinnedParams.Remove(paramKey);
                        ImGui.EndPopup();
                    }
                }
                ImGui.Spacing();
                ImGui.Separator();
                ImGui.Spacing();
            }

            ImGui.BeginChild("paramTypes");
            float scrollTo = 0f;

            List<string> paramKeyList = CacheBank.GetCached(this._paramEditor, _viewIndex, () => {
                var list = ParamSearchEngine.pse.Search(true, _selection.currentParamSearchString, true, true);
                var keyList = list.Select((param) => ParamBank.PrimaryBank.GetKeyForParam(param)).ToList();
                if (CFG.Current.Param_AlphabeticalParams)
                    keyList.Sort();
                return keyList;
            });

            foreach (var paramKey in paramKeyList)
            {
                var primary = ParamBank.PrimaryBank.VanillaDiffCache.GetValueOrDefault(paramKey, null);
                if (primary != null ? primary.Any() : false)
                    ImGui.PushStyleColor(ImGuiCol.Text, PRIMARYCHANGEDCOLOUR);
                else
                    ImGui.PushStyleColor(ImGuiCol.Text, ALLVANILLACOLOUR);
                if (ImGui.Selectable(paramKey, paramKey == _selection.getActiveParam()))
                {
                    //_selection.setActiveParam(param.Key);
                    EditorCommandQueue.AddCommand($@"param/view/{_viewIndex}/{paramKey}");
                }
                ImGui.PopStyleColor();
                if (doFocus && paramKey == _selection.getActiveParam())
                    scrollTo = ImGui.GetCursorPosY();
                Param p = ParamBank.PrimaryBank.Params[paramKey];
                if (ImGui.BeginPopupContextItem())
                {
                    if (ImGui.Selectable("Pin "+paramKey) && !_paramEditor._projectSettings.PinnedParams.Contains(paramKey))
                        _paramEditor._projectSettings.PinnedParams.Add(paramKey);
                    if (ParamEditorScreen.EditorMode && p != null)
                    {
                        ParamMetaData meta = ParamMetaData.Get(p.AppliedParamdef);
                        if (meta != null && meta.Wiki == null && ImGui.MenuItem("Add wiki..."))
                            meta.Wiki = "Empty wiki...";
                        if (meta?.Wiki != null && ImGui.MenuItem("Remove wiki"))
                            meta.Wiki = null;
                    }
                    ImGui.EndPopup();
                }
                if (p != null)
                {
                    ParamMetaData meta = ParamMetaData.Get(p.AppliedParamdef);
                    string Wiki = meta?.Wiki;
                    if (Wiki != null)
                    {
                        if (EditorDecorations.HelpIcon(paramKey+"wiki", ref Wiki, true))
                            meta.Wiki = Wiki;
                    }
                }
            }

            if (doFocus)
                ImGui.SetScrollFromPosY(scrollTo - ImGui.GetScrollY());
            ImGui.EndChild();
            ImGui.EndChild();
            ImGui.NextColumn();
            string activeParam = _selection.getActiveParam();
            if (!_selection.paramSelectionExists())
            {
                ImGui.BeginChild("rowsNONE");
                ImGui.Text("Select a param to see rows");
            }
            else
            {
                Param para = ParamBank.PrimaryBank.Params[activeParam];
                HashSet<int> vanillaDiffCache = ParamBank.PrimaryBank.VanillaDiffCache[activeParam];
                List<(HashSet<int>, HashSet<int>)> auxDiffCaches = ParamBank.AuxBanks.Select((bank, i) => (bank.Value.VanillaDiffCache[activeParam], bank.Value.PrimaryDiffCache[activeParam])).ToList();
                IParamDecorator decorator = null;
                if (_paramEditor._decorators.ContainsKey(activeParam))
                {
                    decorator = _paramEditor._decorators[activeParam];
                }
                scrollTo = 0;

                //Goto ID
                if (ImGui.Button($"Goto ID <{KeyBindings.Current.Param_GotoRow.HintText}>") || (isActiveView && InputTracker.GetKeyDown(KeyBindings.Current.Param_GotoRow)))
                {
                    ImGui.OpenPopup("gotoParamRow");
                }
                if (ImGui.BeginPopup("gotoParamRow"))
                {
                    int gotorow = 0;
                    ImGui.SetKeyboardFocusHere();
                    ImGui.InputInt("Goto Row ID", ref gotorow);
                    if (ImGui.IsItemDeactivatedAfterEdit())
                    {
                        _gotoParamRow = gotorow;
                        ImGui.CloseCurrentPopup();
                    }
                    ImGui.EndPopup();
                }

                //Row ID/name search
                if (isActiveView && InputTracker.GetKeyDown(KeyBindings.Current.Param_SearchRow))
                    ImGui.SetKeyboardFocusHere();

                ImGui.InputText($"Search <{KeyBindings.Current.Param_SearchRow.HintText}>", ref _selection.getCurrentRowSearchString(), 256);
                if (!lastRowSearch.ContainsKey(_selection.getActiveParam()) || !lastRowSearch[_selection.getActiveParam()].Equals(_selection.getCurrentRowSearchString()))
                {
                    CacheBank.ClearCaches();
                    lastRowSearch[_selection.getActiveParam()] = _selection.getCurrentRowSearchString();
                    doFocus = true;
                }

                if (ImGui.IsItemActive())
                    _paramEditor._isSearchBarActive = true;
                else
                    _paramEditor._isSearchBarActive = false;
                UIHints.AddImGuiHintButton("MassEditHint", ref UIHints.SearchBarHint);
                
                ImGui.BeginChild("pinnedRows");

                List<int> pinnedRowList = new List<int>(_paramEditor._projectSettings.PinnedRows.GetValueOrDefault(activeParam, new List<int>()));
                if (pinnedRowList.Count != 0)
                {

                    foreach (int rowID in pinnedRowList)
                    {
                        Param.Row row = para[rowID];
                        if (row == null)
                        {
                            _paramEditor._projectSettings.PinnedRows.GetValueOrDefault(activeParam, new List<int>()).Remove(rowID);
                            continue;
                        }
                        RowColumnEntry(activeParam, null, para[rowID], vanillaDiffCache, auxDiffCaches, decorator, ref scrollTo, false, true);
                    }

                    ImGui.Spacing();
                    ImGui.Separator();
                    ImGui.Spacing();
                }

                // Up/Down arrow key input
                if ((InputTracker.GetKey(Key.Up) || InputTracker.GetKey(Key.Down))
                    && !ImGui.IsAnyItemActive())
                {
                    _arrowKeyPressed = true;
                }
                if (_focusRows)
                {
                    ImGui.SetNextWindowFocus();
                    _arrowKeyPressed = false;
                    _focusRows = false;
                }

                ImGui.BeginChild("rows" + activeParam);
                List<Param.Row> rows = CacheBank.GetCached(this._paramEditor, (_viewIndex, activeParam), () => RowSearchEngine.rse.Search(para, _selection.getCurrentRowSearchString(), true, true));

                bool enableGrouping = !CFG.Current.Param_DisableRowGrouping && ParamMetaData.Get(ParamBank.PrimaryBank.Params[activeParam].AppliedParamdef).ConsecutiveIDs;

                // Rows
                for (int i = 0; i < rows.Count; i++)
                {
                    Param.Row currentRow = rows[i];
                    if (enableGrouping)
                    {
                        Param.Row prev = i - 1 > 0 ? rows[i - 1] : null;
                        Param.Row next = i + 1 < rows.Count ? rows[i + 1] : null;
                        if (prev != null && next != null && prev.ID + 1 != currentRow.ID && currentRow.ID + 1 == next.ID)
                            ImGui.Separator();
                        RowColumnEntry(activeParam, rows, currentRow, vanillaDiffCache, auxDiffCaches, decorator, ref scrollTo, doFocus, false);
                        if (prev != null && next != null && prev.ID + 1 == currentRow.ID && currentRow.ID + 1 != next.ID)
                            ImGui.Separator();
                    }
                    else
                    {
                        RowColumnEntry(activeParam, rows, currentRow, vanillaDiffCache, auxDiffCaches, decorator, ref scrollTo, doFocus, false);
                    }
                }
                if (doFocus)
                    ImGui.SetScrollFromPosY(scrollTo - ImGui.GetScrollY());
                ImGui.EndChild();
            }
            Param.Row activeRow = _selection.getActiveRow();
            ImGui.EndChild();
            ImGui.NextColumn();
            if (activeRow == null)
            {
                ImGui.BeginChild("columnsNONE");
                ImGui.Text("Select a row to see properties");
            }
            else
            {
                ImGui.BeginChild("columns" + activeParam);
                _propEditor.PropEditorParamRow(
                    ParamBank.PrimaryBank,
                    activeRow,
                    ParamBank.VanillaBank.Params?[activeParam][activeRow.ID],
                    ParamBank.AuxBanks.Select((bank, i) => (bank.Key, bank.Value.Params?[activeParam][activeRow.ID])).ToList(),
                    _selection.getCompareRow(),
                    ref _selection.getCurrentPropSearchString(),
                    activeParam,
                    isActiveView);
            }
            ImGui.EndChild();
        }

        private void RowColumnEntry(string activeParam, List<Param.Row> p, Param.Row r, HashSet<int> vanillaDiffCache, List<(HashSet<int>, HashSet<int>)> auxDiffCaches, IParamDecorator decorator, ref float scrollTo, bool doFocus, bool isPinned)
        {
            bool diffVanilla = vanillaDiffCache != null && vanillaDiffCache.Contains(r.ID);
            bool auxDiffVanilla = auxDiffCaches.Where((cache) => cache.Item1.Contains(r.ID)).Count() > 0;
            if (diffVanilla)
            {
                // If the auxes are changed bu
                bool auxDiffPrimaryAndVanilla = auxDiffCaches.Where((cache) => cache.Item1.Contains(r.ID) && cache.Item2.Contains(r.ID)).Count() > 0;
                if (auxDiffVanilla && auxDiffPrimaryAndVanilla)
                    ImGui.PushStyleColor(ImGuiCol.Text, AUXCONFLICTCOLOUR);
                else
                    ImGui.PushStyleColor(ImGuiCol.Text, PRIMARYCHANGEDCOLOUR);
            }
            else
            {
                if (auxDiffVanilla)
                    ImGui.PushStyleColor(ImGuiCol.Text, AUXADDEDCOLOUR);
                else
                    ImGui.PushStyleColor(ImGuiCol.Text, ALLVANILLACOLOUR);
            }

            var selected = _selection.getSelectedRows().Contains(r);
            if (_gotoParamRow != -1 && !isPinned)
            {
                // Goto row was activated. As soon as a corresponding ID is found, change selection to it.
                if (r.ID == _gotoParamRow)
                {
                    selected = true;
                    _selection.SetActiveRow(r, true);
                    _gotoParamRow = -1;
                    ImGui.SetScrollHereY();
                }
            }

            if (ImGui.Selectable($@"{r.ID} {Utils.ImGuiEscape(r.Name, "")}", selected))
            {
                _focusRows = true;
                if (InputTracker.GetKey(Key.LControl))
                {
                    _selection.toggleRowInSelection(r);
                }
                else
                {
                    if (p != null && InputTracker.GetKey(Key.LShift) && _selection.getActiveRow() != null)
                    {
                        _selection.cleanSelectedRows();
                        int start = p.IndexOf(_selection.getActiveRow());
                        int end = p.IndexOf(r);
                        if (start != end)
                        {
                            foreach (var r2 in p.GetRange(start < end ? start : end, Math.Abs(end - start)))
                                _selection.addRowToSelection(r2);
                        }
                        _selection.addRowToSelection(r);
                    }
                    else
                        //_selection.SetActiveRow(r);
                        EditorCommandQueue.AddCommand($@"param/view/{_viewIndex}/{activeParam}/{r.ID}");
                }
            }
            if (_arrowKeyPressed && ImGui.IsItemFocused()
                && (r != _selection.getActiveRow()))
            {
                if (InputTracker.GetKey(Key.ControlLeft) || InputTracker.GetKey(Key.ControlRight))
                {
                    // Add to selection
                    _selection.addRowToSelection(r);
                }
                else
                {
                    // Exclusive selection
                    _selection.SetActiveRow(r, true);
                }
                _arrowKeyPressed = false;
            }
            ImGui.PopStyleColor();

            if (ImGui.BeginPopupContextItem(r.ID.ToString()))
            {
                if (decorator != null)
                    decorator.DecorateContextMenuItems(r);
                if (ImGui.Selectable((isPinned ? "Unpin ":"Pin ")+r.ID))
                {
                    if (!_paramEditor._projectSettings.PinnedRows.ContainsKey(activeParam))
                        _paramEditor._projectSettings.PinnedRows.Add(activeParam, new List<int>());
                    List<int> pinned = _paramEditor._projectSettings.PinnedRows[activeParam];
                    if (isPinned)
                        pinned.Remove(r.ID);
                    else if (!pinned.Contains(r.ID))
                       pinned.Add(r.ID);
                }
                if (ImGui.Selectable("Compare..."))
                {
                    _selection.SetCompareRow(r);
                }
                ImGui.EndPopup();
            }
            if (decorator != null)
                decorator.DecorateParam(r);
            if (doFocus && _selection.getActiveRow() == r)
                scrollTo = ImGui.GetCursorPosY();
        }
    }
}<|MERGE_RESOLUTION|>--- conflicted
+++ resolved
@@ -488,29 +488,6 @@
                     ParamBank.PrimaryBank.RefreshParamDiffCaches();
                 }
                 ImGui.Separator();
-<<<<<<< HEAD
-=======
-                if (ImGui.MenuItem("Show alternate field names", null, CFG.Current.Param_ShowAltNames))
-                    CFG.Current.Param_ShowAltNames = !CFG.Current.Param_ShowAltNames;
-                if (ImGui.MenuItem("Always show original field names", null, CFG.Current.Param_AlwaysShowOriginalName))
-                    CFG.Current.Param_AlwaysShowOriginalName = !CFG.Current.Param_AlwaysShowOriginalName;
-                if (ImGui.MenuItem("Hide field references", null, CFG.Current.Param_HideReferenceRows))
-                    CFG.Current.Param_HideReferenceRows = !CFG.Current.Param_HideReferenceRows;
-                if (ImGui.MenuItem("Hide field enums", null, CFG.Current.Param_HideEnums))
-                    CFG.Current.Param_HideEnums = !CFG.Current.Param_HideEnums;
-                if (ImGui.MenuItem("Allow field reordering", null, CFG.Current.Param_AllowFieldReorder))
-                    CFG.Current.Param_AllowFieldReorder = !CFG.Current.Param_AllowFieldReorder;
-                if (ImGui.MenuItem("Sort Params Alphabetically", null, CFG.Current.Param_AlphabeticalParams))
-                {
-                    CFG.Current.Param_AlphabeticalParams = !CFG.Current.Param_AlphabeticalParams;
-                    CacheBank.ClearCaches();
-                }
-                if (ImGui.MenuItem("DisableRowGrouping", null, CFG.Current.Param_DisableRowGrouping))
-                    CFG.Current.Param_DisableRowGrouping = !CFG.Current.Param_DisableRowGrouping;
-                if (ImGui.MenuItem("Show Vanilla Params", null, CFG.Current.Param_ShowVanillaParams))
-                    CFG.Current.Param_ShowVanillaParams = !CFG.Current.Param_ShowVanillaParams;
-                ImGui.Separator();
->>>>>>> 992dfd15
                 if (!EditorMode && ImGui.MenuItem("Editor Mode", null, EditorMode))
                     EditorMode = true;
                 if (EditorMode && ImGui.BeginMenu("Editor Mode"))
