﻿using System;
using System.Collections.Generic;
using System.Diagnostics;
using System.Text;
using System.Text.RegularExpressions;
using System.Numerics;
using System.Threading.Tasks;
using System.IO;
using System.Linq;
using System.Windows.Forms;
using FSParam;
using Veldrid;
using Veldrid.Sdl2;
using Veldrid.Utilities;
using ImGuiNET;
using SoulsFormats;
using StudioCore;
using StudioCore.TextEditor;
using StudioCore.Editor;
using StudioCore.MsbEditor;
using ActionManager = StudioCore.Editor.ActionManager;
using AddParamsAction = StudioCore.Editor.AddParamsAction;
using CompoundAction = StudioCore.Editor.CompoundAction;
using DeleteParamsAction = StudioCore.Editor.DeleteParamsAction;
using EditorScreen = StudioCore.Editor.EditorScreen;

namespace StudioCore.ParamEditor
{
    /// <summary>
    /// Interface for decorating param rows with additional information (such as english
    /// strings sourced from FMG files)
    /// </summary>
    public interface IParamDecorator
    {
        public void DecorateParam(Param.Row row);

        public void DecorateContextMenuItems(Param.Row row);

        public void ClearDecoratorCache();
    }

    public class FMGItemParamDecorator : IParamDecorator
    {
        private static Vector4 FMGLINKCOLOUR = new Vector4(1.0f, 1.0f, 0.0f, 1.0f);

        private FMGBank.FmgEntryCategory _category = FMGBank.FmgEntryCategory.None;

        private Dictionary<int, FMG.Entry> _entryCache = new Dictionary<int, FMG.Entry>();

        public FMGItemParamDecorator(FMGBank.FmgEntryCategory cat)
        {
            _category = cat;
        }

        private void PopulateDecorator()
        {
            if (_entryCache.Count == 0 && FMGBank.IsLoaded)
            {
                var fmgEntries = FMGBank.GetFmgEntriesByCategory(_category, false);
                foreach (var fmgEntry in fmgEntries)
                {
                    _entryCache[fmgEntry.ID] = fmgEntry;
                }
            }
        }

        public void ClearDecoratorCache()
        {
            _entryCache.Clear();
        }

        public void DecorateParam(Param.Row row)
        {
            PopulateDecorator();
            FMG.Entry entry = null;
            _entryCache.TryGetValue(row.ID, out entry);

            if (entry != null)
            {
                ImGui.SameLine();
                ImGui.PushStyleColor(ImGuiCol.Text, FMGLINKCOLOUR);
                ImGui.TextUnformatted($@" <{entry.Text}>");
                ImGui.PopStyleColor();
            }
        }

        public void DecorateContextMenuItems(Param.Row row)
        {
            PopulateDecorator();
            if (!_entryCache.ContainsKey((int)row.ID))
            {
                return;
            }
            if (ImGui.Selectable($@"Goto {_category.ToString()} Text"))
            {
                EditorCommandQueue.AddCommand($@"text/select/{_category.ToString()}/{row.ID}");
            }
        }
    }

    public class ParamEditorScreen : EditorScreen
    {
        public string EditorName => "Param Editor";
        public string CommandEndpoint => "param";
        public string SaveType => "Params";
        
        public ActionManager EditorActionManager = new ActionManager();

        internal List<ParamEditorView> _views;
        internal ParamEditorView _activeView;

        // Clipboard vars
        private long _clipboardBaseRow = 0;
        private string _currentCtrlVValue = "0";
        private string _currentCtrlVOffset = "0";

        // MassEdit Popup vars
        private string _currentMEditRegexInput = "";
        private string _lastMEditRegexInput = "";
        private string _mEditRegexResult = "";
        private string _currentMEditSingleCSVField = "";
        private string _currentMEditCSVInput = "";
        private string _currentMEditCSVOutput = "";
        private string _mEditCSVResult = "";
        private bool _mEditCSVAppendOnly = false;
        private bool _mEditCSVReplaceRows = false;

        private IEnumerable<(object, int)> _distributionOutput = null;
        private string _statisticPopupOutput = "";
        private string _statisticPopupParameter = "";
        private string[] _autoFillArgsParse = Enumerable.Repeat("", ParamAndRowSearchEngine.parse.AllCommands().Sum((x) => x.Item2.Length)).ToArray();
        private string[] _autoFillArgsPse = Enumerable.Repeat("", ParamSearchEngine.pse.AllCommands().Sum((x) => x.Item2.Length)).ToArray();
        private string[] _autoFillArgsRse = Enumerable.Repeat("", RowSearchEngine.rse.AllCommands().Sum((x) => x.Item2.Length)).ToArray();
        private string[] _autoFillArgsCse = Enumerable.Repeat("", CellSearchEngine.cse.AllCommands().Sum((x) => x.Item2.Length)).ToArray();
        private string[] _autoFillArgsRop = Enumerable.Repeat("", MERowOperation.rowOps.AvailableCommands().Sum((x) => x.Item2.Length)).ToArray();
        private string[] _autoFillArgsCop = Enumerable.Repeat("", MEValueOperation.valueOps.AvailableCommands().Sum((x) => x.Item2.Length)).ToArray();
        private string[] _autoFillArgsOa = Enumerable.Repeat("", MEOperationArgument.arg.AllArguments().Sum((x) => x.Item2.Length)).ToArray();

        public static bool EditorMode = false;

        public bool GotoSelectedRow = false;
        internal bool _isSearchBarActive = false;
        private bool _isShortcutPopupOpen = false;
        private bool _isMEditPopupOpen = false;
        private bool _isStatisticPopupOpen = false;

        internal Dictionary<string, IParamDecorator> _decorators = new Dictionary<string, IParamDecorator>();

        internal ProjectSettings _projectSettings = null;
        public ParamEditorScreen(Sdl2Window window, GraphicsDevice device)
        {
            _views = new List<ParamEditorView>();
            _views.Add(new ParamEditorView(this, 0));
            _activeView = _views[0];
            ResetFMGDecorators();
        }

        public void ResetFMGDecorators()
        {
            _decorators.Clear();
            _decorators.Add("EquipParamAccessory", new FMGItemParamDecorator(FMGBank.FmgEntryCategory.Rings));
            _decorators.Add("EquipParamGoods", new FMGItemParamDecorator(FMGBank.FmgEntryCategory.Goods));
            _decorators.Add("EquipParamProtector", new FMGItemParamDecorator(FMGBank.FmgEntryCategory.Armor));
            _decorators.Add("EquipParamWeapon", new FMGItemParamDecorator(FMGBank.FmgEntryCategory.Weapons));
            _decorators.Add("EquipParamGem", new FMGItemParamDecorator(FMGBank.FmgEntryCategory.Gem));
            _decorators.Add("SwordArtsParam", new FMGItemParamDecorator(FMGBank.FmgEntryCategory.SwordArts));
            //_decorators.Add("CharacterText", new FMGItemParamDecorator(FMGBank.FmgEntryCategory.Characters)); // TODO: Decorators need to be updated to support text references.
        }

        /// <summary>
        /// Any version numbers <= this will be allowed to upgrade.
        /// Used to restrict upgrading before DSMS properly supports it.
        /// </summary>
        public readonly ulong ParamUpgradeER_TargetWhitelist_Threshold = 10999999L;

        public void UpgradeRegulation(ParamBank bank, ParamBank vanillaBank, string oldRegulation)
        {
            var oldVersion = bank.ParamVersion;
            var newVersion = vanillaBank.ParamVersion;

            var conflicts = new Dictionary<string, HashSet<int>>();
            var result = bank.UpgradeRegulation(vanillaBank, oldRegulation, conflicts);

            if (result == ParamBank.ParamUpgradeResult.OldRegulationNotFound)
            {
                System.Windows.Forms.MessageBox.Show(
                    $@"Unable to load old vanilla regulation.", 
                    "Loading error",
                    System.Windows.Forms.MessageBoxButtons.OK,
                    System.Windows.Forms.MessageBoxIcon.Error);
            }
            if (result == ParamBank.ParamUpgradeResult.OldRegulationVersionMismatch)
            {
                System.Windows.Forms.MessageBox.Show(
                    $@"The version of the vanilla regulation you selected does not match the version of your mod.", 
                    "Version mismatch",
                    System.Windows.Forms.MessageBoxButtons.OK,
                    System.Windows.Forms.MessageBoxIcon.Error);
                return;
            }

            if (result == ParamBank.ParamUpgradeResult.RowConflictsFound)
            {
                // If there's row conflicts write a conflict log
                var logPath = $@"{bank.AssetLocator.GameModDirectory}\regulationUpgradeLog.txt";
                if (File.Exists(logPath))
                {
                    File.Delete(logPath);
                }

                using StreamWriter logWriter = new StreamWriter(logPath);
                logWriter.WriteLine("The following rows have conflicts (i.e. both you and the game update added these rows).");
                logWriter.WriteLine("The conflicting rows have been overwritten with your modded version, but it is recommended");
                logWriter.WriteLine("that you review these rows and move them to new IDs and try merging again");
                logWriter.WriteLine("instead of saving your upgraded regulation right away.");
                logWriter.WriteLine();
                foreach (var c in conflicts)
                {
                    logWriter.WriteLine($@"{c.Key}:");
                    foreach (var r in c.Value)
                    {
                        logWriter.WriteLine($@"    {r}");
                    }
                    logWriter.WriteLine();
                }
                logWriter.Flush();
                
                var msgRes = System.Windows.Forms.MessageBox.Show(
                    $@"Conflicts were found while upgrading params. This is usually caused by a game update adding " +
                    "a new row that has the same ID as the one that you added in your mod. It is highly recommended that you " +
                    "review these conflicts and handle them before saving. You can revert to your original params by " +
                    "reloading your project without saving. Then you can move the conflicting rows to new IDs. " +
                    "Currently the added rows from your mod will have overwritten " +
                    "the added rows in the vanilla regulation.\n\nThe list of conflicts can be found in regulationUpgradeLog.txt " +
                    "in your mod project directory. Would you like to open them now?",
                    "Row conflicts found",
                    System.Windows.Forms.MessageBoxButtons.YesNo,
                    System.Windows.Forms.MessageBoxIcon.Warning);
                if (msgRes == DialogResult.Yes)
                {
                    Process.Start(new ProcessStartInfo
                    {
                        FileName = "explorer",
                        Arguments = "\"" + logPath + "\""
                    });
                }
            }

            if (result == ParamBank.ParamUpgradeResult.Success)
            {
                var msgUpgradeEdits = System.Windows.Forms.MessageBox.Show(
                    $@"MapStudio can automatically perform several edits to keep your params consistent with updates to vanilla params. " +
                    "Would you like to perform these edits?", "Regulation upgrade edits",
                    System.Windows.Forms.MessageBoxButtons.YesNo,
                    System.Windows.Forms.MessageBoxIcon.Question);
                if (msgUpgradeEdits == System.Windows.Forms.DialogResult.Yes)
                {
                    var (success, fail) = bank.RunUpgradeEdits(oldVersion, newVersion);
                    if (success.Count > 0 || fail.Count > 0)
                        System.Windows.Forms.MessageBox.Show(
                            (success.Count > 0 ? "Successfully performed the following edits:\n" + String.Join('\n', success) : "") +
                            (success.Count > 0 && fail.Count > 0 ? "\n" : "") + 
                            (fail.Count > 0 ? "Unable to perform the following edits:\n" + String.Join('\n', fail) : ""),
                            "Regulation upgrade edits",
                            System.Windows.Forms.MessageBoxButtons.OK,
                            System.Windows.Forms.MessageBoxIcon.Information
                        );
                    CacheBank.ClearCaches();
                    bank.RefreshParamDiffCaches();
                }


                var msgRes = System.Windows.Forms.MessageBox.Show(
                    "Upgrade successful",
                    "Success",
                    System.Windows.Forms.MessageBoxButtons.OK,
                    System.Windows.Forms.MessageBoxIcon.Information);
            }
            
            EditorActionManager.Clear();
        }

        private void ParamUndo()
        {
            EditorActionManager.UndoAction();
            TaskManager.Run("PB:RefreshDirtyCache", false, true, true, () => ParamBank.PrimaryBank.RefreshParamDiffCaches());
        }
        private void ParamRedo()
        {
            EditorActionManager.RedoAction();
            TaskManager.Run("PB:RefreshDirtyCache", false, true, true, () => ParamBank.PrimaryBank.RefreshParamDiffCaches());
        }

        public void DrawEditorMenu()
        {
            // Menu Options
            if (ImGui.BeginMenu("Edit"))
            {
                if (ImGui.MenuItem("Undo", KeyBindings.Current.Core_Undo.HintText, false, EditorActionManager.CanUndo()))
                {
                    ParamUndo();
                }
                if (ImGui.MenuItem("Redo", KeyBindings.Current.Core_Redo.HintText, false, EditorActionManager.CanRedo()))
                {
                    ParamRedo();
                }
                if (ImGui.MenuItem("Copy", KeyBindings.Current.Param_Copy.HintText, false, _activeView._selection.rowSelectionExists()))
                {
                    CopySelectionToClipboard();
                }
                if (ImGui.MenuItem("Paste", KeyBindings.Current.Param_Paste.HintText, false, ParamBank.ClipboardRows.Any()))
                {
                    EditorCommandQueue.AddCommand($@"param/menu/ctrlVPopup");
                }
                if (ImGui.MenuItem("Duplicate", KeyBindings.Current.Core_Duplicate.HintText, false, _activeView._selection.rowSelectionExists()))
                {
                    DuplicateSelection();
                }
                if (ImGui.MenuItem("Goto selected row", KeyBindings.Current.Param_GotoSelectedRow.HintText, false, _activeView._selection.rowSelectionExists()))
                {
                    GotoSelectedRow = true;
                }
                ImGui.Separator();
                if (ImGui.MenuItem($"Mass Edit", KeyBindings.Current.Param_MassEdit.HintText))
                {
                    EditorCommandQueue.AddCommand($@"param/menu/massEditRegex");
                }
                if (ImGui.BeginMenu($"Mass Edit Script"))
                {
                    MassEditScript.EditorScreenMenuItems(ref _currentMEditRegexInput);
                    ImGui.EndMenu();
                }
                if (ImGui.BeginMenu("Export CSV", _activeView._selection.rowSelectionExists()))
                {
                    DelimiterInputText();

                    if (ImGui.MenuItem("All", KeyBindings.Current.Param_ExportCSV.HintText))
                        EditorCommandQueue.AddCommand($@"param/menu/massEditCSVExport");
                    if (ImGui.MenuItem("Name"))
                        EditorCommandQueue.AddCommand($@"param/menu/massEditSingleCSVExport/Name");
                    if (ImGui.BeginMenu("Field"))
                    {
                        foreach (PARAMDEF.Field field in ParamBank.PrimaryBank.Params[_activeView._selection.getActiveParam()].AppliedParamdef.Fields)
                        {
                            if (ImGui.MenuItem(field.InternalName))
                                EditorCommandQueue.AddCommand($@"param/menu/massEditSingleCSVExport/{field.InternalName}");
                        }
                        ImGui.EndMenu();
                    }
                    if (ImGui.BeginMenu("To File...", _activeView._selection.rowSelectionExists()))
                    {
                        if (ImGui.MenuItem("All"))
                        {
                            _activeView._selection.sortSelection();
                            var rbrowseDlg = new System.Windows.Forms.SaveFileDialog()
                            {
                                Filter = "CSV file (*.CSV)|*.CSV|Text file (*.txt) |*.TXT|All Files|*.*",
                                ValidateNames = true,
                                CheckPathExists = true
                            };
                            if (rbrowseDlg.ShowDialog() == System.Windows.Forms.DialogResult.OK)
                                TryWriteFile(rbrowseDlg.FileName, MassParamEditCSV.GenerateCSV(_activeView._selection.getSelectedRows(), ParamBank.PrimaryBank.Params[_activeView._selection.getActiveParam()], CFG.Current.Param_Export_Delimiter[0]));
                        }
                        if (ImGui.MenuItem("Name"))
                        {
                            _activeView._selection.sortSelection();
                            var rbrowseDlg = new System.Windows.Forms.SaveFileDialog()
                            {
                                Filter = "CSV file (*.CSV)|*.CSV|Text file (*.txt) |*.TXT|All Files|*.*",
                                ValidateNames = true,
                                CheckPathExists = true
                            };
                            if (rbrowseDlg.ShowDialog() == System.Windows.Forms.DialogResult.OK)
                                TryWriteFile(rbrowseDlg.FileName, MassParamEditCSV.GenerateSingleCSV(_activeView._selection.getSelectedRows(), ParamBank.PrimaryBank.Params[_activeView._selection.getActiveParam()], "Name", CFG.Current.Param_Export_Delimiter[0]));
                        }
                        if (ImGui.BeginMenu("Field"))
                        {
                            foreach (PARAMDEF.Field field in ParamBank.PrimaryBank.Params[_activeView._selection.getActiveParam()].AppliedParamdef.Fields)
                            {
                                if (ImGui.MenuItem(field.InternalName))
                                {
                                    _activeView._selection.sortSelection();
                                    var rbrowseDlg = new System.Windows.Forms.SaveFileDialog()
                                    {
                                        Filter = "CSV file (*.CSV)|*.CSV|Text file (*.txt) |*.TXT|All Files|*.*",
                                        ValidateNames = true,
                                        CheckPathExists = true
                                    };
                                    if (rbrowseDlg.ShowDialog() == System.Windows.Forms.DialogResult.OK)
                                        TryWriteFile(rbrowseDlg.FileName, MassParamEditCSV.GenerateSingleCSV(_activeView._selection.getSelectedRows(), ParamBank.PrimaryBank.Params[_activeView._selection.getActiveParam()], field.InternalName, CFG.Current.Param_Export_Delimiter[0]));
                                }
                            }
                            ImGui.EndMenu();
                        }
                        ImGui.EndMenu();
                    }
                    ImGui.EndMenu();
                }
                if (ImGui.BeginMenu("Import CSV", _activeView._selection.activeParamExists()))
                {
                    DelimiterInputText();
                    if (ImGui.MenuItem("All", KeyBindings.Current.Param_ImportCSV.HintText))
                        EditorCommandQueue.AddCommand($@"param/menu/massEditCSVImport");
                    if (ImGui.MenuItem("Name"))
                        EditorCommandQueue.AddCommand($@"param/menu/massEditSingleCSVImport/Name");
                    if (ImGui.BeginMenu("Field"))
                    {
                        foreach (PARAMDEF.Field field in ParamBank.PrimaryBank.Params[_activeView._selection.getActiveParam()].AppliedParamdef.Fields)
                        {
                            if (ImGui.MenuItem(field.InternalName))
                                EditorCommandQueue.AddCommand($@"param/menu/massEditSingleCSVImport/{field.InternalName}");
                        }
                        ImGui.EndMenu();
                    }
                    if (ImGui.BeginMenu("From file...", _activeView._selection.activeParamExists()))
                    {
                        if (ImGui.MenuItem("All"))
                        {
                            var rbrowseDlg = new System.Windows.Forms.OpenFileDialog()
                            {
                                Filter = "CSV file (*.CSV)|*.CSV|Text file (*.txt) |*.TXT|All Files|*.*",
                                ValidateNames = true,
                                CheckFileExists = true
                            };
                            if (rbrowseDlg.ShowDialog() == System.Windows.Forms.DialogResult.OK)
                            {
                                string csv = TryReadFile(rbrowseDlg.FileName);
                                if (csv != null)
                                {
                                    MassEditResult r = MassParamEditCSV.PerformMassEdit(ParamBank.PrimaryBank, csv, EditorActionManager, _activeView._selection.getActiveParam(), false, false, CFG.Current.Param_Export_Delimiter[0]);
                                    if (r.Type == MassEditResultType.SUCCESS)
                                        TaskManager.Run("PB:RefreshDirtyCache", false, true, true, () => ParamBank.PrimaryBank.RefreshParamDiffCaches());
                                    else
                                        System.Windows.Forms.MessageBox.Show(r.Information, "Error", System.Windows.Forms.MessageBoxButtons.OK, System.Windows.Forms.MessageBoxIcon.None);
                                }
                            }
                        }
                        if (ImGui.MenuItem("Name"))
                        {
                            var rbrowseDlg = new System.Windows.Forms.OpenFileDialog()
                            {
                                Filter = "CSV file (*.CSV)|*.CSV|Text file (*.txt) |*.TXT|All Files|*.*",
                                ValidateNames = true,
                                CheckFileExists = true
                            };
                            if (rbrowseDlg.ShowDialog() == System.Windows.Forms.DialogResult.OK)
                            {
                                string csv = TryReadFile(rbrowseDlg.FileName);
                                if (csv != null)
                                {
                                    (MassEditResult r, CompoundAction a) = MassParamEditCSV.PerformSingleMassEdit(ParamBank.PrimaryBank, csv, _activeView._selection.getActiveParam(), "Name", CFG.Current.Param_Export_Delimiter[0], false);
                                    if (r.Type == MassEditResultType.SUCCESS && a != null)
                                        EditorActionManager.ExecuteAction(a);
                                    else
                                        System.Windows.Forms.MessageBox.Show(r.Information, "Error", System.Windows.Forms.MessageBoxButtons.OK, System.Windows.Forms.MessageBoxIcon.None);
                                    TaskManager.Run("PB:RefreshDirtyCache", false, true, true, () => ParamBank.PrimaryBank.RefreshParamDiffCaches());
                                }
                            }
                        }
                        if (ImGui.BeginMenu("Field"))
                        {
                            foreach (PARAMDEF.Field field in ParamBank.PrimaryBank.Params[_activeView._selection.getActiveParam()].AppliedParamdef.Fields)
                            {
                                if (ImGui.MenuItem(field.InternalName))
                                {
                                    var rbrowseDlg = new System.Windows.Forms.OpenFileDialog()
                                    {
                                        Filter = "CSV file (*.CSV)|*.CSV|Text file (*.txt) |*.TXT|All Files|*.*",
                                        ValidateNames = true,
                                        CheckFileExists = true
                                    };
                                    if (rbrowseDlg.ShowDialog() == System.Windows.Forms.DialogResult.OK)
                                    {
                                        string csv = TryReadFile(rbrowseDlg.FileName);
                                        if (csv != null)
                                        {
                                            (MassEditResult r, CompoundAction a) = MassParamEditCSV.PerformSingleMassEdit(ParamBank.PrimaryBank, csv, _activeView._selection.getActiveParam(), field.InternalName, CFG.Current.Param_Export_Delimiter[0], false);
                                            if (r.Type == MassEditResultType.SUCCESS && a != null)
                                                EditorActionManager.ExecuteAction(a);
                                            else
                                                System.Windows.Forms.MessageBox.Show(r.Information, "Error", System.Windows.Forms.MessageBoxButtons.OK, System.Windows.Forms.MessageBoxIcon.None);
                                            TaskManager.Run("PB:RefreshDirtyCache", false, true, true, () => ParamBank.PrimaryBank.RefreshParamDiffCaches());
                                        }
                                    }
                                }
                            }
                            ImGui.EndMenu();
                        }
                        ImGui.EndMenu();
                    }
                    ImGui.EndMenu();
                }
                if (ImGui.MenuItem("Sort rows by ID", _activeView._selection.activeParamExists()))
                {
                    EditorActionManager.ExecuteAction(MassParamEditOther.SortRows(ParamBank.PrimaryBank, _activeView._selection.getActiveParam()));
                }
                if (ImGui.BeginMenu("Import Row Names"))
                {
                    void ImportRowNames(bool currentParamOnly, string title)
                    {
                        const string importRowQuestion = $"Would you like to replace row names with default names defined within DSMapStudio?\n\nSelect \"Yes\" to replace all names, \"No\" to only replace empty names, \"Cancel\" to abort.";
                        string currentParam = currentParamOnly ? _activeView._selection.getActiveParam() : null;
                        DialogResult question = MessageBox.Show(importRowQuestion, title, MessageBoxButtons.YesNoCancel, MessageBoxIcon.Question);
                        switch (question)
                        {
                            case DialogResult.Yes:
                                EditorActionManager.ExecuteAction(ParamBank.PrimaryBank.LoadParamDefaultNames(currentParam));
                                break;
                            case DialogResult.No:
                                EditorActionManager.ExecuteAction(ParamBank.PrimaryBank.LoadParamDefaultNames(currentParam, true));
                                break;
                        }
                    }

                    if (ImGui.MenuItem("All", "", false, ParamBank.PrimaryBank.Params != null))
                    {
                        try {
                            ImportRowNames(false, "Replace all row names?");
                        } catch {
                        }
                    }
                    if (ImGui.MenuItem("Current Param", "", false, ParamBank.PrimaryBank.Params != null && _activeView._selection.activeParamExists()))
                    {
                        try {
                            ImportRowNames(true, $"Replace all row names in {_activeView._selection.getActiveParam()}?");
                        } catch {
                        }
                    }
                    ImGui.EndMenu();
                }

                if (ImGui.MenuItem("Trim hidden newlines in names", "", false, ParamBank.PrimaryBank.Params != null))
                {
                    try {
                        EditorActionManager.PushSubManager(ParamBank.PrimaryBank.TrimNewlineChrsFromNames());
                    } catch {
                    }
                }
                ImGui.EndMenu();
            }
            if (ImGui.BeginMenu("View"))
            {
                if (ImGui.MenuItem("New View"))
                {
                    AddView();
                }
                if (ImGui.MenuItem("Close View", null, false, CountViews() > 1))
                {
                    RemoveView(_activeView);
                }
                ImGui.Separator();
                if (ImGui.MenuItem("Go back...", KeyBindings.Current.Param_GotoBack.HintText, false, _activeView._selection.hasHistory()))
                {
                    EditorCommandQueue.AddCommand($@"param/back");
                }
                ImGui.Separator();
                if (ImGui.MenuItem("Check all params for edits", null, false, !ParamBank.PrimaryBank.IsLoadingParams && !ParamBank.VanillaBank.IsLoadingParams))
                {
                    ParamBank.PrimaryBank.RefreshParamDiffCaches();
                }
                ImGui.Separator();
                if (!EditorMode && ImGui.MenuItem("Editor Mode", null, EditorMode))
                    EditorMode = true;
                if (EditorMode && ImGui.BeginMenu("Editor Mode"))
                {
                    if (ImGui.MenuItem("Save Changes"))
                    {
                        ParamMetaData.SaveAll();
                        EditorMode = false;
                    }
                    if (ImGui.MenuItem("Discard Changes"))
                        EditorMode = false;
                    ImGui.EndMenu();
                }
                ImGui.EndMenu();
            }
            if (ImGui.BeginMenu("Game"))
            {
                if (ImGui.BeginMenu("Hot Reload Params"))
                {

                    ImGui.TextColored(new Vector4(1.0f, 1.0f, 0.0f, 1.0f), "WARNING: Hot Reloader only works for existing row entries.\nGame must be restarted for new rows and modified row IDs.");
                    ImGui.Separator();

                    bool canHotReload = ParamReloader.CanReloadMemoryParams(ParamBank.PrimaryBank, _projectSettings);

                    if (ImGui.MenuItem("Current Param", KeyBindings.Current.Param_HotReload.HintText, false, canHotReload))
                    {
                        ParamReloader.ReloadMemoryParams(ParamBank.PrimaryBank, ParamBank.PrimaryBank.AssetLocator, new string[] { _activeView._selection.getActiveParam() });
                    }
                    if (ImGui.MenuItem("All Params", KeyBindings.Current.Param_HotReloadAll.HintText, false, canHotReload))
                    {
                        ParamReloader.ReloadMemoryParams(ParamBank.PrimaryBank, ParamBank.PrimaryBank.AssetLocator, ParamBank.PrimaryBank.Params.Keys.ToArray());
                    }
                    foreach (string param in ParamReloader.GetReloadableParams(ParamBank.PrimaryBank.AssetLocator))
                    {
                        if (ImGui.MenuItem(param, "", false, canHotReload))
                        {
                            ParamReloader.ReloadMemoryParams(ParamBank.PrimaryBank, ParamBank.PrimaryBank.AssetLocator, new string[] { param });
                        }
                    }
                    ImGui.EndMenu();
                }
                string activeParam = _activeView._selection.getActiveParam();
                if (activeParam != null && _projectSettings.GameType == GameType.DarkSoulsIII)
                {
                    ParamReloader.GiveItemMenu(ParamBank.PrimaryBank.AssetLocator, _activeView._selection.getSelectedRows(), _activeView._selection.getActiveParam());
                }
                ImGui.EndMenu();
            }
            if (ImGui.BeginMenu("Compare"))
            {
                if (ImGui.MenuItem("Show Vanilla Params", null, CFG.Current.Param_ShowVanillaParams))
                {
                    CFG.Current.Param_ShowVanillaParams = !CFG.Current.Param_ShowVanillaParams;
                }
                ImGui.Separator();
                if (ImGui.MenuItem("Clear current row comparison", null, false, _activeView != null && _activeView._selection.getCompareRow() != null))
                {
                    _activeView._selection.SetCompareRow(null);
                }
                if (ImGui.MenuItem("Clear current field comparison", null, false, _activeView != null && _activeView._selection.getCompareCol() != null))
                {
                    _activeView._selection.SetCompareCol(null);
                }
                ImGui.Separator();
                // Only support ER for now
                if (ImGui.MenuItem("Load Params for comparison...", null, false))
                {
                    try
                    {
                        if (_projectSettings.GameType != GameType.DarkSoulsIISOTFS)
                        {
                            var rbrowseDlg = new System.Windows.Forms.OpenFileDialog()
                            {
                                Title = "Select file containing params",
                                Filter = AssetLocator.ParamFilter,
                                ValidateNames = true,
                                CheckFileExists = true,
                                CheckPathExists = true,
                                //ShowReadOnly = true,
                            };
                            if (rbrowseDlg.ShowDialog() == System.Windows.Forms.DialogResult.OK)
                            {
                                ParamBank.LoadAuxBank(rbrowseDlg.FileName, null, null);
                            }
                        }
                        else
                        {
                            var rbrowseDlgFolder = new System.Windows.Forms.FolderBrowserDialog()
                            {
                                Description = "Select folder for looseparams",
                                UseDescriptionForTitle = true,
                            };
                            if (rbrowseDlgFolder.ShowDialog() == System.Windows.Forms.DialogResult.OK)
                            {
                                var rbrowseDlgBnd = new System.Windows.Forms.OpenFileDialog()
                                {
                                    Title = "Select file containing remaining, non-loose params",
                                    Filter = AssetLocator.ParamFilter,
                                    ValidateNames = true,
                                    CheckFileExists = true,
                                    CheckPathExists = true,
                                };
                                if (rbrowseDlgBnd.ShowDialog() == System.Windows.Forms.DialogResult.OK)
                                    {var rbrowseDlgEnemy = new System.Windows.Forms.OpenFileDialog()
                                    {
                                        Title = "Select file containing enemyparam",
                                        Filter = AssetLocator.LooseParamFilter,
                                        ValidateNames = true,
                                        CheckFileExists = true,
                                        CheckPathExists = true,
                                    };
                                    if (rbrowseDlgEnemy.ShowDialog() == System.Windows.Forms.DialogResult.OK)
                                    {
                                        ParamBank.LoadAuxBank(rbrowseDlgBnd.FileName, rbrowseDlgFolder.SelectedPath, rbrowseDlgEnemy.FileName);
                                    }
                                }
                            }
                        }
                    }
                    catch (Exception e)
                    {
                        System.Windows.Forms.MessageBox.Show(
                        $@"Unable to load regulation.\n" + e.Message,
                        "Loading error",
                        System.Windows.Forms.MessageBoxButtons.OK,
                        System.Windows.Forms.MessageBoxIcon.Error);
                    }
                }
                if (ImGui.BeginMenu("Clear param comparison...", ParamBank.AuxBanks.Count > 0))
                {
                    for (int i = 0; i < ParamBank.AuxBanks.Count; i++)
                    {
                        var pb = ParamBank.AuxBanks.ElementAt(i);
                        if (ImGui.MenuItem(pb.Key))
                        {
                            ParamBank.AuxBanks.Remove(pb.Key);
                            break;
                        }
                    }
                    ImGui.EndMenu();
                }
                if (ImGui.MenuItem("Clear all param comparisons", null, false, ParamBank.AuxBanks.Count > 0))
                {
                    ParamBank.AuxBanks = new Dictionary<string, ParamBank>();
                }
                ImGui.EndMenu();
            }
            if (ImGui.BeginMenu("Help"))
            {
                if (ImGui.BeginMenu("Search and MassEdit"))
                {
                    if (ImGui.BeginMenu("Search"))
                    {
                        ImGui.TextUnformatted(UIHints.SearchBarHint);
                        ImGui.EndMenu();
                    }
                    if (ImGui.BeginMenu("MassEdit"))
                    {
                        ImGui.TextUnformatted(UIHints.MassEditHint);
                        ImGui.EndMenu();
                    }
                    if (ImGui.BeginMenu("Examples"))
                    {
                        ImGui.TextUnformatted(UIHints.MassEditExamples);
                        ImGui.Separator();
                        ImGui.TextUnformatted(UIHints.SearchExamples);
                        ImGui.EndMenu();
                    }
                    if (ImGui.BeginMenu("Regex"))
                    {
                        ImGui.TextUnformatted(UIHints.RegexCheatSheet);
                        ImGui.EndMenu();
                    }
                    ImGui.EndMenu();
                }
                ImGui.EndMenu();
            }

            // Param upgrading for Elden Ring
            if (ParamBank.IsDefsLoaded
                && ParamBank.PrimaryBank.Params != null
                && ParamBank.VanillaBank.Params != null
                && !ParamBank.PrimaryBank.IsLoadingParams
                && !ParamBank.VanillaBank.IsLoadingParams)
            {
                if (ParamBank.PrimaryBank.AssetLocator.Type == GameType.EldenRing
                    && ParamBank.PrimaryBank.ParamVersion < ParamBank.VanillaBank.ParamVersion
                    && ParamBank.VanillaBank.ParamVersion <= ParamUpgradeER_TargetWhitelist_Threshold)
                {
                    ImGui.PushStyleColor(ImGuiCol.Text, new Vector4(0.0f, 1f, 0f, 1.0f));
                    if (ImGui.Button("Upgrade Params"))
                    {
                        var message = System.Windows.Forms.MessageBox.Show(
                            $@"Your mod is currently on regulation version {ParamBank.PrimaryBank.ParamVersion} while the game is on param version " +
                            $"{ParamBank.VanillaBank.ParamVersion}.\n\nWould you like to attempt to upgrade your mod's params to be based on the " +
                            "latest game version? Params will be upgraded by copying all rows that you modified to the new regulation, " +
                            "overwriting exiting rows if needed.\n\nIf both you and the game update added a row with the same ID, the merge " +
                            "will fail and there will be a log saying what rows you will need to manually change the ID of before trying " +
                            "to merge again.\n\nIn order to perform this operation, you must specify the original regulation on the version " +
                            $"that your current mod is based on (version {ParamBank.PrimaryBank.ParamVersion}).\n\nOnce done, the upgraded params will appear " +
                            "in the param editor where you can view and save them. This operation is not undoable, but you can reload the project without " +
                            "saving to revert to the un-upgraded params.\n\n" +
                            "Would you like to continue?", "Regulation upgrade",
                            System.Windows.Forms.MessageBoxButtons.OKCancel,
                            System.Windows.Forms.MessageBoxIcon.Question);
                        if (message == System.Windows.Forms.DialogResult.OK)
                        {
                            var rbrowseDlg = new System.Windows.Forms.OpenFileDialog()
                            {
                                Title = $"Select regulation.bin for game version {ParamBank.PrimaryBank.ParamVersion}...",
                                Filter = AssetLocator.ERParamUpgradeFilter,
                                ValidateNames = true,
                                CheckFileExists = true,
                                CheckPathExists = true,
                            };

                            if (rbrowseDlg.ShowDialog() == System.Windows.Forms.DialogResult.OK)
                            {
                                var path = rbrowseDlg.FileName;
                                UpgradeRegulation(ParamBank.PrimaryBank, ParamBank.VanillaBank, path);
                            }
                        }
                    }
                    ImGui.PopStyleColor();
                }
            }
        }

        public void CopySelectionToClipboard()
        {
            ParamBank.ClipboardParam = _activeView._selection.getActiveParam();
            ParamBank.ClipboardRows.Clear();
            long baseValue = long.MaxValue;
            _activeView._selection.sortSelection();
            foreach (Param.Row r in _activeView._selection.getSelectedRows())
            {
                ParamBank.ClipboardRows.Add(new Param.Row(r));// make a clone
                if (r.ID < baseValue)
                    baseValue = r.ID;
            }
            _clipboardBaseRow = baseValue;
            _currentCtrlVValue = _clipboardBaseRow.ToString();
        }

        private static void DelimiterInputText()
        {
            string displayDelimiter = CFG.Current.Param_Export_Delimiter;
            if (displayDelimiter == "\t")
                displayDelimiter = "\\t";

            if (ImGui.InputText("Delimiter", ref displayDelimiter, 2))
            {
                if (displayDelimiter == "\\t")
                    displayDelimiter = "\t";
                CFG.Current.Param_Export_Delimiter = displayDelimiter;
            }
        }
        public void DuplicateSelection()
        {
            Param param = ParamBank.PrimaryBank.Params[_activeView._selection.getActiveParam()];
            List<Param.Row> rows = _activeView._selection.getSelectedRows();
            if (rows.Count == 0)
                return;

            List<Param.Row> rowsToInsert = new();
            foreach (Param.Row r in rows)
            {
                Param.Row newrow = new(r);
                rowsToInsert.Add(newrow);
            }
            EditorActionManager.ExecuteAction(new AddParamsAction(param, "legacystring", rowsToInsert, false, false));
        }

        public void OpenMassEditPopup(string popup)
        {
            ImGui.OpenPopup(popup);
            _isMEditPopupOpen = true;
        }
        public void OpenStatisticPopup(string popup)
        {
            ImGui.OpenPopup(popup);
            _isStatisticPopupOpen = true;
        }

        public void MassEditPopups()
        {
            float scale = MapStudioNew.GetUIScale();
            
            // Popup size relies on magic numbers. Multiline maxlength is also arbitrary.
            if (ImGui.BeginPopup("massEditMenuRegex"))
            {
                ImGui.Text("param PARAM: id VALUE: FIELD: = VALUE;");
                UIHints.AddImGuiHintButton("MassEditHint", ref UIHints.MassEditHint);
                ImGui.InputTextMultiline("##MEditRegexInput", ref _currentMEditRegexInput, 65536, new Vector2(1024, ImGui.GetTextLineHeightWithSpacing() * 4) * scale);

                if (ImGui.Selectable("Submit", false, ImGuiSelectableFlags.DontClosePopups))
                {
                    _activeView._selection.sortSelection();
                    (MassEditResult r, ActionManager child) = MassParamEditRegex.PerformMassEdit(ParamBank.PrimaryBank, _currentMEditRegexInput, _activeView._selection);
                    if (child != null)
                        EditorActionManager.PushSubManager(child);
                    if (r.Type == MassEditResultType.SUCCESS)
                    {
                        _lastMEditRegexInput = _currentMEditRegexInput;
                        _currentMEditRegexInput = "";
                        TaskManager.Run("PB:RefreshDirtyCache", false, true, true, () => ParamBank.PrimaryBank.RefreshParamDiffCaches());
                    }
                    _mEditRegexResult = r.Information;
                }
                ImGui.Text(_mEditRegexResult);
                ImGui.InputTextMultiline("##MEditRegexOutput", ref _lastMEditRegexInput, 65536, new Vector2(1024, ImGui.GetTextLineHeightWithSpacing() * 4) * scale, ImGuiInputTextFlags.ReadOnly);
                ImGui.TextUnformatted("Remember to handle clipboard state between edits with the 'clear' command");
                string result = AutoFill.MassEditCompleteAutoFill();
                if (result != null)
                {
                    if (string.IsNullOrWhiteSpace(_currentMEditRegexInput))
                        _currentMEditRegexInput = result;
                    else
                        _currentMEditRegexInput += "\n" + result;
                }
                ImGui.EndPopup();
            }
            else if (ImGui.BeginPopup("massEditMenuCSVExport"))
            {
                ImGui.InputTextMultiline("##MEditOutput", ref _currentMEditCSVOutput, 65536, new Vector2(1024, ImGui.GetTextLineHeightWithSpacing() * 4) * scale, ImGuiInputTextFlags.ReadOnly);
                ImGui.EndPopup();
            }
            else if (ImGui.BeginPopup("massEditMenuSingleCSVExport"))
            {
                ImGui.Text(_currentMEditSingleCSVField);
                ImGui.InputTextMultiline("##MEditOutput", ref _currentMEditCSVOutput, 65536, new Vector2(1024, ImGui.GetTextLineHeightWithSpacing() * 4) * scale, ImGuiInputTextFlags.ReadOnly);
                ImGui.EndPopup();
            }
            else if (ImGui.BeginPopup("massEditMenuCSVImport"))
            {
                ImGui.InputTextMultiline("##MEditRegexInput", ref _currentMEditCSVInput, 256 * 65536, new Vector2(1024, ImGui.GetTextLineHeightWithSpacing() * 4) * scale);
                ImGui.Checkbox("Append new rows instead of ID based insertion (this will create out-of-order IDs)", ref _mEditCSVAppendOnly);
                if (_mEditCSVAppendOnly)
                    ImGui.Checkbox("Replace existing rows instead of updating them (they will be moved to the end)", ref _mEditCSVReplaceRows);
                DelimiterInputText();
                if (ImGui.Selectable("Submit", false, ImGuiSelectableFlags.DontClosePopups))
                {
                    MassEditResult r = MassParamEditCSV.PerformMassEdit(ParamBank.PrimaryBank, _currentMEditCSVInput, EditorActionManager, _activeView._selection.getActiveParam(), _mEditCSVAppendOnly, _mEditCSVAppendOnly && _mEditCSVReplaceRows, CFG.Current.Param_Export_Delimiter[0]);
                    if (r.Type == MassEditResultType.SUCCESS)
                    {
                        TaskManager.Run("PB:RefreshDirtyCache", false, true, true, () => ParamBank.PrimaryBank.RefreshParamDiffCaches());
                    }
                    _mEditCSVResult = r.Information;
                }
                ImGui.Text(_mEditCSVResult);
                ImGui.EndPopup();
            }
            else if (ImGui.BeginPopup("massEditMenuSingleCSVImport"))
            {
                ImGui.Text(_currentMEditSingleCSVField);
                ImGui.InputTextMultiline("##MEditRegexInput", ref _currentMEditCSVInput, 256 * 65536, new Vector2(1024, ImGui.GetTextLineHeightWithSpacing() * 4) * scale);
                DelimiterInputText();
                if (ImGui.Selectable("Submit", false, ImGuiSelectableFlags.DontClosePopups))
                {
                    (MassEditResult r, CompoundAction a) = MassParamEditCSV.PerformSingleMassEdit(ParamBank.PrimaryBank, _currentMEditCSVInput, _activeView._selection.getActiveParam(), _currentMEditSingleCSVField, CFG.Current.Param_Export_Delimiter[0], false);
                    if (a != null)
                        EditorActionManager.ExecuteAction(a);
                    _mEditCSVResult = r.Information;
                }
                ImGui.Text(_mEditCSVResult);
                ImGui.EndPopup();
            }
            else
            {
                _isMEditPopupOpen = false;
                _currentMEditCSVOutput = "";
            }
        }
        public void StatisticPopups()
        {
            if (ImGui.BeginPopup("distributionPopup"))
            {
                ImGui.Text("Occurences in "+_statisticPopupParameter);
                ImGui.Text("Count".PadLeft(9)+" Value");
                ImGui.SameLine();
                try
                {
                    if (ImGui.Button("Sort by count"))
                    {
                        _distributionOutput = _distributionOutput.OrderByDescending((g) => g.Item2);
                        _statisticPopupOutput = String.Join('\n', _distributionOutput.Select((e) => e.Item2.ToString().PadLeft(9) + " " + e.Item1.ToParamEditorString()));
                    }
                    ImGui.SameLine();
                    if (ImGui.Button("Sort by value"))
                    {
                        _distributionOutput = _distributionOutput.OrderBy((g) => g.Item1);
                        _statisticPopupOutput = String.Join('\n', _distributionOutput.Select((e) => e.Item2.ToString().PadLeft(9) + " " + e.Item1.ToParamEditorString()));
                    }
                }
                catch (Exception e)
                {
                    // Happily ignore exceptions. This is non-mutating code with no critical use.
                }
                ImGui.Separator();
                ImGui.Text(_statisticPopupOutput);
                ImGui.EndPopup();
            }
            else
            {
                _isStatisticPopupOpen = false;
                _statisticPopupOutput = "";
                _statisticPopupParameter = "";
                _distributionOutput = null;
            }
        }

        public void OnGUI(string[] initcmd)
        {
            float scale = MapStudioNew.GetUIScale();

            if (!_isShortcutPopupOpen && !_isMEditPopupOpen && !_isStatisticPopupOpen && !_isSearchBarActive)
            {
                // Keyboard shortcuts
                if (EditorActionManager.CanUndo() && InputTracker.GetKeyDown(KeyBindings.Current.Core_Undo))
                {
                    ParamUndo();
                }
                if (EditorActionManager.CanRedo() && InputTracker.GetKeyDown(KeyBindings.Current.Core_Redo))
                {
                    ParamRedo();
                }
                if (_activeView._selection.hasHistory() && InputTracker.GetKeyDown(KeyBindings.Current.Param_GotoBack))
                {
                    EditorCommandQueue.AddCommand($@"param/back");
                }
                if (!ImGui.IsAnyItemActive() && _activeView._selection.activeParamExists() && InputTracker.GetKeyDown(KeyBindings.Current.Param_SelectAll))
                {
                    ParamBank.ClipboardParam = _activeView._selection.getActiveParam();
                    foreach (Param.Row row in CacheBank.GetCached(this, (_activeView._viewIndex, _activeView._selection.getActiveParam()), () =>RowSearchEngine.rse.Search((ParamBank.PrimaryBank, ParamBank.PrimaryBank.Params[_activeView._selection.getActiveParam()]), _activeView._selection.getCurrentRowSearchString(), true, true)))

                        _activeView._selection.addRowToSelection(row);
                }
                if (!ImGui.IsAnyItemActive() && _activeView._selection.rowSelectionExists() && InputTracker.GetKeyDown(KeyBindings.Current.Param_Copy))
                {
                    CopySelectionToClipboard();
                }
                if (ParamBank.ClipboardRows.Count > 00 && ParamBank.ClipboardParam == _activeView._selection.getActiveParam() && !ImGui.IsAnyItemActive() && InputTracker.GetKeyDown(KeyBindings.Current.Param_Paste))
                {
                    ImGui.OpenPopup("ctrlVPopup");
                }
                if (!ImGui.IsAnyItemActive() && _activeView._selection.rowSelectionExists() && InputTracker.GetKeyDown(KeyBindings.Current.Core_Duplicate))
                {
                    DuplicateSelection();
                }
                if (!ImGui.IsAnyItemActive() && InputTracker.GetKeyDown(KeyBindings.Current.Core_Delete))
                {
                    if (_activeView._selection.rowSelectionExists())
                    {
                        List<Param.Row> toRemove = new List<Param.Row>(_activeView._selection.getSelectedRows());
                        var act = new DeleteParamsAction(ParamBank.PrimaryBank.Params[_activeView._selection.getActiveParam()], toRemove);
                        EditorActionManager.ExecuteAction(act);
                        _views.ForEach((view) => {
                            if (view != null)
                                toRemove.ForEach((row) => view._selection.removeRowFromAllSelections(row));
                        });
                    }
                }
                if (!ImGui.IsAnyItemActive() && _activeView._selection.rowSelectionExists() && InputTracker.GetKeyDown(KeyBindings.Current.Param_GotoSelectedRow))
                {
                    GotoSelectedRow = true;
                }
            }

            if (ParamBank.PrimaryBank.IsLoadingParams)
            {
                ImGui.Text("Loading Params...");
                return;
            }
            if (!ParamBank.IsMetaLoaded)
            {
                ImGui.Text("Loading Meta...");
                return;
            }
            if (ParamBank.PrimaryBank.Params == null)
            {
                ImGui.Text("No params loaded");
                return;
            }

            //Hot Reload shortcut keys
            if (ParamReloader.CanReloadMemoryParams(ParamBank.PrimaryBank, _projectSettings))
            {
                if (InputTracker.GetKeyDown(KeyBindings.Current.Param_HotReloadAll))
                    ParamReloader.ReloadMemoryParams(ParamBank.PrimaryBank, ParamBank.PrimaryBank.AssetLocator, ParamBank.PrimaryBank.Params.Keys.ToArray());
                else if (InputTracker.GetKeyDown(KeyBindings.Current.Param_HotReload))
                    ParamReloader.ReloadMemoryParams(ParamBank.PrimaryBank, ParamBank.PrimaryBank.AssetLocator, new string[] { _activeView._selection.getActiveParam() });
            }

            if (InputTracker.GetKeyDown(KeyBindings.Current.Param_MassEdit))
                EditorCommandQueue.AddCommand($@"param/menu/massEditRegex");
            if (InputTracker.GetKeyDown(KeyBindings.Current.Param_ImportCSV))
                EditorCommandQueue.AddCommand($@"param/menu/massEditCSVImport");
            if (InputTracker.GetKeyDown(KeyBindings.Current.Param_ExportCSV))
                EditorCommandQueue.AddCommand($@"param/menu/massEditCSVExport");

            // Parse commands
            bool doFocus = false;
            // Parse select commands
            if (initcmd != null)
            {
                if (initcmd[0] == "select" || initcmd[0] == "view")
                {
                    if (initcmd.Length > 2 && ParamBank.PrimaryBank.Params.ContainsKey(initcmd[2]))
                    {
                        doFocus = initcmd[0] == "select";
                        ParamEditorView viewToMofidy = _activeView;
                        if (initcmd[1].Equals("new"))
                            viewToMofidy = AddView();
                        else
                        {
                            int cmdIndex = -1;
                            bool parsable = int.TryParse(initcmd[1], out cmdIndex);
                            if (parsable && cmdIndex >= 0 && cmdIndex < _views.Count)
                                viewToMofidy = _views[cmdIndex];
                        }
                        _activeView = viewToMofidy;
                        viewToMofidy._selection.setActiveParam(initcmd[2]);
                        if (initcmd.Length > 3)
                        {
                            viewToMofidy._selection.SetActiveRow(null, doFocus);
                            var p = ParamBank.PrimaryBank.Params[viewToMofidy._selection.getActiveParam()];
                            int id;
                            var parsed = int.TryParse(initcmd[3], out id);
                            if (parsed)
                            {
                                var r = p.Rows.FirstOrDefault(r => r.ID == id);
                                if (r != null)
                                {
                                    viewToMofidy._selection.SetActiveRow(r, doFocus);
                                }
                            }
                        }
                    }
                }
                else if (initcmd[0] == "back")
                {
                    _activeView._selection.popHistory();
                }
                else if (initcmd[0] == "search")
                {
                    if (initcmd.Length > 1)
                    {
                        _activeView._selection.setCurrentRowSearchString(initcmd[1]);
                    }
                }
                else if (initcmd[0] == "menu" && initcmd.Length > 1)
                {
                    if (initcmd[1] == "ctrlVPopup")
                    {
                        ImGui.OpenPopup("ctrlVPopup");
                    }
                    else if (initcmd[1] == "massEditRegex")
                    {
                        _currentMEditRegexInput = initcmd.Length > 2 ? initcmd[2] : _currentMEditRegexInput;
                        OpenMassEditPopup("massEditMenuRegex");
                    }
                    else if (initcmd[1] == "massEditCSVExport")
                    {
                        _activeView._selection.sortSelection();
                        if (_activeView._selection.rowSelectionExists())
                            _currentMEditCSVOutput = MassParamEditCSV.GenerateCSV(_activeView._selection.getSelectedRows(), ParamBank.PrimaryBank.Params[_activeView._selection.getActiveParam()], CFG.Current.Param_Export_Delimiter[0]);
                        OpenMassEditPopup("massEditMenuCSVExport");
                    }
                    else if (initcmd[1] == "massEditCSVImport")
                    {
                        OpenMassEditPopup("massEditMenuCSVImport");
                    }
                    else if (initcmd[1] == "massEditSingleCSVExport" && initcmd.Length > 2)
                    {
                        _activeView._selection.sortSelection();
                        _currentMEditSingleCSVField = initcmd[2];
                        if (_activeView._selection.rowSelectionExists())
                            _currentMEditCSVOutput = MassParamEditCSV.GenerateSingleCSV(_activeView._selection.getSelectedRows(), ParamBank.PrimaryBank.Params[_activeView._selection.getActiveParam()], _currentMEditSingleCSVField, CFG.Current.Param_Export_Delimiter[0]);
                        OpenMassEditPopup("massEditMenuSingleCSVExport");
                    }
                    else if (initcmd[1] == "massEditSingleCSVImport" && initcmd.Length > 2)
                    {
                        _currentMEditSingleCSVField = initcmd[2];
                        OpenMassEditPopup("massEditMenuSingleCSVImport");
                    }
                    else if (initcmd[1] == "distributionPopup" && initcmd.Length > 2)
                    {
                        Param p = ParamBank.PrimaryBank.GetParamFromName(_activeView._selection.getActiveParam());
                        var col = ParamUtils.GetCol(p, initcmd[2]);
                        _distributionOutput = ParamUtils.GetParamValueDistribution(_activeView._selection.getSelectedRows(), col);
                        _statisticPopupOutput = String.Join('\n', _distributionOutput.Select((e) => e.Item2.ToString().PadLeft(9) + " " + e.Item1.ToParamEditorString()));
                        _statisticPopupParameter = initcmd[2];
                        OpenStatisticPopup("distributionPopup");
                    }
                }
            }

            ShortcutPopups();
            MassEditPopups();
            StatisticPopups();

            if (CFG.Current.UI_CompactParams)
            {
                ImGui.PushStyleVar(ImGuiStyleVar.FramePadding, new Vector2(1.0f, 1.0f) * scale);
                ImGui.PushStyleVar(ImGuiStyleVar.ItemSpacing, new Vector2(5.0f, 1.0f) * scale);
            }
            else
            {
                var style = ImGui.GetStyle();
                ImGui.PushStyleVar(ImGuiStyleVar.ItemSpacing, style.ItemSpacing - (new Vector2(3.5f, 0f) * scale));
            }
            if (CountViews() == 1)
            {
                _activeView.ParamView(doFocus, true);
            }
            else
            {
                ImGui.DockSpace(ImGui.GetID("DockSpace_ParamEditorViews"));
                foreach (ParamEditorView view in _views)
                {
                    if (view == null)
                        continue;
                    string name = view._selection.getActiveRow() != null ? view._selection.getActiveRow().Name : null;
                    string toDisplay = (view == _activeView ? "**" : "") + (name == null || name.Trim().Equals("") ? "Param Editor View" : Utils.ImGuiEscape(name, "null")) + (view == _activeView ? "**" : "");
                    ImGui.SetNextWindowSize(new Vector2(1280.0f, 720.0f) * scale, ImGuiCond.Once);
                    ImGui.SetNextWindowDockID(ImGui.GetID("DockSpace_ParamEditorViews"), ImGuiCond.Once);
                    ImGui.Begin($@"{toDisplay}###ParamEditorView##{view._viewIndex}");
                    if (ImGui.IsItemClicked(ImGuiMouseButton.Left))
                        _activeView = view;
                    if (ImGui.BeginPopupContextItem())
                    {
                        if (ImGui.MenuItem("Close View"))
                        {
                            RemoveView(view);
                            ImGui.EndMenu();
                            break; //avoid concurrent modification
                        }
                        ImGui.EndMenu();
                    }
                    view.ParamView(doFocus && view == _activeView, view == _activeView);
                    ImGui.End();
                }
            }
            if (CFG.Current.UI_CompactParams)
            {
                ImGui.PopStyleVar(2);
            }
            else
            {
                ImGui.PopStyleVar();
            }
        }

        public void ShortcutPopups()
        {
            if (ImGui.BeginPopup("ctrlVPopup"))
            {
                _isShortcutPopupOpen = true;
                try
                {
                    long offset = 0;
                    ImGui.Checkbox("Paste after selection", ref CFG.Current.Param_PasteAfterSelection);
                    var insertIndex = -1;
                    if (CFG.Current.Param_PasteAfterSelection)
                    {
                        //ImGui.Text("Note: Allows out-of-order rows, which may confuse later ID-based row additions.");
                    }
                    else
                    {
                        ImGui.InputText("Row", ref _currentCtrlVValue, 20);
                        if (ImGui.IsItemEdited())
                        {
                            offset = long.Parse(_currentCtrlVValue) - _clipboardBaseRow;
                            _currentCtrlVOffset = offset.ToString();
                        }
                        ImGui.InputText("Offset", ref _currentCtrlVOffset, 20);
                        if (ImGui.IsItemEdited())
                        {
                            offset = long.Parse(_currentCtrlVOffset);
                            _currentCtrlVValue = (_clipboardBaseRow + offset).ToString();
                        }
                        // Recheck that this is valid
                        offset = long.Parse(_currentCtrlVValue);
                        offset = long.Parse(_currentCtrlVOffset);
                    }
                    bool disableSubmit = CFG.Current.Param_PasteAfterSelection && !_activeView._selection.rowSelectionExists();
                    if (disableSubmit)
                    {
                        ImGui.TextUnformatted("No selection exists");
                    }
                    else if (ImGui.Button("Submit"))
                    {
                        List<Param.Row> rowsToInsert = new List<Param.Row>();
                        if (!CFG.Current.Param_PasteAfterSelection)
                        {
                            foreach (Param.Row r in ParamBank.ClipboardRows)
                            {
                                Param.Row newrow = new Param.Row(r);// more cloning
                                newrow.ID = (int)(r.ID + offset);
                                rowsToInsert.Add(newrow);
                            }
                        }
                        else
                        {
                            List<Param.Row> rows = _activeView._selection.getSelectedRows();
                            Param param = ParamBank.PrimaryBank.Params[_activeView._selection.getActiveParam()];
                            insertIndex = param.IndexOfRow(rows.Last()) + 1;
                            foreach (Param.Row r in ParamBank.ClipboardRows)
                            {
                                // Determine new ID based on paste target. Increment ID until a free ID is found.
                                Param.Row newrow = new Param.Row(r);
                                newrow.ID = _activeView._selection.getSelectedRows().Last().ID;
                                do
                                {
                                    newrow.ID++;
                                }
                                while (ParamBank.PrimaryBank.Params[_activeView._selection.getActiveParam()][newrow.ID] != null || rowsToInsert.Exists(e => e.ID == newrow.ID));
                                rowsToInsert.Add(newrow);
                            }
                            // Do a clever thing by reversing order, making ID order incremental and resulting in row insertion being in the correct order because of the static index.
                            rowsToInsert.Reverse();
                        }
                        EditorActionManager.ExecuteAction(new AddParamsAction(ParamBank.PrimaryBank.Params[ParamBank.ClipboardParam], "legacystring", rowsToInsert, false, false, insertIndex));
                        ImGui.CloseCurrentPopup();
                    }
                }
                catch
                {
                    ImGui.EndPopup();
                    return;
                }
                ImGui.EndPopup();
            }
            else
            {
                _isShortcutPopupOpen = false;
            }

        }

        public ParamEditorView AddView()
        {
            int index = 0;
            while (index < _views.Count)
            {
                if (_views[index] == null)
                    break;
                index++;
            }
            ParamEditorView view = new ParamEditorView(this, index);
            if (index < _views.Count)
                _views[index] = view;
            else
                _views.Add(view);
            _activeView = view;
            return view;
        }

        public bool RemoveView(ParamEditorView view)
        {
            if (!_views.Contains(view))
                return false;
            _views[view._viewIndex] = null;
            if (view == _activeView || _activeView == null)
            {
                _activeView = _views.FindLast(e => e != null);
            }
            return true;
        }

        public int CountViews()
        {
            return _views.Where(e => e != null).Count();
        }

        public (string, List<Param.Row>) GetActiveSelection()
        {
            return (_activeView?._selection?.getActiveParam(), _activeView?._selection?.getSelectedRows());
        }

        public void OnProjectChanged(ProjectSettings newSettings)
        {
            _projectSettings = newSettings;
            foreach (ParamEditorView view in _views)
            {
                if (view != null)
                    view._selection.cleanAllSelectionState();
            }
            foreach (var dec in _decorators)
            {
                dec.Value.ClearDecoratorCache();
            }
            MassEditScript.ReloadScripts();
        }

        public void Save()
        {
            try
            {
                if (_projectSettings != null)
                {
                    ParamBank.PrimaryBank.SaveParams(_projectSettings.UseLooseParams, _projectSettings.PartialParams);
                }
            }
            catch (SavingFailedException e)
            {
                System.Windows.Forms.MessageBox.Show(e.Wrapped.Message, e.Message,
                    System.Windows.Forms.MessageBoxButtons.OK,
                    System.Windows.Forms.MessageBoxIcon.None);
            }
        }

        public void SaveAll()
        {
            try
            {
                if (_projectSettings != null)
                {
                    ParamBank.PrimaryBank.SaveParams(_projectSettings.UseLooseParams, _projectSettings.PartialParams);
                }
            }
            catch (SavingFailedException e)
            {
                System.Windows.Forms.MessageBox.Show(e.Wrapped.Message, e.Message,
                    System.Windows.Forms.MessageBoxButtons.OK,
                    System.Windows.Forms.MessageBoxIcon.None);
            }
        }

        private static void TryWriteFile(string path, string text)
        {
            try
            {
                File.WriteAllText(path, text);
            }
            catch (Exception e)
            {
                System.Windows.Forms.MessageBox.Show("Unable to write to "+path, "Write Error", MessageBoxButtons.OK, MessageBoxIcon.Error);
            }
        }
        private static string TryReadFile(string path)
        {
            try
            {
                return File.ReadAllText(path);
            }
            catch (Exception e)
            {
                System.Windows.Forms.MessageBox.Show("Unable to read from "+path, "Read Error", MessageBoxButtons.OK, MessageBoxIcon.Error);
                return null;
            }
        }
    }

    public class ParamEditorSelectionState
    {
        ParamEditorScreen _scr;
        internal string currentParamSearchString = "";
        private static string _globalRowSearchString = "";
        private static string _globalPropSearchString = "";
        private string _activeParam = null;

        List<(string, Param.Row)> pastStack = new List<(string, Param.Row)>();
        private Dictionary<string, ParamEditorParamSelectionState> _paramStates = new Dictionary<string, ParamEditorParamSelectionState>();

        public ParamEditorSelectionState(ParamEditorScreen paramEditor)
        {
            _scr = paramEditor;
        }

        private void pushHistory(string newParam, Param.Row newRow)
        {
            if (pastStack.Count > 0)
            {
                var prev = pastStack[pastStack.Count - 1];
                if (prev.Item1 == newParam && prev.Item2 == null)
                    pastStack[pastStack.Count - 1] = (prev.Item1, newRow);
                prev = pastStack[pastStack.Count - 1];
                if (prev.Item1 == newParam && prev.Item2 == newRow)
                    return;
            }
            if (_activeParam != null)
                pastStack.Add((_activeParam, _paramStates[_activeParam].activeRow));
            if (pastStack.Count >= 6)
                pastStack.RemoveAt(0);
        }
        public void popHistory()
        {
            if (pastStack.Count > 0)
            {
                var past = pastStack[pastStack.Count - 1];
                pastStack.RemoveAt(pastStack.Count - 1);
                if (past.Item2 == null && pastStack.Count > 0)
                {
                    past = pastStack[pastStack.Count - 1];
                    pastStack.RemoveAt(pastStack.Count - 1);
                }
                setActiveParam(past.Item1, true);
                SetActiveRow(past.Item2, true, true);
            }
        }
        public bool hasHistory()
        {
            return pastStack.Count > 0;
        }

        public bool activeParamExists()
        {
            return _activeParam != null;
        }
        public string getActiveParam()
        {
            return _activeParam;
        }
        public void setActiveParam(string param, bool isHistory = false)
        {
            if (!isHistory)
                pushHistory(param, null);
            _activeParam = param;
            if (!_paramStates.ContainsKey(_activeParam))
                _paramStates.Add(_activeParam, new ParamEditorParamSelectionState());
        }
        public ref string getCurrentRowSearchString()
        {
            if (_activeParam == null)
                return ref _globalRowSearchString;
            return ref _paramStates[_activeParam].currentRowSearchString;
        }
        public ref string getCurrentPropSearchString()
        {
            if (_activeParam == null)
                return ref _globalPropSearchString;
            return ref _paramStates[_activeParam].currentPropSearchString;
        }
        public void setCurrentRowSearchString(string s)
        {
            if (_activeParam == null)
                return;
            _paramStates[_activeParam].currentRowSearchString = s;
            _paramStates[_activeParam].selectionCacheDirty = true;
        }
        public void setCurrentPropSearchString(string s)
        {
            if (_activeParam == null)
                return;
            _paramStates[_activeParam].currentPropSearchString = s;
        }
        public bool rowSelectionExists()
        {
            return _activeParam != null && _paramStates[_activeParam].selectionRows.Count > 0;
        }
        public Param.Row getActiveRow()
        {
            if (_activeParam == null)
                return null;
            return _paramStates[_activeParam].activeRow;
        }
        public Param.Row getCompareRow()
        {
            if (_activeParam == null)
                return null;
            return _paramStates[_activeParam].compareRow;
        }
        public Param.Column getCompareCol()
        {
            if (_activeParam == null)
                return null;
            return _paramStates[_activeParam].compareCol;
        }
        public void SetActiveRow(Param.Row row, bool clearSelection, bool isHistory = false)
        {
            if (_activeParam != null)
            {
                ParamEditorParamSelectionState s = _paramStates[_activeParam];
                if (s.activeRow != null && !ParamBank.VanillaBank.IsLoadingParams)
                    ParamBank.PrimaryBank.RefreshParamRowVanillaDiff(s.activeRow, _activeParam);
                if (!isHistory)
                    pushHistory(_activeParam, s.activeRow);
                s.activeRow = row;
                s.selectionRows.Clear();
                s.selectionRows.Add(row);
                if (s.activeRow != null && !ParamBank.VanillaBank.IsLoadingParams)
                    ParamBank.PrimaryBank.RefreshParamRowVanillaDiff(s.activeRow, _activeParam);
                s.selectionCacheDirty = true;
            }
        }
        public void SetCompareRow(Param.Row row)
        {
            if (_activeParam != null)
            {
                ParamEditorParamSelectionState s = _paramStates[_activeParam];
                s.compareRow = row;
            }
        }
        public void SetCompareCol(Param.Column col)
        {
            if (_activeParam != null)
            {
                ParamEditorParamSelectionState s = _paramStates[_activeParam];
                s.compareCol = col;
            }
        }
        public void toggleRowInSelection(Param.Row row)
        {
            if (_activeParam != null)
            {
                ParamEditorParamSelectionState s = _paramStates[_activeParam];
                if (s.selectionRows.Contains(row))
                    s.selectionRows.Remove(row);
                else
                    s.selectionRows.Add(row);
                s.selectionCacheDirty = true;
            }
            //Do not perform vanilla diff here, will be very slow when making large selections
        }
        public void addRowToSelection(Param.Row row)
        {
            if (_activeParam != null)
            {
                ParamEditorParamSelectionState s = _paramStates[_activeParam];
                if (!s.selectionRows.Contains(row))
                {
                    s.selectionRows.Add(row);
                    s.selectionCacheDirty = true;
                }
            }
            //Do not perform vanilla diff here, will be very slow when making large selections
        }
        public void removeRowFromSelection(Param.Row row)
        {
            if (_activeParam != null)
            {
                _paramStates[_activeParam].selectionRows.Remove(row);
                _paramStates[_activeParam].selectionCacheDirty = true;
            }
        }
        public void removeRowFromAllSelections(Param.Row row)
        {
            foreach (ParamEditorParamSelectionState state in _paramStates.Values)
            {
                state.selectionRows.Remove(row);
                if (state.activeRow == row)
                    state.activeRow = null;
                state.selectionCacheDirty = true;
            }
        }
        public List<Param.Row> getSelectedRows()
        {
            if (_activeParam == null)
                return null;
            return _paramStates[_activeParam].selectionRows;
        }
        public bool[] getSelectionCache(List<Param.Row> rows)
        {
            if (_activeParam == null)
                return null;
            ParamEditorParamSelectionState s = _paramStates[_activeParam];
            // We maintain this flag as clearing the cache properly is slow for the number of times we modify selection
            if (s.selectionCacheDirty)
                CacheBank.RemoveCache(_scr, s);
            return CacheBank.GetCached(_scr, s, "selectionCache", () =>
            {
                s.selectionCacheDirty = false;
                return rows.Select((x) => getSelectedRows().Contains(x)).ToArray();
            });
        }
        public void cleanSelectedRows()
        {
            if (_activeParam != null)
            {
                ParamEditorParamSelectionState s = _paramStates[_activeParam];
                s.selectionRows.Clear();
                if (s.activeRow != null)
                    s.selectionRows.Add(s.activeRow);
                s.selectionCacheDirty = true;
            }
        }
        public void cleanAllSelectionState()
        {
            foreach (ParamEditorParamSelectionState s in _paramStates.Values)
                s.selectionCacheDirty = true;
            _activeParam = null;
            _paramStates.Clear();
        }
        public void sortSelection()
        {
            if (_activeParam != null)
            {
                ParamEditorParamSelectionState s = _paramStates[_activeParam];
                Param p = ParamBank.PrimaryBank.Params[_activeParam];
                s.selectionRows.Sort((Param.Row a, Param.Row b) => {return p.IndexOfRow(a) - p.IndexOfRow(b);});
            }
        }
    }

    internal class ParamEditorParamSelectionState
    {
        internal string currentRowSearchString = "";
        internal string currentPropSearchString = "";
        internal Param.Row activeRow = null;
        internal Param.Row compareRow = null;
        internal Param.Column compareCol = null;

        internal List<Param.Row> selectionRows = new List<Param.Row>();
        internal bool selectionCacheDirty = true;
    }

    public class ParamEditorView
    {
        private static Vector4 AUXCONFLICTCOLOUR = new Vector4(1,0.7f,0.7f,1);
        private static Vector4 AUXADDEDCOLOUR = new Vector4(0.7f,0.7f,1,1);
        private static Vector4 PRIMARYCHANGEDCOLOUR = new Vector4(0.7f,1,0.7f,1);
        private static Vector4 ALLVANILLACOLOUR = new Vector4(0.9f,0.9f,0.9f,1);

        internal ParamEditorScreen _paramEditor;
        internal int _viewIndex;
        private int _gotoParamRow = -1;
        private bool _arrowKeyPressed = false;
        private bool _focusRows = false;
        private bool _mapParamView = false;

        internal ParamEditorSelectionState _selection;

        private PropertyEditor _propEditor = null;

        private string lastParamSearch = "";
        private Dictionary<string, string> lastRowSearch = new Dictionary<string, string>();

        public ParamEditorView(ParamEditorScreen parent, int index)
        {
            _paramEditor = parent;
            _viewIndex = index;
            _propEditor = new PropertyEditor(parent.EditorActionManager, _paramEditor);
            _selection = new ParamEditorSelectionState(_paramEditor);
        }

        public void ParamView(bool doFocus, bool isActiveView)
        {
            if (EditorDecorations.ImGuiTableStdColumns("paramsT", 3, true))
            {
                ImGui.TableSetupColumn("paramsCol", ImGuiTableColumnFlags.None, 0.5f);
                ImGui.TableSetupColumn("paramsCol2", ImGuiTableColumnFlags.None, 0.5f);
                ImGui.TableNextColumn();

                if (isActiveView && InputTracker.GetKeyDown(KeyBindings.Current.Param_SearchParam))
                    ImGui.SetKeyboardFocusHere();
                ImGui.InputText($"Search <{KeyBindings.Current.Param_SearchParam.HintText}>", ref _selection.currentParamSearchString, 256);
                string resAutoParam = AutoFill.ParamSearchBarAutoFill();
                if (resAutoParam != null)
                    _selection.setCurrentRowSearchString(resAutoParam);
                if (!_selection.currentParamSearchString.Equals(lastParamSearch))
                {
                    CacheBank.ClearCaches();
                    lastParamSearch = _selection.currentParamSearchString;
                }

                if (ParamBank.PrimaryBank.AssetLocator.Type is GameType.DemonsSouls
                    or GameType.DarkSoulsPTDE
                    or GameType.DarkSoulsRemastered)
                {
                    // This game has DrawParams, add UI element to toggle viewing DrawParam and GameParams.
                    if (ImGui.Checkbox("Edit Drawparams", ref _mapParamView))
                        CacheBank.ClearCaches();
                    ImGui.Separator();
                }
                else if (ParamBank.PrimaryBank.AssetLocator.Type is GameType.DarkSoulsIISOTFS)
                {
                    // DS2 has map params, add UI element to toggle viewing map params and GameParams.
                    if (ImGui.Checkbox("Edit Map Params", ref _mapParamView))
                        CacheBank.ClearCaches();
                    ImGui.Separator();
                }

                List<string> pinnedParamKeyList = new List<string>(_paramEditor._projectSettings.PinnedParams);

                if (pinnedParamKeyList.Count > 0)
                {
                    //ImGui.Text("        Pinned Params");
                    foreach (var paramKey in pinnedParamKeyList)
                    {
                        if (ImGui.Selectable(paramKey, paramKey == _selection.getActiveParam()))
                        {
                            EditorCommandQueue.AddCommand($@"param/view/{_viewIndex}/{paramKey}");
                        }
                        if (ImGui.BeginPopupContextItem())
                        {
                            if (ImGui.Selectable("Unpin " + paramKey))
                                _paramEditor._projectSettings.PinnedParams.Remove(paramKey);
                            ImGui.EndPopup();
                        }
                    }
                    ImGui.Spacing();
                    ImGui.Separator();
                    ImGui.Spacing();
                }
                float scrollTo = 0f;
                if (ImGui.BeginChild("paramTypes"))
                {

                    List<string> paramKeyList = CacheBank.GetCached(this._paramEditor, _viewIndex, () => {
                        var list = ParamSearchEngine.pse.Search(true, _selection.currentParamSearchString, true, true);
                        var keyList = list.Where((param) => param.Item1 == ParamBank.PrimaryBank).Select((param) => ParamBank.PrimaryBank.GetKeyForParam(param.Item2)).ToList();

                        if (ParamBank.PrimaryBank.AssetLocator.Type is GameType.DemonsSouls
                            or GameType.DarkSoulsPTDE
                            or GameType.DarkSoulsRemastered)
                        {
                            if (_mapParamView)
                                keyList = keyList.FindAll(p => p.EndsWith("Bank"));
                            else
                                keyList = keyList.FindAll(p => !p.EndsWith("Bank"));
                        }
                        else if (ParamBank.PrimaryBank.AssetLocator.Type is GameType.DarkSoulsIISOTFS)
                        {
                            if (_mapParamView)
                                keyList = keyList.FindAll(p => ParamBank.DS2MapParamlist.Contains(p.Split('_')[0]));
                            else
                                keyList = keyList.FindAll(p => !ParamBank.DS2MapParamlist.Contains(p.Split('_')[0]));
                        }

                        if (CFG.Current.Param_AlphabeticalParams)
                            keyList.Sort();
                        return keyList;
                    });

                    foreach (var paramKey in paramKeyList)
                    {
                        var primary = ParamBank.PrimaryBank.VanillaDiffCache.GetValueOrDefault(paramKey, null);
                        Param p = ParamBank.PrimaryBank.Params[paramKey];
                        if (p != null)
                        {
                            ParamMetaData meta = ParamMetaData.Get(p.AppliedParamdef);
                            string Wiki = meta?.Wiki;
                            if (Wiki != null)
                            {
                                if (EditorDecorations.HelpIcon(paramKey + "wiki", ref Wiki, true))
                                    meta.Wiki = Wiki;
                            }
                        }

                        ImGui.Indent(15.0f * CFG.Current.UIScale);
                        if (primary != null ? primary.Any() : false)
                            ImGui.PushStyleColor(ImGuiCol.Text, PRIMARYCHANGEDCOLOUR);
                        else
                            ImGui.PushStyleColor(ImGuiCol.Text, ALLVANILLACOLOUR);
                        if (ImGui.Selectable($"{paramKey}", paramKey == _selection.getActiveParam()))
                        {
                            //_selection.setActiveParam(param.Key);
                            EditorCommandQueue.AddCommand($@"param/view/{_viewIndex}/{paramKey}");
                        }
                        ImGui.PopStyleColor();

                        if (doFocus && paramKey == _selection.getActiveParam())
                            scrollTo = ImGui.GetCursorPosY();
                        if (ImGui.BeginPopupContextItem())
                        {
                            if (ImGui.Selectable("Pin "+paramKey) && !_paramEditor._projectSettings.PinnedParams.Contains(paramKey))
                                _paramEditor._projectSettings.PinnedParams.Add(paramKey);
                            if (ParamEditorScreen.EditorMode && p != null)
                            {
                                ParamMetaData meta = ParamMetaData.Get(p.AppliedParamdef);
                                if (meta != null && meta.Wiki == null && ImGui.MenuItem("Add wiki..."))
                                    meta.Wiki = "Empty wiki...";
                                if (meta?.Wiki != null && ImGui.MenuItem("Remove wiki"))
                                    meta.Wiki = null;
                            }
                            ImGui.EndPopup();
                        }
                        ImGui.Unindent(15.0f * CFG.Current.UIScale);
                    }

                    if (doFocus)
                        ImGui.SetScrollFromPosY(scrollTo - ImGui.GetScrollY());
                    ImGui.EndChild();
                }
                ImGui.TableNextColumn();
                string activeParam = _selection.getActiveParam();
                if (!_selection.activeParamExists())
                {
                    ImGui.BeginChild("rowsNONE");
                    ImGui.Text("Select a param to see rows");
                    ImGui.EndChild();
                }
                else
                {
<<<<<<< HEAD
                    foreach (int rowID in pinnedRowList)
=======
                    Param para = ParamBank.PrimaryBank.Params[activeParam];
                    HashSet<int> vanillaDiffCache = ParamBank.PrimaryBank.GetVanillaDiffRows(activeParam);
                    List<(HashSet<int>, HashSet<int>)> auxDiffCaches = ParamBank.AuxBanks.Select((bank, i) => (bank.Value.GetVanillaDiffRows(activeParam), bank.Value.GetPrimaryDiffRows(activeParam))).ToList();
                    IParamDecorator decorator = null;
                    if (_paramEditor._decorators.ContainsKey(activeParam))
                    {
                        decorator = _paramEditor._decorators[activeParam];
                    }
                    scrollTo = 0;

                    //Goto ID
                    if (ImGui.Button($"Goto ID <{KeyBindings.Current.Param_GotoRowID.HintText}>") || (isActiveView && InputTracker.GetKeyDown(KeyBindings.Current.Param_GotoRowID)))
                    {
                        ImGui.OpenPopup("gotoParamRow");
                    }
                    if (ImGui.BeginPopup("gotoParamRow"))
>>>>>>> 3f03887d
                    {
                        int gotorow = 0;
                        ImGui.SetKeyboardFocusHere();
                        ImGui.InputInt("Goto Row ID", ref gotorow);
                        if (ImGui.IsItemDeactivatedAfterEdit())
                        {
                            _gotoParamRow = gotorow;
                            ImGui.CloseCurrentPopup();
                        }
<<<<<<< HEAD
                        RowColumnEntry(null, -1, activeParam, null, para[rowID], vanillaDiffCache, auxDiffCaches, decorator, ref scrollTo, false, true);
=======
                        ImGui.EndPopup();
>>>>>>> 3f03887d
                    }

                    //Row ID/name search
                    if (isActiveView && InputTracker.GetKeyDown(KeyBindings.Current.Param_SearchRow))
                        ImGui.SetKeyboardFocusHere();

                    ImGui.InputText($"Search <{KeyBindings.Current.Param_SearchRow.HintText}>", ref _selection.getCurrentRowSearchString(), 256);
                    string resAutoRow = AutoFill.RowSearchBarAutoFill();
                    if (resAutoRow != null)
                        _selection.setCurrentRowSearchString(resAutoRow);
                    if (!lastRowSearch.ContainsKey(_selection.getActiveParam()) || !lastRowSearch[_selection.getActiveParam()].Equals(_selection.getCurrentRowSearchString()))
                    {
                        CacheBank.ClearCaches();
                        lastRowSearch[_selection.getActiveParam()] = _selection.getCurrentRowSearchString();
                        doFocus = true;
                    }

                    if (ImGui.IsItemActive())
                        _paramEditor._isSearchBarActive = true;
                    else
                        _paramEditor._isSearchBarActive = false;
                    UIHints.AddImGuiHintButton("MassEditHint", ref UIHints.SearchBarHint);
                    
                    Param.Column compareCol = _selection.getCompareCol();
                    ImGui.BeginChild("rows" + activeParam);
                    EditorDecorations.ImGuiTableStdColumns("rowList", compareCol == null ? 1 : 2, false);
                    
                    ImGui.TableSetupColumn("rowCol", ImGuiTableColumnFlags.None, 1f);
                    if (compareCol != null)
                        ImGui.TableSetupColumn("rowCol2", ImGuiTableColumnFlags.None, 0.4f);
                    ImGui.PushID("pinned");

                    List<int> pinnedRowList = new List<int>(_paramEditor._projectSettings.PinnedRows.GetValueOrDefault(activeParam, new List<int>()));
                    if (pinnedRowList.Count != 0)
                    {

                        foreach (int rowID in pinnedRowList)
                        {
                            Param.Row row = para[rowID];
                            if (row == null)
                            {
                                _paramEditor._projectSettings.PinnedRows.GetValueOrDefault(activeParam, new List<int>()).Remove(rowID);
                                continue;
                            }
                            RowColumnEntry(activeParam, null, para[rowID], vanillaDiffCache, auxDiffCaches, decorator, ref scrollTo, false, true, compareCol);
                        }

<<<<<<< HEAD
                bool enableGrouping = !CFG.Current.Param_DisableRowGrouping && ParamMetaData.Get(ParamBank.PrimaryBank.Params[activeParam].AppliedParamdef).ConsecutiveIDs;
                bool[] selectionCache = _selection.getSelectionCache(rows);
                // Rows
                for (int i = 0; i < rows.Count; i++)
                {
                    Param.Row currentRow = rows[i];
                    if (enableGrouping)
                    {
                        Param.Row prev = i - 1 > 0 ? rows[i - 1] : null;
                        Param.Row next = i + 1 < rows.Count ? rows[i + 1] : null;
                        if (prev != null && next != null && prev.ID + 1 != currentRow.ID && currentRow.ID + 1 == next.ID)
                            ImGui.Separator();
                        RowColumnEntry(selectionCache, i, activeParam, rows, currentRow, vanillaDiffCache, auxDiffCaches, decorator, ref scrollTo, doFocus, false);
                        if (prev != null && next != null && prev.ID + 1 == currentRow.ID && currentRow.ID + 1 != next.ID)
                            ImGui.Separator();
=======
                        ImGui.Spacing();
                        EditorDecorations.ImguiTableSeparator();
                        ImGui.Spacing();
                    }
                    ImGui.PopID();

                    // Up/Down arrow key input
                    if ((InputTracker.GetKey(Key.Up) || InputTracker.GetKey(Key.Down))
                        && !ImGui.IsAnyItemActive())
                    {
                        _arrowKeyPressed = true;
>>>>>>> 3f03887d
                    }
                    if (_focusRows)
                    {
<<<<<<< HEAD
                        RowColumnEntry(selectionCache, i, activeParam, rows, currentRow, vanillaDiffCache, auxDiffCaches, decorator, ref scrollTo, doFocus, false);
=======
                        ImGui.SetNextWindowFocus();
                        _arrowKeyPressed = false;
                        _focusRows = false;
>>>>>>> 3f03887d
                    }

                    List<Param.Row> rows = CacheBank.GetCached(this._paramEditor, (_viewIndex, activeParam), () => RowSearchEngine.rse.Search((ParamBank.PrimaryBank, para), _selection.getCurrentRowSearchString(), true, true));

                    bool enableGrouping = !CFG.Current.Param_DisableRowGrouping && ParamMetaData.Get(ParamBank.PrimaryBank.Params[activeParam].AppliedParamdef).ConsecutiveIDs;

                    // Rows
                    for (int i = 0; i < rows.Count; i++)
                    {
                        Param.Row currentRow = rows[i];
                        if (enableGrouping)
                        {
                            Param.Row prev = i - 1 > 0 ? rows[i - 1] : null;
                            Param.Row next = i + 1 < rows.Count ? rows[i + 1] : null;
                            if (prev != null && next != null && prev.ID + 1 != currentRow.ID && currentRow.ID + 1 == next.ID)
                                EditorDecorations.ImguiTableSeparator();
                            RowColumnEntry(activeParam, rows, currentRow, vanillaDiffCache, auxDiffCaches, decorator, ref scrollTo, doFocus, false, compareCol);
                            if (prev != null && next != null && prev.ID + 1 == currentRow.ID && currentRow.ID + 1 != next.ID)
                                EditorDecorations.ImguiTableSeparator();
                        }
                        else
                        {
                            RowColumnEntry(activeParam, rows, currentRow, vanillaDiffCache, auxDiffCaches, decorator, ref scrollTo, doFocus, false, compareCol);
                        }
                    }
                    if (doFocus)
                        ImGui.SetScrollFromPosY(scrollTo - ImGui.GetScrollY());
                    ImGui.EndTable();
                    ImGui.EndChild();
                }
                Param.Row activeRow = _selection.getActiveRow();
                ImGui.TableNextColumn();
                if (activeRow == null && ImGui.BeginChild("columnsNONE"))
                {
                    ImGui.Text("Select a row to see properties");
                    ImGui.EndChild();
                }
                else if (ImGui.BeginChild("columns" + activeParam))
                {
                    Param vanillaParam = ParamBank.VanillaBank.Params?.GetValueOrDefault(activeParam);
                    _propEditor.PropEditorParamRow(
                        ParamBank.PrimaryBank,
                        activeRow,
                        vanillaParam?[activeRow.ID],
                        ParamBank.AuxBanks.Select((bank, i) => (bank.Key, bank.Value.Params?.GetValueOrDefault(activeParam)?[activeRow.ID])).ToList(),
                        _selection.getCompareRow(),
                        ref _selection.getCurrentPropSearchString(),
                        activeParam,
                        isActiveView,
                        _selection);
                    ImGui.EndChild();
                }
                ImGui.EndTable();
            }
        }

<<<<<<< HEAD
        private void RowColumnEntry(bool[] selectionCache, int selectionCacheIndex, string activeParam, List<Param.Row> p, Param.Row r, HashSet<int> vanillaDiffCache, List<(HashSet<int>, HashSet<int>)> auxDiffCaches, IParamDecorator decorator, ref float scrollTo, bool doFocus, bool isPinned)
=======
        private void RowColumnEntry(string activeParam, List<Param.Row> p, Param.Row r, HashSet<int> vanillaDiffCache, List<(HashSet<int>, HashSet<int>)> auxDiffCaches, IParamDecorator decorator, ref float scrollTo, bool doFocus, bool isPinned, Param.Column compareCol)
>>>>>>> 3f03887d
        {
            ImGui.TableNextColumn();
            bool diffVanilla = vanillaDiffCache.Contains(r.ID);
            bool auxDiffVanilla = auxDiffCaches.Where((cache) => cache.Item1.Contains(r.ID)).Count() > 0;
            if (diffVanilla)
            {
                // If the auxes are changed bu
                bool auxDiffPrimaryAndVanilla = auxDiffCaches.Where((cache) => cache.Item1.Contains(r.ID) && cache.Item2.Contains(r.ID)).Count() > 0;
                if (auxDiffVanilla && auxDiffPrimaryAndVanilla)
                    ImGui.PushStyleColor(ImGuiCol.Text, AUXCONFLICTCOLOUR);
                else
                    ImGui.PushStyleColor(ImGuiCol.Text, PRIMARYCHANGEDCOLOUR);
            }
            else
            {
                if (auxDiffVanilla)
                    ImGui.PushStyleColor(ImGuiCol.Text, AUXADDEDCOLOUR);
                else
                    ImGui.PushStyleColor(ImGuiCol.Text, ALLVANILLACOLOUR);
            }

            var selected = selectionCache != null && selectionCacheIndex < selectionCache.Length ? selectionCache[selectionCacheIndex] : false;
            if (_gotoParamRow != -1 && !isPinned)
            {
                // Goto row was activated. As soon as a corresponding ID is found, change selection to it.
                if (r.ID == _gotoParamRow)
                {
                    selected = true;
                    _selection.SetActiveRow(r, true);
                    _gotoParamRow = -1;
                    ImGui.SetScrollHereY();
                }
            }
            if (_paramEditor.GotoSelectedRow && !isPinned)
            {
                if (_selection.getActiveRow().ID == r.ID)
                {
                    ImGui.SetScrollHereY();
                    _paramEditor.GotoSelectedRow = false;
                }
            }

            string label = $@"{r.ID} {Utils.ImGuiEscape(r.Name, "")}";
            label = Utils.ImGui_WordWrapString(label, ImGui.GetColumnWidth());
            if (ImGui.Selectable(label, selected))
            {
                _focusRows = true;
                if (InputTracker.GetKey(Key.LControl))
                {
                    _selection.toggleRowInSelection(r);
                }
                else if (p != null && InputTracker.GetKey(Key.LShift) && _selection.getActiveRow() != null)
                {
                    _selection.cleanSelectedRows();
                    int start = p.IndexOf(_selection.getActiveRow());
                    int end = p.IndexOf(r);
                    if (start != end && start != -1 && end != -1)
                    {
                        foreach (var r2 in p.GetRange(start < end ? start : end, Math.Abs(end - start)))
                            _selection.addRowToSelection(r2);
                    }
                    _selection.addRowToSelection(r);
                }
                else
                {
                    _selection.SetActiveRow(r, true);
                }
            }
            if (_arrowKeyPressed && ImGui.IsItemFocused()
                && (r != _selection.getActiveRow()))
            {
                if (InputTracker.GetKey(Key.ControlLeft) || InputTracker.GetKey(Key.ControlRight))
                {
                    // Add to selection
                    _selection.addRowToSelection(r);
                }
                else
                {
                    // Exclusive selection
                    _selection.SetActiveRow(r, true);
                }
                _arrowKeyPressed = false;
            }
            ImGui.PopStyleColor();

            if (ImGui.BeginPopupContextItem(r.ID.ToString()))
            {
                if (decorator != null)
                    decorator.DecorateContextMenuItems(r);
                if (ImGui.Selectable((isPinned ? "Unpin ":"Pin ")+r.ID))
                {
                    if (!_paramEditor._projectSettings.PinnedRows.ContainsKey(activeParam))
                        _paramEditor._projectSettings.PinnedRows.Add(activeParam, new List<int>());
                    List<int> pinned = _paramEditor._projectSettings.PinnedRows[activeParam];
                    if (isPinned)
                        pinned.Remove(r.ID);
                    else if (!pinned.Contains(r.ID))
                       pinned.Add(r.ID);
                }
                if (ImGui.Selectable("Compare..."))
                {
                    _selection.SetCompareRow(r);
                }
                ParamRefReverseLookupSelectables(ParamBank.PrimaryBank, activeParam, r.ID);
                if (ImGui.Selectable("Copy ID to clipboard"))
                {
                    Clipboard.SetText($"{r.ID}");
                }
                ImGui.EndPopup();
            }
            if (decorator != null)
                decorator.DecorateParam(r);
            if (doFocus && _selection.getActiveRow() == r)
                scrollTo = ImGui.GetCursorPosY();

            if (compareCol != null)
            {
                ImGui.TableNextColumn();
                ImGui.TextUnformatted(r[compareCol].Value.ToParamEditorString());
            }
        }

        private void ParamRefReverseLookupSelectables(ParamBank bank, string currentParam, int currentID)
        {
            if (ImGui.BeginMenu("Search for references..."))
            {
                Dictionary<string, List<(string, ParamRef)>> items = CacheBank.GetCached(_paramEditor, (bank, currentParam), () => ParamRefReverseLookupFieldItems(bank, currentParam));
                foreach (KeyValuePair<string, List<(string, ParamRef)>> paramitems in items)
                {
                    if (ImGui.BeginMenu($@"in {paramitems.Key}..."))
                    {
                        foreach ((string fieldName, ParamRef pref) in paramitems.Value)
                        {
                            if (ImGui.BeginMenu($@"in {fieldName}"))
                            {
                                List<Param.Row> rows = CacheBank.GetCached(_paramEditor, (bank, currentParam, currentID, pref), () => ParamRefReverseLookupRowItems(bank, paramitems.Key, fieldName, currentID, pref));
                                foreach (Param.Row row in rows)
                                {
                                    string nameToPrint = string.IsNullOrEmpty(row.Name) ? "Unnamed Row" : row.Name;
                                    if (ImGui.Selectable($@"{row.ID} {nameToPrint}"))
                                    {
                                        EditorCommandQueue.AddCommand($@"param/select/-1/{paramitems.Key}/{row.ID}");
                                    }
                                }
                                if (rows.Count == 0)
                                    ImGui.TextUnformatted("No rows found");
                                ImGui.EndMenu();
                            }

                        }
                        ImGui.EndMenu();
                    }
                }
                if (items.Count == 0)
                    ImGui.TextUnformatted("This param is not referenced");
                ImGui.EndMenu();
            }
        }

        private static Dictionary<string, List<(string, ParamRef)>> ParamRefReverseLookupFieldItems(ParamBank bank, string currentParam)
        {
            Dictionary<string, List<(string, ParamRef)>> items = new Dictionary<string, List<(string, ParamRef)>>();
            foreach (var param in bank.Params)
            {
                List<(string, ParamRef)> paramitems = new List<(string, ParamRef)>();
                //get field
                foreach (PARAMDEF.Field f in param.Value.AppliedParamdef.Fields)
                {
                    var meta = FieldMetaData.Get(f); 
                    if (meta.RefTypes == null)
                        continue;
                    // get hilariously deep in loops
                    foreach (ParamRef pref in meta.RefTypes)
                    {
                        if (!pref.param.Equals(currentParam))
                            continue;
                        paramitems.Add((f.InternalName, pref));
                    }
                }
                if (paramitems.Count > 0)
                    items[param.Key] = paramitems;
            }
            return items;
        }

        private static List<Param.Row> ParamRefReverseLookupRowItems(ParamBank bank, string paramName, string fieldName, int currentID, ParamRef pref)
        {
            string searchTerm = pref.conditionField != null ? $@"prop {fieldName} ^{currentID}$ && prop {pref.conditionField} ^{pref.conditionValue}$" : $@"prop {fieldName} ^{currentID}$";
            return RowSearchEngine.rse.Search((bank, bank.Params[paramName]), searchTerm, false, false);
        }
    }
}<|MERGE_RESOLUTION|>--- conflicted
+++ resolved
@@ -1845,9 +1845,6 @@
                 }
                 else
                 {
-<<<<<<< HEAD
-                    foreach (int rowID in pinnedRowList)
-=======
                     Param para = ParamBank.PrimaryBank.Params[activeParam];
                     HashSet<int> vanillaDiffCache = ParamBank.PrimaryBank.GetVanillaDiffRows(activeParam);
                     List<(HashSet<int>, HashSet<int>)> auxDiffCaches = ParamBank.AuxBanks.Select((bank, i) => (bank.Value.GetVanillaDiffRows(activeParam), bank.Value.GetPrimaryDiffRows(activeParam))).ToList();
@@ -1864,7 +1861,6 @@
                         ImGui.OpenPopup("gotoParamRow");
                     }
                     if (ImGui.BeginPopup("gotoParamRow"))
->>>>>>> 3f03887d
                     {
                         int gotorow = 0;
                         ImGui.SetKeyboardFocusHere();
@@ -1874,11 +1870,7 @@
                             _gotoParamRow = gotorow;
                             ImGui.CloseCurrentPopup();
                         }
-<<<<<<< HEAD
-                        RowColumnEntry(null, -1, activeParam, null, para[rowID], vanillaDiffCache, auxDiffCaches, decorator, ref scrollTo, false, true);
-=======
                         ImGui.EndPopup();
->>>>>>> 3f03887d
                     }
 
                     //Row ID/name search
@@ -1923,26 +1915,9 @@
                                 _paramEditor._projectSettings.PinnedRows.GetValueOrDefault(activeParam, new List<int>()).Remove(rowID);
                                 continue;
                             }
-                            RowColumnEntry(activeParam, null, para[rowID], vanillaDiffCache, auxDiffCaches, decorator, ref scrollTo, false, true, compareCol);
-                        }
-
-<<<<<<< HEAD
-                bool enableGrouping = !CFG.Current.Param_DisableRowGrouping && ParamMetaData.Get(ParamBank.PrimaryBank.Params[activeParam].AppliedParamdef).ConsecutiveIDs;
-                bool[] selectionCache = _selection.getSelectionCache(rows);
-                // Rows
-                for (int i = 0; i < rows.Count; i++)
-                {
-                    Param.Row currentRow = rows[i];
-                    if (enableGrouping)
-                    {
-                        Param.Row prev = i - 1 > 0 ? rows[i - 1] : null;
-                        Param.Row next = i + 1 < rows.Count ? rows[i + 1] : null;
-                        if (prev != null && next != null && prev.ID + 1 != currentRow.ID && currentRow.ID + 1 == next.ID)
-                            ImGui.Separator();
-                        RowColumnEntry(selectionCache, i, activeParam, rows, currentRow, vanillaDiffCache, auxDiffCaches, decorator, ref scrollTo, doFocus, false);
-                        if (prev != null && next != null && prev.ID + 1 == currentRow.ID && currentRow.ID + 1 != next.ID)
-                            ImGui.Separator();
-=======
+                            RowColumnEntry(null, -1, activeParam, null, para[rowID], vanillaDiffCache, auxDiffCaches, decorator, ref scrollTo, false, true, compareCol);
+                        }
+
                         ImGui.Spacing();
                         EditorDecorations.ImguiTableSeparator();
                         ImGui.Spacing();
@@ -1954,17 +1929,12 @@
                         && !ImGui.IsAnyItemActive())
                     {
                         _arrowKeyPressed = true;
->>>>>>> 3f03887d
                     }
                     if (_focusRows)
                     {
-<<<<<<< HEAD
-                        RowColumnEntry(selectionCache, i, activeParam, rows, currentRow, vanillaDiffCache, auxDiffCaches, decorator, ref scrollTo, doFocus, false);
-=======
                         ImGui.SetNextWindowFocus();
                         _arrowKeyPressed = false;
                         _focusRows = false;
->>>>>>> 3f03887d
                     }
 
                     List<Param.Row> rows = CacheBank.GetCached(this._paramEditor, (_viewIndex, activeParam), () => RowSearchEngine.rse.Search((ParamBank.PrimaryBank, para), _selection.getCurrentRowSearchString(), true, true));
@@ -1972,6 +1942,7 @@
                     bool enableGrouping = !CFG.Current.Param_DisableRowGrouping && ParamMetaData.Get(ParamBank.PrimaryBank.Params[activeParam].AppliedParamdef).ConsecutiveIDs;
 
                     // Rows
+                    bool[] selectionCache = _selection.getSelectionCache(rows);
                     for (int i = 0; i < rows.Count; i++)
                     {
                         Param.Row currentRow = rows[i];
@@ -1981,13 +1952,13 @@
                             Param.Row next = i + 1 < rows.Count ? rows[i + 1] : null;
                             if (prev != null && next != null && prev.ID + 1 != currentRow.ID && currentRow.ID + 1 == next.ID)
                                 EditorDecorations.ImguiTableSeparator();
-                            RowColumnEntry(activeParam, rows, currentRow, vanillaDiffCache, auxDiffCaches, decorator, ref scrollTo, doFocus, false, compareCol);
+                            RowColumnEntry(selectionCache, i, activeParam, rows, currentRow, vanillaDiffCache, auxDiffCaches, decorator, ref scrollTo, doFocus, false, compareCol);
                             if (prev != null && next != null && prev.ID + 1 == currentRow.ID && currentRow.ID + 1 != next.ID)
                                 EditorDecorations.ImguiTableSeparator();
                         }
                         else
                         {
-                            RowColumnEntry(activeParam, rows, currentRow, vanillaDiffCache, auxDiffCaches, decorator, ref scrollTo, doFocus, false, compareCol);
+                            RowColumnEntry(selectionCache, i, activeParam, rows, currentRow, vanillaDiffCache, auxDiffCaches, decorator, ref scrollTo, doFocus, false, compareCol);
                         }
                     }
                     if (doFocus)
@@ -2021,11 +1992,7 @@
             }
         }
 
-<<<<<<< HEAD
-        private void RowColumnEntry(bool[] selectionCache, int selectionCacheIndex, string activeParam, List<Param.Row> p, Param.Row r, HashSet<int> vanillaDiffCache, List<(HashSet<int>, HashSet<int>)> auxDiffCaches, IParamDecorator decorator, ref float scrollTo, bool doFocus, bool isPinned)
-=======
-        private void RowColumnEntry(string activeParam, List<Param.Row> p, Param.Row r, HashSet<int> vanillaDiffCache, List<(HashSet<int>, HashSet<int>)> auxDiffCaches, IParamDecorator decorator, ref float scrollTo, bool doFocus, bool isPinned, Param.Column compareCol)
->>>>>>> 3f03887d
+        private void RowColumnEntry(bool[] selectionCache, int selectionCacheIndex, string activeParam, List<Param.Row> p, Param.Row r, HashSet<int> vanillaDiffCache, List<(HashSet<int>, HashSet<int>)> auxDiffCaches, IParamDecorator decorator, ref float scrollTo, bool doFocus, bool isPinned, Param.Column compareCol)
         {
             ImGui.TableNextColumn();
             bool diffVanilla = vanillaDiffCache.Contains(r.ID);
