﻿using System;
using System.Collections.Generic;
using System.Diagnostics;
using System.Text;
using System.Text.RegularExpressions;
using System.Numerics;
using System.Threading.Tasks;
using System.IO;
using System.Linq;
using System.Windows.Forms;
using FSParam;
using Veldrid;
using Veldrid.Sdl2;
using Veldrid.Utilities;
using ImGuiNET;
using SoulsFormats;
using StudioCore;
using StudioCore.TextEditor;
using StudioCore.Editor;
using StudioCore.MsbEditor;
using ActionManager = StudioCore.Editor.ActionManager;
using AddParamsAction = StudioCore.Editor.AddParamsAction;
using CompoundAction = StudioCore.Editor.CompoundAction;
using DeleteParamsAction = StudioCore.Editor.DeleteParamsAction;
using EditorScreen = StudioCore.Editor.EditorScreen;

namespace StudioCore.ParamEditor
{
    /// <summary>
    /// Interface for decorating param rows with additional information (such as english
    /// strings sourced from FMG files)
    /// </summary>
    public interface IParamDecorator
    {
        public void DecorateParam(Param.Row row);

        public void DecorateContextMenuItems(Param.Row row);

        public void ClearDecoratorCache();
    }

    public class FMGItemParamDecorator : IParamDecorator
    {
        private static Vector4 FMGLINKCOLOUR = new Vector4(1.0f, 1.0f, 0.0f, 1.0f);

        private FMGBank.FmgEntryCategory _category = FMGBank.FmgEntryCategory.None;

        private Dictionary<int, FMG.Entry> _entryCache = new Dictionary<int, FMG.Entry>();

        public FMGItemParamDecorator(FMGBank.FmgEntryCategory cat)
        {
            _category = cat;
        }

        private void PopulateDecorator()
        {
            if (_entryCache.Count == 0 && FMGBank.IsLoaded)
            {
                var fmgEntries = FMGBank.GetFmgEntriesByCategory(_category, false);
                foreach (var fmgEntry in fmgEntries)
                {
                    _entryCache[fmgEntry.ID] = fmgEntry;
                }
            }
        }

        public void ClearDecoratorCache()
        {
            _entryCache.Clear();
        }

        public void DecorateParam(Param.Row row)
        {
            PopulateDecorator();
            FMG.Entry entry = null;
            _entryCache.TryGetValue(row.ID, out entry);

            if (entry != null)
            {
                ImGui.SameLine();
                ImGui.PushStyleColor(ImGuiCol.Text, FMGLINKCOLOUR);
                ImGui.TextUnformatted($@" <{entry.Text}>");
                ImGui.PopStyleColor();
            }
        }

        public void DecorateContextMenuItems(Param.Row row)
        {
            PopulateDecorator();
            if (!_entryCache.ContainsKey((int)row.ID))
            {
                return;
            }
            if (ImGui.Selectable($@"Goto {_category.ToString()} Text"))
            {
                EditorCommandQueue.AddCommand($@"text/select/{_category.ToString()}/{row.ID}");
            }
        }
    }

    public class ParamEditorScreen : EditorScreen
    {
        public ActionManager EditorActionManager = new ActionManager();

        internal List<ParamEditorView> _views;
        internal ParamEditorView _activeView;

        // Clipboard vars
        private string _clipboardParam = null;
        private List<Param.Row> _clipboardRows = new List<Param.Row>();
        private long _clipboardBaseRow = 0;
        private string _currentCtrlVValue = "0";
        private string _currentCtrlVOffset = "0";

        // MassEdit Popup vars
        private string _currentMEditRegexInput = "";
        private string _lastMEditRegexInput = "";
        private string _mEditRegexResult = "";
        private string _currentMEditSingleCSVField = "";
        private string _currentMEditCSVInput = "";
        private string _currentMEditCSVOutput = "";
        private string _mEditCSVResult = "";
        private bool _mEditCSVAppendOnly = false;
        private bool _mEditCSVReplaceRows = false;

<<<<<<< HEAD
        public static bool ShowAltNamesPreference = true;
        public static bool AlwaysShowOriginalNamePreference = false;
        public static bool HideReferenceRowsPreference = false;
        public static bool HideEnumsPreference = false;
        public static bool AllowFieldReorderPreference = true;
        public static bool AlphabeticalParamsPreference = true;
        public static bool ShowVanillaParamsPreference = false;
        public static bool DisableRowGrouping = false;
        public static string CSVDelimiterPreference = ",";
        
=======
>>>>>>> ffcb432a
        public static bool EditorMode = false;

        internal bool _isSearchBarActive = false;
        private bool _isMEditPopupOpen = false;
        private bool _isShortcutPopupOpen = false;

        internal Dictionary<string, IParamDecorator> _decorators = new Dictionary<string, IParamDecorator>();

        internal ProjectSettings _projectSettings = null;
        public ParamEditorScreen(Sdl2Window window, GraphicsDevice device)
        {
            _views = new List<ParamEditorView>();
            _views.Add(new ParamEditorView(this, 0));
            _activeView = _views[0];
            ResetFMGDecorators();
        }

        public void ResetFMGDecorators()
        {
            _decorators.Clear();
            _decorators.Add("EquipParamAccessory", new FMGItemParamDecorator(FMGBank.FmgEntryCategory.Rings));
            _decorators.Add("EquipParamGoods", new FMGItemParamDecorator(FMGBank.FmgEntryCategory.Goods));
            _decorators.Add("EquipParamProtector", new FMGItemParamDecorator(FMGBank.FmgEntryCategory.Armor));
            _decorators.Add("EquipParamWeapon", new FMGItemParamDecorator(FMGBank.FmgEntryCategory.Weapons));
            _decorators.Add("EquipParamGem", new FMGItemParamDecorator(FMGBank.FmgEntryCategory.Gem));
            _decorators.Add("SwordArtsParam", new FMGItemParamDecorator(FMGBank.FmgEntryCategory.SwordArts));
            //_decorators.Add("CharacterText", new FMGItemParamDecorator(FMGBank.FmgEntryCategory.Characters)); // TODO: Decorators need to be updated to support text references.
        }
<<<<<<< HEAD
        
=======

        /// <summary>
        /// Any version numbers <= this will be allowed to upgrade.
        /// Used to restrict upgrading before DSMS properly supports it.
        /// </summary>
        public readonly ulong ParamUpgradeER_TargetWhitelist_Threshold = 10799999L;

>>>>>>> ffcb432a
        public void UpgradeRegulation(ParamBank bank, ParamBank vanillaBank, string oldRegulation)
        {
            var oldVersion = bank.ParamVersion;
            var newVersion = vanillaBank.ParamVersion;

            var conflicts = new Dictionary<string, HashSet<int>>();
            var result = bank.UpgradeRegulation(vanillaBank, oldRegulation, conflicts);

            if (result == ParamBank.ParamUpgradeResult.OldRegulationNotFound)
            {
                System.Windows.Forms.MessageBox.Show(
                    $@"Unable to load old vanilla regulation.", 
                    "Loading error",
                    System.Windows.Forms.MessageBoxButtons.OK,
                    System.Windows.Forms.MessageBoxIcon.Error);
            }
            if (result == ParamBank.ParamUpgradeResult.OldRegulationVersionMismatch)
            {
                System.Windows.Forms.MessageBox.Show(
                    $@"The version of the vanilla regulation you selected does not match the version of your mod.", 
                    "Version mismatch",
                    System.Windows.Forms.MessageBoxButtons.OK,
                    System.Windows.Forms.MessageBoxIcon.Error);
                return;
            }

            if (result == ParamBank.ParamUpgradeResult.RowConflictsFound)
            {
                // If there's row conflicts write a conflict log
                var logPath = $@"{bank.AssetLocator.GameModDirectory}\regulationUpgradeLog.txt";
                if (File.Exists(logPath))
                {
                    File.Delete(logPath);
                }

                using StreamWriter logWriter = new StreamWriter(logPath);
                logWriter.WriteLine("The following rows have conflicts (i.e. both you and the game update added these rows).");
                logWriter.WriteLine("The conflicting rows have been overwritten with your modded version, but it is recommended");
                logWriter.WriteLine("that you review these rows and potentially move them to new IDs and try merging again");
                logWriter.WriteLine("instead of saving your upgraded regulation right away.");
                logWriter.WriteLine();
                foreach (var c in conflicts)
                {
                    logWriter.WriteLine($@"{c.Key}:");
                    foreach (var r in c.Value)
                    {
                        logWriter.WriteLine($@"    {r}");
                    }
                    logWriter.WriteLine();
                }
                logWriter.Flush();
                
                var msgRes = System.Windows.Forms.MessageBox.Show(
                    $@"Conflicts were found while upgrading params. This is usually caused by a game updating adding " +
                    "a new row that has the same ID as the one that you added in your mod. It is recommended that you " +
                    "review these conflicts and handle them before saving. You can revert to your original params by " +
                    "reloading your project by saving and move the conflicting rows to new IDs, or you can chance it by " +
                    "trying to fix the current post-merge result. Currently your mod added rows will have overwritten" +
                    "the added rows in the vanilla regulation.\n\nThe list of conflicts can be found in regulationUpgradeLog.txt" +
                    "in your mod project directory. Would you like to open them now?",
                    "Row conflicts found",
                    System.Windows.Forms.MessageBoxButtons.YesNo,
                    System.Windows.Forms.MessageBoxIcon.Warning);
                if (msgRes == DialogResult.Yes)
                {
                    Process.Start(new ProcessStartInfo
                    {
                        FileName = "explorer",
                        Arguments = "\"" + logPath + "\""
                    });
                }
            }

            if (result == ParamBank.ParamUpgradeResult.Success)
            {
                var msgUpgradeEdits = System.Windows.Forms.MessageBox.Show(
                    $@"MapStudio can automatically perform several edits to keep your params consistent with updates to vanilla params. " +
                    "Would you like to perform these edits?", "Regulation upgrade edits",
                    System.Windows.Forms.MessageBoxButtons.YesNo,
                    System.Windows.Forms.MessageBoxIcon.Question);
                if (msgUpgradeEdits == System.Windows.Forms.DialogResult.Yes)
                {
                    var (success, fail) = bank.RunUpgradeEdits(oldVersion, newVersion);
                    if (success.Count > 0 || fail.Count > 0)
                        System.Windows.Forms.MessageBox.Show(
                            (success.Count > 0 ? "Successfully performed the following edits:\n" + String.Join('\n', success) : "") +
                            (success.Count > 0 && fail.Count > 0 ? "\n" : "") + 
                            (fail.Count > 0 ? "Unable to perform the following edits:\n" + String.Join('\n', fail) : ""),
                            "Regulation upgrade edits",
                            System.Windows.Forms.MessageBoxButtons.OK,
                            System.Windows.Forms.MessageBoxIcon.Information
                        );
                    CacheBank.ClearCaches();
                    bank.RefreshParamDiffCaches();
                }


                var msgRes = System.Windows.Forms.MessageBox.Show(
                    "Upgrade successful",
                    "Success",
                    System.Windows.Forms.MessageBoxButtons.OK,
                    System.Windows.Forms.MessageBoxIcon.Information);
            }
            
            EditorActionManager.Clear();
        }

        private void ParamUndo()
        {
            EditorActionManager.UndoAction();
        }
        private void ParamRedo()
        {
            EditorActionManager.RedoAction();
        }

        public override void DrawEditorMenu()
        {
            // Menu Options
            if (ImGui.BeginMenu("Edit"))
            {
                if (ImGui.MenuItem("Undo", KeyBindings.Current.Core_Undo.HintText, false, EditorActionManager.CanUndo()))
                {
                    ParamUndo();
                }
                if (ImGui.MenuItem("Redo", KeyBindings.Current.Core_Redo.HintText, false, EditorActionManager.CanRedo()))
                {
                    ParamRedo();
                }
<<<<<<< HEAD
                if (ImGui.MenuItem("Copy", "Ctrl+C", false, _activeView._selection.rowSelectionExists()))
                {
                    CopySelectionToClipboard();
                }
                if (ImGui.MenuItem("Paste", "Ctrl+V", false, _clipboardRows.Any()))
                {
                    EditorCommandQueue.AddCommand($@"param/menu/ctrlVPopup");
                }
                if (ImGui.MenuItem("Duplicate", "Ctrl+D", false, _activeView._selection.rowSelectionExists()))
=======
                if (ImGui.MenuItem("Copy", KeyBindings.Current.Param_Copy.HintText, false, _activeView._selection.rowSelectionExists()))
                {
                    CopySelectionToClipboard();
                }
                if (ImGui.MenuItem("Paste", KeyBindings.Current.Param_Paste.HintText, false, _clipboardRows.Any()))
                {
                    EditorCommandQueue.AddCommand($@"param/menu/ctrlVPopup");
                }
                if (ImGui.MenuItem("Duplicate", KeyBindings.Current.Core_Duplicate.HintText, false, _activeView._selection.rowSelectionExists()))
>>>>>>> ffcb432a
                {
                    DuplicateSelection();
                }
                ImGui.Separator();
                if (ImGui.MenuItem($"Mass Edit", KeyBindings.Current.Param_MassEdit.HintText))
                {
                    EditorCommandQueue.AddCommand($@"param/menu/massEditRegex");
                }
                if (ImGui.BeginMenu("Export CSV", _activeView._selection.rowSelectionExists()))
                {
                    DelimiterInputText();

                    if (ImGui.MenuItem("All", KeyBindings.Current.Param_ExportCSV.HintText))
                        EditorCommandQueue.AddCommand($@"param/menu/massEditCSVExport");
                    if (ImGui.MenuItem("Name"))
                        EditorCommandQueue.AddCommand($@"param/menu/massEditSingleCSVExport/Name");
                    if (ImGui.BeginMenu("Field"))
                    {
                        foreach (PARAMDEF.Field field in ParamBank.PrimaryBank.Params[_activeView._selection.getActiveParam()].AppliedParamdef.Fields)
                        {
                            if (ImGui.MenuItem(field.InternalName))
                                EditorCommandQueue.AddCommand($@"param/menu/massEditSingleCSVExport/{field.InternalName}");
                        }
                        ImGui.EndMenu();
                    }
                    if (ImGui.BeginMenu("To File...", _activeView._selection.rowSelectionExists()))
                    {
                        if (ImGui.MenuItem("All"))
                        {
                            _activeView._selection.sortSelection();
                            var rbrowseDlg = new System.Windows.Forms.SaveFileDialog()
                            {
                                Filter = "CSV file (*.CSV)|*.CSV|Text file (*.txt) |*.TXT|All Files|*.*",
                                ValidateNames = true,
                                CheckPathExists = true
                            };
                            if (rbrowseDlg.ShowDialog() == System.Windows.Forms.DialogResult.OK)
<<<<<<< HEAD
                                File.WriteAllText(rbrowseDlg.FileName, MassParamEditCSV.GenerateCSV(_activeView._selection.getSelectedRows(), ParamBank.PrimaryBank.Params[_activeView._selection.getActiveParam()], CSVDelimiterPreference[0]));
=======
                                File.WriteAllText(rbrowseDlg.FileName, MassParamEditCSV.GenerateCSV(_activeView._selection.getSelectedRows(), ParamBank.PrimaryBank.Params[_activeView._selection.getActiveParam()], CFG.Current.Param_Export_Delimiter[0]));
>>>>>>> ffcb432a
                        }
                        if (ImGui.MenuItem("Name"))
                        {
                            _activeView._selection.sortSelection();
                            var rbrowseDlg = new System.Windows.Forms.SaveFileDialog()
                            {
                                Filter = "CSV file (*.CSV)|*.CSV|Text file (*.txt) |*.TXT|All Files|*.*",
                                ValidateNames = true,
                                CheckPathExists = true
                            };
                            if (rbrowseDlg.ShowDialog() == System.Windows.Forms.DialogResult.OK)
<<<<<<< HEAD
                                File.WriteAllText(rbrowseDlg.FileName, MassParamEditCSV.GenerateSingleCSV(_activeView._selection.getSelectedRows(), ParamBank.PrimaryBank.Params[_activeView._selection.getActiveParam()], "Name", CSVDelimiterPreference[0]));
=======
                                File.WriteAllText(rbrowseDlg.FileName, MassParamEditCSV.GenerateSingleCSV(_activeView._selection.getSelectedRows(), ParamBank.PrimaryBank.Params[_activeView._selection.getActiveParam()], "Name", CFG.Current.Param_Export_Delimiter[0]));
>>>>>>> ffcb432a
                        }
                        if (ImGui.BeginMenu("Field"))
                        {
                            foreach (PARAMDEF.Field field in ParamBank.PrimaryBank.Params[_activeView._selection.getActiveParam()].AppliedParamdef.Fields)
                            {
                                if (ImGui.MenuItem(field.InternalName))
                                {
                                    _activeView._selection.sortSelection();
                                    var rbrowseDlg = new System.Windows.Forms.SaveFileDialog()
                                    {
                                        Filter = "CSV file (*.CSV)|*.CSV|Text file (*.txt) |*.TXT|All Files|*.*",
                                        ValidateNames = true,
                                        CheckPathExists = true
                                    };
                                    if (rbrowseDlg.ShowDialog() == System.Windows.Forms.DialogResult.OK)
<<<<<<< HEAD
                                        File.WriteAllText(rbrowseDlg.FileName, MassParamEditCSV.GenerateSingleCSV(_activeView._selection.getSelectedRows(), ParamBank.PrimaryBank.Params[_activeView._selection.getActiveParam()], field.InternalName, CSVDelimiterPreference[0]));
=======
                                        File.WriteAllText(rbrowseDlg.FileName, MassParamEditCSV.GenerateSingleCSV(_activeView._selection.getSelectedRows(), ParamBank.PrimaryBank.Params[_activeView._selection.getActiveParam()], field.InternalName, CFG.Current.Param_Export_Delimiter[0]));
>>>>>>> ffcb432a
                                }
                            }
                            ImGui.EndMenu();
                        }
                        ImGui.EndMenu();
                    }
                    ImGui.EndMenu();
                }
                if (ImGui.BeginMenu("Import CSV", _activeView._selection.paramSelectionExists()))
                {
                    DelimiterInputText();
                    if (ImGui.MenuItem("All", KeyBindings.Current.Param_ImportCSV.HintText))
                        EditorCommandQueue.AddCommand($@"param/menu/massEditCSVImport");
                    if (ImGui.MenuItem("Name"))
                        EditorCommandQueue.AddCommand($@"param/menu/massEditSingleCSVImport/Name");
                    if (ImGui.BeginMenu("Field"))
                    {
                        foreach (PARAMDEF.Field field in ParamBank.PrimaryBank.Params[_activeView._selection.getActiveParam()].AppliedParamdef.Fields)
                        {
                            if (ImGui.MenuItem(field.InternalName))
                                EditorCommandQueue.AddCommand($@"param/menu/massEditSingleCSVImport/{field.InternalName}");
                        }
                        ImGui.EndMenu();
                    }
                    if (ImGui.BeginMenu("From file...", _activeView._selection.paramSelectionExists()))
                    {
                        if (ImGui.MenuItem("All"))
                        {
                            var rbrowseDlg = new System.Windows.Forms.OpenFileDialog()
                            {
                                Filter = "CSV file (*.CSV)|*.CSV|Text file (*.txt) |*.TXT|All Files|*.*",
                                ValidateNames = true,
                                CheckFileExists = true
                            };
                            if (rbrowseDlg.ShowDialog() == System.Windows.Forms.DialogResult.OK)
                            {
<<<<<<< HEAD
                                MassEditResult r = MassParamEditCSV.PerformMassEdit(ParamBank.PrimaryBank, File.ReadAllText(rbrowseDlg.FileName), EditorActionManager, _activeView._selection.getActiveParam(), false, false, CSVDelimiterPreference[0]);
=======
                                MassEditResult r = MassParamEditCSV.PerformMassEdit(ParamBank.PrimaryBank, File.ReadAllText(rbrowseDlg.FileName), EditorActionManager, _activeView._selection.getActiveParam(), false, false, CFG.Current.Param_Export_Delimiter[0]);
>>>>>>> ffcb432a
                                if (r.Type == MassEditResultType.SUCCESS)
                                    TaskManager.Run("PB:RefreshDirtyCache", false, true, true, () => ParamBank.PrimaryBank.RefreshParamDiffCaches());
                                else
                                    System.Windows.Forms.MessageBox.Show(r.Information, "Error", System.Windows.Forms.MessageBoxButtons.OK, System.Windows.Forms.MessageBoxIcon.None);
                            }
                        }
                        if (ImGui.MenuItem("Name"))
                        {
                            var rbrowseDlg = new System.Windows.Forms.OpenFileDialog()
                            {
                                Filter = "CSV file (*.CSV)|*.CSV|Text file (*.txt) |*.TXT|All Files|*.*",
                                ValidateNames = true,
                                CheckFileExists = true
                            };
                            if (rbrowseDlg.ShowDialog() == System.Windows.Forms.DialogResult.OK)
                            {
<<<<<<< HEAD
                                (MassEditResult r, CompoundAction a) = MassParamEditCSV.PerformSingleMassEdit(ParamBank.PrimaryBank, File.ReadAllText(rbrowseDlg.FileName), _activeView._selection.getActiveParam(), "Name", CSVDelimiterPreference[0], false);
=======
                                (MassEditResult r, CompoundAction a) = MassParamEditCSV.PerformSingleMassEdit(ParamBank.PrimaryBank, File.ReadAllText(rbrowseDlg.FileName), _activeView._selection.getActiveParam(), "Name", CFG.Current.Param_Export_Delimiter[0], false);
>>>>>>> ffcb432a
                                if (r.Type == MassEditResultType.SUCCESS && a != null)
                                    EditorActionManager.ExecuteAction(a);
                                else
                                    System.Windows.Forms.MessageBox.Show(r.Information, "Error", System.Windows.Forms.MessageBoxButtons.OK, System.Windows.Forms.MessageBoxIcon.None);
                                TaskManager.Run("PB:RefreshDirtyCache", false, true, true, () => ParamBank.PrimaryBank.RefreshParamDiffCaches());
                            }
                        }
                        if (ImGui.BeginMenu("Field"))
                        {
                            foreach (PARAMDEF.Field field in ParamBank.PrimaryBank.Params[_activeView._selection.getActiveParam()].AppliedParamdef.Fields)
                            {
                                if (ImGui.MenuItem(field.InternalName))
                                {
                                    var rbrowseDlg = new System.Windows.Forms.OpenFileDialog()
                                    {
                                        Filter = "CSV file (*.CSV)|*.CSV|Text file (*.txt) |*.TXT|All Files|*.*",
                                        ValidateNames = true,
                                        CheckFileExists = true
                                    };
                                    if (rbrowseDlg.ShowDialog() == System.Windows.Forms.DialogResult.OK)
                                    {
<<<<<<< HEAD
                                        (MassEditResult r, CompoundAction a) = MassParamEditCSV.PerformSingleMassEdit(ParamBank.PrimaryBank, File.ReadAllText(rbrowseDlg.FileName), _activeView._selection.getActiveParam(), field.InternalName, CSVDelimiterPreference[0], false);
=======
                                        (MassEditResult r, CompoundAction a) = MassParamEditCSV.PerformSingleMassEdit(ParamBank.PrimaryBank, File.ReadAllText(rbrowseDlg.FileName), _activeView._selection.getActiveParam(), field.InternalName, CFG.Current.Param_Export_Delimiter[0], false);
>>>>>>> ffcb432a
                                        if (r.Type == MassEditResultType.SUCCESS && a != null)
                                            EditorActionManager.ExecuteAction(a);
                                        else
                                            System.Windows.Forms.MessageBox.Show(r.Information, "Error", System.Windows.Forms.MessageBoxButtons.OK, System.Windows.Forms.MessageBoxIcon.None);
                                        TaskManager.Run("PB:RefreshDirtyCache", false, true, true, () => ParamBank.PrimaryBank.RefreshParamDiffCaches());
                                    }
                                }
                            }
                            ImGui.EndMenu();
                        }
                        ImGui.EndMenu();
                    }
                    ImGui.EndMenu();
                }
                if (ImGui.MenuItem("Sort rows by ID", _activeView._selection.paramSelectionExists()))
                {
                    EditorActionManager.ExecuteAction(MassParamEditOther.SortRows(ParamBank.PrimaryBank, _activeView._selection.getActiveParam()));
                }
<<<<<<< HEAD
                if (ImGui.MenuItem("Load Default Row Names", "", false, ParamBank.PrimaryBank.Params != null))
=======
                if (ImGui.MenuItem("Import Row Names", "", false, ParamBank.PrimaryBank.Params != null))
>>>>>>> ffcb432a
                {
                    try {
                        EditorActionManager.ExecuteAction(ParamBank.PrimaryBank.LoadParamDefaultNames());
                    } catch {
                    }
                }
                if (ImGui.MenuItem("Trim hidden newlines in names", "", false, ParamBank.PrimaryBank.Params != null))
                {
                    try {
                        EditorActionManager.PushSubManager(ParamBank.PrimaryBank.TrimNewlineChrsFromNames());
                    } catch {
                    }
                }
                ImGui.EndMenu();
            }
            if (ImGui.BeginMenu("View"))
            {
                if (ImGui.MenuItem("New View"))
                {
                    AddView();
                }
                if (ImGui.MenuItem("Close View", null, false, CountViews() > 1))
                {
                    RemoveView(_activeView);
                }
                ImGui.Separator();
                if (ImGui.MenuItem("Check all params for edits", null, false, !ParamBank.PrimaryBank.IsLoadingParams && !ParamBank.VanillaBank.IsLoadingParams))
                {
                    ParamBank.PrimaryBank.RefreshParamDiffCaches();
                }
                ImGui.Separator();
<<<<<<< HEAD
                if (ImGui.MenuItem("Show user friendly field names", null, ShowAltNamesPreference))
                    ShowAltNamesPreference = !ShowAltNamesPreference;
                if (ImGui.MenuItem("Always show original field names", null, AlwaysShowOriginalNamePreference))
                    AlwaysShowOriginalNamePreference = !AlwaysShowOriginalNamePreference;
                if (ImGui.MenuItem("Hide field references", null, HideReferenceRowsPreference))
                    HideReferenceRowsPreference = !HideReferenceRowsPreference;
                if (ImGui.MenuItem("Hide field enums", null, HideEnumsPreference))
                    HideEnumsPreference = !HideEnumsPreference;
                if (ImGui.MenuItem("Allow field reordering", null, AllowFieldReorderPreference))
                    AllowFieldReorderPreference = !AllowFieldReorderPreference;
                if (ImGui.MenuItem("Sort Params Alphabetically", null, AlphabeticalParamsPreference))
                {
                    AlphabeticalParamsPreference = !AlphabeticalParamsPreference;
                    CacheBank.ClearCaches();
                }
                if (ImGui.MenuItem("DisableRowGrouping", null, DisableRowGrouping))
                    DisableRowGrouping = !DisableRowGrouping;
                if (ImGui.MenuItem("Show Vanilla Params", null, ShowVanillaParamsPreference))
                    ShowVanillaParamsPreference = !ShowVanillaParamsPreference;
=======
                if (ImGui.MenuItem("Show alternate field names", null, CFG.Current.Param_ShowAltNames))
                    CFG.Current.Param_ShowAltNames = !CFG.Current.Param_ShowAltNames;
                if (ImGui.MenuItem("Always show original field names", null, CFG.Current.Param_AlwaysShowOriginalName))
                    CFG.Current.Param_AlwaysShowOriginalName = !CFG.Current.Param_AlwaysShowOriginalName;
                if (ImGui.MenuItem("Hide field references", null, CFG.Current.Param_HideReferenceRows))
                    CFG.Current.Param_HideReferenceRows = !CFG.Current.Param_HideReferenceRows;
                if (ImGui.MenuItem("Hide field enums", null, CFG.Current.Param_HideEnums))
                    CFG.Current.Param_HideEnums = !CFG.Current.Param_HideEnums;
                if (ImGui.MenuItem("Allow field reordering", null, CFG.Current.Param_AllowFieldReorder))
                    CFG.Current.Param_AllowFieldReorder = !CFG.Current.Param_AllowFieldReorder;
                if (ImGui.MenuItem("Sort Params Alphabetically", null, CFG.Current.Param_AlphabeticalParams))
                {
                    CFG.Current.Param_AlphabeticalParams = !CFG.Current.Param_AlphabeticalParams;
                    CacheBank.ClearCaches();
                }
                if (ImGui.MenuItem("Show Vanilla Params", null, CFG.Current.Param_ShowVanillaParams))
                    CFG.Current.Param_ShowVanillaParams = !CFG.Current.Param_ShowVanillaParams;
>>>>>>> ffcb432a
                ImGui.Separator();
                if (!EditorMode && ImGui.MenuItem("Editor Mode", null, EditorMode))
                    EditorMode = true;
                if (EditorMode && ImGui.BeginMenu("Editor Mode"))
                {
                    if (ImGui.MenuItem("Save Changes"))
                    {
                        ParamMetaData.SaveAll();
                        EditorMode = false;
                    }
                    if (ImGui.MenuItem("Discard Changes"))
                        EditorMode = false;
                    ImGui.EndMenu();
                }
                ImGui.EndMenu();
            }
            if (ImGui.BeginMenu("Game"))
            {
                if (ImGui.BeginMenu("Hot Reload Params"))
                {
<<<<<<< HEAD
                    bool canHotReload = ParamReloader.CanReloadMemoryParams(ParamBank.PrimaryBank, _projectSettings);
                    if (ImGui.MenuItem("Current Param", "F5", false, canHotReload))
                    {
                        ParamReloader.ReloadMemoryParams(ParamBank.PrimaryBank, ParamBank.PrimaryBank.AssetLocator, new string[]{_activeView._selection.getActiveParam()});
=======

                    ImGui.TextColored(new Vector4(1.0f, 1.0f, 0.0f, 1.0f), "WARNING: Hot Reloader only works for existing row entries.\nGame must be restarted for new rows and modified row IDs.");
                    ImGui.Separator();

                    bool canHotReload = ParamReloader.CanReloadMemoryParams(ParamBank.PrimaryBank, _projectSettings);

                    if (ImGui.MenuItem("Current Param", KeyBindings.Current.Param_HotReload.HintText, false, canHotReload))
                    {
                        ParamReloader.ReloadMemoryParams(ParamBank.PrimaryBank, ParamBank.PrimaryBank.AssetLocator, new string[] { _activeView._selection.getActiveParam() });
>>>>>>> ffcb432a
                    }
                    if (ImGui.MenuItem("All Params", KeyBindings.Current.Param_HotReloadAll.HintText, false, canHotReload))
                    {
                        ParamReloader.ReloadMemoryParams(ParamBank.PrimaryBank, ParamBank.PrimaryBank.AssetLocator, ParamBank.PrimaryBank.Params.Keys.ToArray());
                    }
                    foreach (string param in ParamReloader.GetReloadableParams(ParamBank.PrimaryBank.AssetLocator))
                    {
                        if (ImGui.MenuItem(param, "", false, canHotReload))
                        {
<<<<<<< HEAD
                            ParamReloader.ReloadMemoryParams(ParamBank.PrimaryBank, ParamBank.PrimaryBank.AssetLocator, new string[]{param});
=======
                            ParamReloader.ReloadMemoryParams(ParamBank.PrimaryBank, ParamBank.PrimaryBank.AssetLocator, new string[] { param });
>>>>>>> ffcb432a
                        }
                    }
                    ImGui.EndMenu();
                }
                string activeParam = _activeView._selection.getActiveParam();
                if (activeParam != null && _projectSettings.GameType == GameType.DarkSoulsIII)
                {
                    ParamReloader.GiveItemMenu(ParamBank.PrimaryBank.AssetLocator, _activeView._selection.getSelectedRows(), _activeView._selection.getActiveParam());
                }
                ImGui.EndMenu();
            }
            if (ImGui.BeginMenu("Compare"))
            {
                if (ImGui.MenuItem("Clear current row comparison", null, false, _activeView != null && _activeView._selection.getCompareRow() != null))
                {
                    _activeView._selection.SetCompareRow(null);
                }
                ImGui.Separator();
                // Only support ER for now
                if (ImGui.MenuItem("Load Params for comparison...", null, false, _projectSettings.GameType != GameType.DarkSoulsIISOTFS))
                {
                    try
                    {
                        var rbrowseDlg = new System.Windows.Forms.OpenFileDialog()
                        {
                            Filter = AssetLocator.ParamFilter,
                            ValidateNames = true,
                            CheckFileExists = true,
                            CheckPathExists = true,
                            //ShowReadOnly = true,
                        };
                        if (rbrowseDlg.ShowDialog() == System.Windows.Forms.DialogResult.OK)
                        {
                            ParamBank.LoadAuxBank(rbrowseDlg.FileName);
                        }
                    }
                    catch (Exception e)
                    {
                        System.Windows.Forms.MessageBox.Show(
<<<<<<< HEAD
                        $@"Unable to load regulation.\n"+e.Message, 
=======
                        $@"Unable to load regulation.\n" + e.Message,
>>>>>>> ffcb432a
                        "Loading error",
                        System.Windows.Forms.MessageBoxButtons.OK,
                        System.Windows.Forms.MessageBoxIcon.Error);
                    }
                }
                if (ImGui.BeginMenu("Clear param comparison...", ParamBank.AuxBanks.Count > 0))
                {
                    for (int i = 0; i < ParamBank.AuxBanks.Count; i++)
                    {
                        var pb = ParamBank.AuxBanks.ElementAt(i);
                        if (ImGui.MenuItem(pb.Key))
                        {
                            ParamBank.AuxBanks.Remove(pb.Key);
                            break;
                        }
                    }
                    ImGui.EndMenu();
                }
                if (ImGui.MenuItem("Clear all param comparisons", null, false, ParamBank.AuxBanks.Count > 0))
                {
                    ParamBank.AuxBanks = new Dictionary<string, ParamBank>();
                }
                ImGui.EndMenu();
            }
            if (ImGui.BeginMenu("Help"))
            {
                if (ImGui.BeginMenu("Search and MassEdit"))
                {
                    if (ImGui.BeginMenu("Search"))
                    {
                        ImGui.TextUnformatted(UIHints.SearchBarHint);
                        ImGui.EndMenu();
                    }
                    if (ImGui.BeginMenu("MassEdit"))
                    {
                        ImGui.TextUnformatted(UIHints.MassEditHint);
                        ImGui.EndMenu();
                    }
                    if (ImGui.BeginMenu("Examples"))
                    {
                        ImGui.TextUnformatted(UIHints.MassEditExamples);
                        ImGui.Separator();
                        ImGui.TextUnformatted(UIHints.SearchExamples);
                        ImGui.EndMenu();
                    }
                    if (ImGui.BeginMenu("Regex"))
                    {
                        ImGui.TextUnformatted(UIHints.RegexCheatSheet);
                        ImGui.EndMenu();
                    }
                    ImGui.EndMenu();
                }
                ImGui.EndMenu();
            }

            // Param upgrading for Elden Ring
<<<<<<< HEAD
            if (ParamBank.PrimaryBank.AssetLocator.Type == GameType.EldenRing &&
                ParamBank.IsDefsLoaded && ParamBank.PrimaryBank.Params != null && ParamBank.VanillaBank.Params != null &&
                !ParamBank.PrimaryBank.IsLoadingParams && !ParamBank.VanillaBank.IsLoadingParams &&
                ParamBank.PrimaryBank.ParamVersion < ParamBank.VanillaBank.ParamVersion)
            {
                ImGui.PushStyleColor(ImGuiCol.Text, new Vector4(0.0f, 1f, 0f, 1.0f));
                if (ImGui.Button("Upgrade Params"))
                {
                    var message = System.Windows.Forms.MessageBox.Show(
                        $@"Your mod is currently on regulation version {ParamBank.PrimaryBank.ParamVersion} while the game is on param version " +
                        $"{ParamBank.VanillaBank.ParamVersion}.\n\nWould you like to attempt to upgrade your mod's params to be based on the " +
                        "latest game version? Params will be upgraded by copying all rows that you modified to the new regulation, " +
                        "overwriting exiting rows if needed.\n\nIf both you and the game update added a row with the same ID, the merge " +
                        "will fail and there will be a log saying what rows you will need to manually change the ID of before trying " +
                        "to merge again.\n\nIn order to perform this operation, you must specify the original regulation on the version " +
                        $"that your current mod is based on (version {ParamBank.PrimaryBank.ParamVersion}.\n\n Once done, the upgraded params will appear" +
                        "in the param editor where you can view and save them, but this operation is not undoable. " +
                        "Would you like to continue?", "Regulation upgrade",
                        System.Windows.Forms.MessageBoxButtons.OKCancel,
                        System.Windows.Forms.MessageBoxIcon.Question);
                    if (message == System.Windows.Forms.DialogResult.OK)
                    {
                        var rbrowseDlg = new System.Windows.Forms.OpenFileDialog()
                        {
                            Filter = AssetLocator.ERRegulationFilter,
                            ValidateNames = true,
                            CheckFileExists = true,
                            CheckPathExists = true,
                        };
                            
                        if (rbrowseDlg.ShowDialog() == System.Windows.Forms.DialogResult.OK)
                        {
                            var path = rbrowseDlg.FileName;
                            UpgradeRegulation(ParamBank.PrimaryBank, ParamBank.VanillaBank, path);
=======
            if (ParamBank.IsDefsLoaded
                && ParamBank.PrimaryBank.Params != null
                && ParamBank.VanillaBank.Params != null
                && !ParamBank.PrimaryBank.IsLoadingParams
                && !ParamBank.VanillaBank.IsLoadingParams)
            {
                if (ParamBank.PrimaryBank.AssetLocator.Type == GameType.EldenRing
                    && ParamBank.PrimaryBank.ParamVersion < ParamBank.VanillaBank.ParamVersion
                    && ParamBank.VanillaBank.ParamVersion <= ParamUpgradeER_TargetWhitelist_Threshold)
                {
                    ImGui.PushStyleColor(ImGuiCol.Text, new Vector4(0.0f, 1f, 0f, 1.0f));
                    if (ImGui.Button("Upgrade Params"))
                    {
                        var message = System.Windows.Forms.MessageBox.Show(
                            $@"Your mod is currently on regulation version {ParamBank.PrimaryBank.ParamVersion} while the game is on param version " +
                            $"{ParamBank.VanillaBank.ParamVersion}.\n\nWould you like to attempt to upgrade your mod's params to be based on the " +
                            "latest game version? Params will be upgraded by copying all rows that you modified to the new regulation, " +
                            "overwriting exiting rows if needed.\n\nIf both you and the game update added a row with the same ID, the merge " +
                            "will fail and there will be a log saying what rows you will need to manually change the ID of before trying " +
                            "to merge again.\n\nIn order to perform this operation, you must specify the original regulation on the version " +
                            $"that your current mod is based on (version {ParamBank.PrimaryBank.ParamVersion}).\n\nOnce done, the upgraded params will appear" +
                            "in the param editor where you can view and save them, but this operation is not undoable. " +
                            "Would you like to continue?", "Regulation upgrade",
                            System.Windows.Forms.MessageBoxButtons.OKCancel,
                            System.Windows.Forms.MessageBoxIcon.Question);
                        if (message == System.Windows.Forms.DialogResult.OK)
                        {
                            var rbrowseDlg = new System.Windows.Forms.OpenFileDialog()
                            {
                                Title = $"Select regulation.bin for game version {ParamBank.PrimaryBank.ParamVersion}...",
                                Filter = AssetLocator.ERParamUpgradeFilter,
                                ValidateNames = true,
                                CheckFileExists = true,
                                CheckPathExists = true,
                            };

                            if (rbrowseDlg.ShowDialog() == System.Windows.Forms.DialogResult.OK)
                            {
                                var path = rbrowseDlg.FileName;
                                UpgradeRegulation(ParamBank.PrimaryBank, ParamBank.VanillaBank, path);
                            }
>>>>>>> ffcb432a
                        }
                    }
                    ImGui.PopStyleColor();
                }
            }
        }

        public void CopySelectionToClipboard()
        {
            _clipboardParam = _activeView._selection.getActiveParam();
            _clipboardRows.Clear();
            long baseValue = long.MaxValue;
            _activeView._selection.sortSelection();
            foreach (Param.Row r in _activeView._selection.getSelectedRows())
            {
                _clipboardRows.Add(new Param.Row(r));// make a clone
                if (r.ID < baseValue)
                    baseValue = r.ID;
            }
            _clipboardBaseRow = baseValue;
            _currentCtrlVValue = _clipboardBaseRow.ToString();
        }

<<<<<<< HEAD
=======
        private static void DelimiterInputText()
        {
            string displayDelimiter = CFG.Current.Param_Export_Delimiter;
            if (displayDelimiter == "\t")
                displayDelimiter = "\\t";

            if (ImGui.InputText("Delimiter", ref displayDelimiter, 2))
            {
                if (displayDelimiter == "\\t")
                    displayDelimiter = "\t";
                CFG.Current.Param_Export_Delimiter = displayDelimiter;
            }
        }
>>>>>>> ffcb432a
        public void DuplicateSelection()
        {
            Param param = ParamBank.PrimaryBank.Params[_activeView._selection.getActiveParam()];
            List<Param.Row> rows = _activeView._selection.getSelectedRows();
            if (rows.Count == 0)
                return;

            List<Param.Row> rowsToInsert = new();
            foreach (Param.Row r in rows)
            {
                Param.Row newrow = new(r);
                rowsToInsert.Add(newrow);
            }
<<<<<<< HEAD
            EditorActionManager.ExecuteAction(new AddParamsAction(param, "legacystring", rowsToInsert, false, false, false));
=======
            EditorActionManager.ExecuteAction(new AddParamsAction(param, "legacystring", rowsToInsert, false, false));
>>>>>>> ffcb432a
        }

        public void OpenMassEditPopup(string popup)
        {
            ImGui.OpenPopup(popup);
            _isMEditPopupOpen = true;
        }

        public void MassEditPopups()
        {
            float scale = ImGuiRenderer.GetUIScale();
            
            // Popup size relies on magic numbers. Multiline maxlength is also arbitrary.
            if (ImGui.BeginPopup("massEditMenuRegex"))
            {
                ImGui.Text("param PARAM: id VALUE: FIELD: = VALUE;");
                UIHints.AddImGuiHintButton("MassEditHint", ref UIHints.MassEditHint);
                ImGui.InputTextMultiline("##MEditRegexInput", ref _currentMEditRegexInput, 65536, new Vector2(1024, ImGui.GetTextLineHeightWithSpacing() * 4) * scale);

                if (ImGui.Selectable("Submit", false, ImGuiSelectableFlags.DontClosePopups))
                {
                    _activeView._selection.sortSelection();
                    (MassEditResult r, ActionManager child) = MassParamEditRegex.PerformMassEdit(ParamBank.PrimaryBank, _currentMEditRegexInput, _activeView._selection);
                    if (child != null)
                        EditorActionManager.PushSubManager(child);
                    if (r.Type == MassEditResultType.SUCCESS)
                    {
                        _lastMEditRegexInput = _currentMEditRegexInput;
                        _currentMEditRegexInput = "";
                        TaskManager.Run("PB:RefreshDirtyCache", false, true, true, () => ParamBank.PrimaryBank.RefreshParamDiffCaches());
                    }
                    _mEditRegexResult = r.Information;
                }
                ImGui.Text(_mEditRegexResult);
                ImGui.InputTextMultiline("##MEditRegexOutput", ref _lastMEditRegexInput, 65536, new Vector2(1024, ImGui.GetTextLineHeightWithSpacing() * 4) * scale, ImGuiInputTextFlags.ReadOnly);
                ImGui.EndPopup();
            }
            else if (ImGui.BeginPopup("massEditMenuCSVExport"))
            {
                ImGui.InputTextMultiline("##MEditOutput", ref _currentMEditCSVOutput, 65536, new Vector2(1024, ImGui.GetTextLineHeightWithSpacing() * 4) * scale, ImGuiInputTextFlags.ReadOnly);
                ImGui.EndPopup();
            }
            else if (ImGui.BeginPopup("massEditMenuSingleCSVExport"))
            {
                ImGui.Text(_currentMEditSingleCSVField);
                ImGui.InputTextMultiline("##MEditOutput", ref _currentMEditCSVOutput, 65536, new Vector2(1024, ImGui.GetTextLineHeightWithSpacing() * 4) * scale, ImGuiInputTextFlags.ReadOnly);
                ImGui.EndPopup();
            }
            else if (ImGui.BeginPopup("massEditMenuCSVImport"))
            {
                ImGui.InputTextMultiline("##MEditRegexInput", ref _currentMEditCSVInput, 256 * 65536, new Vector2(1024, ImGui.GetTextLineHeightWithSpacing() * 4) * scale);
                ImGui.Checkbox("Append new rows instead of ID based insertion (this will create out-of-order IDs)", ref _mEditCSVAppendOnly);
                if (_mEditCSVAppendOnly)
                    ImGui.Checkbox("Replace existing rows instead of updating them (they will be moved to the end)", ref _mEditCSVReplaceRows);
                DelimiterInputText();
                if (ImGui.Selectable("Submit", false, ImGuiSelectableFlags.DontClosePopups))
                {
<<<<<<< HEAD
                    MassEditResult r = MassParamEditCSV.PerformMassEdit(ParamBank.PrimaryBank, _currentMEditCSVInput, EditorActionManager, _activeView._selection.getActiveParam(), _mEditCSVAppendOnly, _mEditCSVAppendOnly && _mEditCSVReplaceRows, CSVDelimiterPreference[0]);
=======
                    MassEditResult r = MassParamEditCSV.PerformMassEdit(ParamBank.PrimaryBank, _currentMEditCSVInput, EditorActionManager, _activeView._selection.getActiveParam(), _mEditCSVAppendOnly, _mEditCSVAppendOnly && _mEditCSVReplaceRows, CFG.Current.Param_Export_Delimiter[0]);
>>>>>>> ffcb432a
                    if (r.Type == MassEditResultType.SUCCESS)
                    {
                        TaskManager.Run("PB:RefreshDirtyCache", false, true, true, () => ParamBank.PrimaryBank.RefreshParamDiffCaches());
                    }
                    _mEditCSVResult = r.Information;
                }
                ImGui.Text(_mEditCSVResult);
                ImGui.EndPopup();
            }
            else if (ImGui.BeginPopup("massEditMenuSingleCSVImport"))
            {
                ImGui.Text(_currentMEditSingleCSVField);
                ImGui.InputTextMultiline("##MEditRegexInput", ref _currentMEditCSVInput, 256 * 65536, new Vector2(1024, ImGui.GetTextLineHeightWithSpacing() * 4) * scale);
                DelimiterInputText();
                if (ImGui.Selectable("Submit", false, ImGuiSelectableFlags.DontClosePopups))
                {
<<<<<<< HEAD
                    (MassEditResult r, CompoundAction a) = MassParamEditCSV.PerformSingleMassEdit(ParamBank.PrimaryBank, _currentMEditCSVInput, _activeView._selection.getActiveParam(), _currentMEditSingleCSVField, CSVDelimiterPreference[0], false);
=======
                    (MassEditResult r, CompoundAction a) = MassParamEditCSV.PerformSingleMassEdit(ParamBank.PrimaryBank, _currentMEditCSVInput, _activeView._selection.getActiveParam(), _currentMEditSingleCSVField, CFG.Current.Param_Export_Delimiter[0], false);
>>>>>>> ffcb432a
                    if (a != null)
                        EditorActionManager.ExecuteAction(a);
                    _mEditCSVResult = r.Information;
                }
                ImGui.Text(_mEditCSVResult);
                ImGui.EndPopup();
            }
            else
            {
                _isMEditPopupOpen = false;
                _currentMEditCSVOutput = "";
            }
        }

        public void OnGUI(string[] initcmd)
        {
            float scale = ImGuiRenderer.GetUIScale();

            if (!_isMEditPopupOpen && !_isShortcutPopupOpen && !_isSearchBarActive)// Are shortcuts active? Presently just checks for massEdit popup.
            {
                // Keyboard shortcuts
                if (EditorActionManager.CanUndo() && InputTracker.GetKeyDown(KeyBindings.Current.Core_Undo))
                {
<<<<<<< HEAD
                    EditorActionManager.UndoAction();
                    TaskManager.Run("PB:RefreshDirtyCache", false, true, true, () => ParamBank.PrimaryBank.RefreshParamDiffCaches());
=======
                    ParamUndo();
>>>>>>> ffcb432a
                }
                if (EditorActionManager.CanRedo() && InputTracker.GetKeyDown(KeyBindings.Current.Core_Redo))
                {
<<<<<<< HEAD
                    EditorActionManager.RedoAction();
                    TaskManager.Run("PB:RefreshDirtyCache", false, true, true, () => ParamBank.PrimaryBank.RefreshParamDiffCaches());
=======
                    ParamRedo();
>>>>>>> ffcb432a
                }
                if (!ImGui.IsAnyItemActive() && _activeView._selection.paramSelectionExists() && InputTracker.GetKeyDown(KeyBindings.Current.Param_SelectAll))
                {
                    _clipboardParam = _activeView._selection.getActiveParam();
                    foreach (Param.Row row in CacheBank.GetCached(this, (_activeView._viewIndex, _activeView._selection.getActiveParam()), () =>RowSearchEngine.rse.Search(ParamBank.PrimaryBank.Params[_activeView._selection.getActiveParam()], _activeView._selection.getCurrentRowSearchString(), true, true)))

                        _activeView._selection.addRowToSelection(row);
                }
                if (!ImGui.IsAnyItemActive() && _activeView._selection.rowSelectionExists() && InputTracker.GetKeyDown(KeyBindings.Current.Param_Copy))
                {
                    CopySelectionToClipboard();
                }
                if (_clipboardRows.Count > 00 && _clipboardParam == _activeView._selection.getActiveParam() && !ImGui.IsAnyItemActive() && InputTracker.GetKeyDown(KeyBindings.Current.Param_Paste))
                {
                    ImGui.OpenPopup("ctrlVPopup");
                }
<<<<<<< HEAD
                if (!ImGui.IsAnyItemActive() && _activeView._selection.rowSelectionExists() && InputTracker.GetControlShortcut(Key.D))
                {
                    DuplicateSelection();
                }
                if (!ImGui.IsAnyItemActive() && InputTracker.GetKeyDown(Key.Delete))
=======
                if (!ImGui.IsAnyItemActive() && _activeView._selection.rowSelectionExists() && InputTracker.GetKeyDown(KeyBindings.Current.Core_Duplicate))
                {
                    DuplicateSelection();
                }
                if (!ImGui.IsAnyItemActive() && InputTracker.GetKeyDown(KeyBindings.Current.Core_Delete))
>>>>>>> ffcb432a
                {
                    if (_activeView._selection.rowSelectionExists())
                    {
                        var act = new DeleteParamsAction(ParamBank.PrimaryBank.Params[_activeView._selection.getActiveParam()], _activeView._selection.getSelectedRows());
                        EditorActionManager.ExecuteAction(act);
                        _activeView._selection.SetActiveRow(null, true);
                    }
                }
            }

            if (ParamBank.PrimaryBank.Params == null)
            {
                if (ParamBank.PrimaryBank.IsLoadingParams)
                {
                    ImGui.Text("Loading...");
                }
                return;
            }

            //Hot Reload shortcut keys
<<<<<<< HEAD
            if (InputTracker.GetKey(Key.F5) && ParamReloader.CanReloadMemoryParams(ParamBank.PrimaryBank, _projectSettings))
            {
                if (InputTracker.GetKey(Key.ShiftLeft) || InputTracker.GetKey(Key.ShiftRight))
                    ParamReloader.ReloadMemoryParams(ParamBank.PrimaryBank, ParamBank.PrimaryBank.AssetLocator, ParamBank.PrimaryBank.Params.Keys.ToArray());
                else
=======
            if (ParamReloader.CanReloadMemoryParams(ParamBank.PrimaryBank, _projectSettings))
            {
                if (InputTracker.GetKeyDown(KeyBindings.Current.Param_HotReloadAll))
                    ParamReloader.ReloadMemoryParams(ParamBank.PrimaryBank, ParamBank.PrimaryBank.AssetLocator, ParamBank.PrimaryBank.Params.Keys.ToArray());
                else if (InputTracker.GetKeyDown(KeyBindings.Current.Param_HotReload))
>>>>>>> ffcb432a
                    ParamReloader.ReloadMemoryParams(ParamBank.PrimaryBank, ParamBank.PrimaryBank.AssetLocator, new string[] { _activeView._selection.getActiveParam() });
            }

            if (InputTracker.GetKeyDown(KeyBindings.Current.Param_MassEdit))
                EditorCommandQueue.AddCommand($@"param/menu/massEditRegex");
            if (InputTracker.GetKeyDown(KeyBindings.Current.Param_ImportCSV))
                EditorCommandQueue.AddCommand($@"param/menu/massEditCSVImport");
            if (InputTracker.GetKeyDown(KeyBindings.Current.Param_ExportCSV))
                EditorCommandQueue.AddCommand($@"param/menu/massEditCSVExport");

            // Parse commands
            bool doFocus = false;
            // Parse select commands
            if (initcmd != null)
            {
                if (initcmd[0] == "select" || initcmd[0] == "view")
                {
                    if (initcmd.Length > 2 && ParamBank.PrimaryBank.Params.ContainsKey(initcmd[2]))
                    {
                        doFocus = initcmd[0] == "select";
                        if (_activeView._selection.getActiveRow() != null && !ParamBank.VanillaBank.IsLoadingParams)
                            ParamBank.RefreshParamRowDiffCache(_activeView._selection.getActiveRow(), 
                                ParamBank.VanillaBank.Params[_activeView._selection.getActiveParam()],
                                ParamBank.PrimaryBank.VanillaDiffCache[_activeView._selection.getActiveParam()]);

                        ParamEditorView viewToMofidy = _activeView;
                        if (initcmd[1].Equals("new"))
                            viewToMofidy = AddView();
                        else
                        {
                            int cmdIndex = -1;
                            bool parsable = int.TryParse(initcmd[1], out cmdIndex);
                            if (parsable && cmdIndex >= 0 && cmdIndex < _views.Count)
                                viewToMofidy = _views[cmdIndex];
                        }
                        _activeView = viewToMofidy;
                        viewToMofidy._selection.setActiveParam(initcmd[2]);
                        if (initcmd.Length > 3)
                        {
                            viewToMofidy._selection.SetActiveRow(null, doFocus);
                            var p = ParamBank.PrimaryBank.Params[viewToMofidy._selection.getActiveParam()];
                            int id;
                            var parsed = int.TryParse(initcmd[3], out id);
                            if (parsed)
                            {
                                var r = p.Rows.FirstOrDefault(r => r.ID == id);
                                if (r != null)
                                {
                                    viewToMofidy._selection.SetActiveRow(r, doFocus);
                                }
                            }
                        }
                        if (_activeView._selection.getActiveRow() != null && !ParamBank.VanillaBank.IsLoadingParams)
                            ParamBank.RefreshParamRowDiffCache(_activeView._selection.getActiveRow(),
                                ParamBank.VanillaBank.Params[_activeView._selection.getActiveParam()],
                                ParamBank.PrimaryBank.VanillaDiffCache[_activeView._selection.getActiveParam()]);

                    }
                }
                else if (initcmd[0] == "search")
                {
                    if (initcmd.Length > 1)
                    {
                        _activeView._selection.getCurrentRowSearchString() = initcmd[1];
                    }
                }
                else if (initcmd[0] == "menu" && initcmd.Length > 1)
                {
                    if (initcmd[1] == "ctrlVPopup")
                    {
                        ImGui.OpenPopup("ctrlVPopup");
                    }
                    else if (initcmd[1] == "massEditRegex")
                    {
                        _currentMEditRegexInput = initcmd.Length > 2 ? initcmd[2] : _currentMEditRegexInput;
                        OpenMassEditPopup("massEditMenuRegex");
                    }
                    else if (initcmd[1] == "massEditCSVExport")
                    {
                        _activeView._selection.sortSelection();
                        if (_activeView._selection.rowSelectionExists())
<<<<<<< HEAD
                            _currentMEditCSVOutput = MassParamEditCSV.GenerateCSV(_activeView._selection.getSelectedRows(), ParamBank.PrimaryBank.Params[_activeView._selection.getActiveParam()], CSVDelimiterPreference[0]);
=======
                            _currentMEditCSVOutput = MassParamEditCSV.GenerateCSV(_activeView._selection.getSelectedRows(), ParamBank.PrimaryBank.Params[_activeView._selection.getActiveParam()], CFG.Current.Param_Export_Delimiter[0]);
>>>>>>> ffcb432a
                        OpenMassEditPopup("massEditMenuCSVExport");
                    }
                    else if (initcmd[1] == "massEditCSVImport")
                    {
                        OpenMassEditPopup("massEditMenuCSVImport");
                    }
                    else if (initcmd[1] == "massEditSingleCSVExport" && initcmd.Length > 2)
                    {
                        _activeView._selection.sortSelection();
                        _currentMEditSingleCSVField = initcmd[2];
                        if (_activeView._selection.rowSelectionExists())
<<<<<<< HEAD
                            _currentMEditCSVOutput = MassParamEditCSV.GenerateSingleCSV(_activeView._selection.getSelectedRows(), ParamBank.PrimaryBank.Params[_activeView._selection.getActiveParam()], _currentMEditSingleCSVField, CSVDelimiterPreference[0]);
=======
                            _currentMEditCSVOutput = MassParamEditCSV.GenerateSingleCSV(_activeView._selection.getSelectedRows(), ParamBank.PrimaryBank.Params[_activeView._selection.getActiveParam()], _currentMEditSingleCSVField, CFG.Current.Param_Export_Delimiter[0]);
>>>>>>> ffcb432a
                        OpenMassEditPopup("massEditMenuSingleCSVExport");
                    }
                    else if (initcmd[1] == "massEditSingleCSVImport" && initcmd.Length > 2)
                    {
                        _currentMEditSingleCSVField = initcmd[2];
                        OpenMassEditPopup("massEditMenuSingleCSVImport");
                    }
                }
            }

            ShortcutPopups();
            MassEditPopups();

            if (CountViews() == 1)
            {
                _activeView.ParamView(doFocus, true);
            }
            else
            {
                ImGui.DockSpace(ImGui.GetID("DockSpace_ParamEditorViews"));
                foreach (ParamEditorView view in _views)
                {
                    if (view == null)
                        continue;
                    string name = view._selection.getActiveRow() != null ? view._selection.getActiveRow().Name : null;
                    string toDisplay = (view == _activeView ? "**" : "") + (name == null || name.Trim().Equals("") ? "Param Editor View" : Utils.ImGuiEscape(name, "null")) + (view == _activeView ? "**" : "");
                    ImGui.SetNextWindowSize(new Vector2(1280.0f, 720.0f) * scale, ImGuiCond.Once);
                    ImGui.SetNextWindowDockID(ImGui.GetID("DockSpace_ParamEditorViews"), ImGuiCond.Once);
                    ImGui.Begin($@"{toDisplay}###ParamEditorView##{view._viewIndex}");
                    if (ImGui.IsItemClicked(ImGuiMouseButton.Left))
                        _activeView = view;
                    if (ImGui.BeginPopupContextItem())
                    {
                        if (ImGui.MenuItem("Close View"))
                        {
                            RemoveView(view);
                            ImGui.EndMenu();
                            break; //avoid concurrent modification
                        }
                        ImGui.EndMenu();
                    }
                    view.ParamView(doFocus && view == _activeView, view == _activeView);
                    ImGui.End();
                }
            }
        }

        public void ShortcutPopups()
        {
            if (ImGui.BeginPopup("ctrlVPopup"))
            {
                _isShortcutPopupOpen = true;
                try
                {
                    long offset = 0;
                    ImGui.Checkbox("Paste after selection", ref CFG.Current.Param_PasteAfterSelection);
                    var insertIndex = -1;
                    if (CFG.Current.Param_PasteAfterSelection)
                    {
<<<<<<< HEAD
                        ImGui.Text("Note: You may produce out-of-order or duplicate rows. These may confuse later ID-based row additions.");
                        List<Param.Row> rows = _activeView._selection.getSelectedRows();
                        Param param = ParamBank.PrimaryBank.Params[_activeView._selection.getActiveParam()];
                        foreach (Param.Row r in rows)
                        {
                            max = param.IndexOfRow(r) > max ? param.IndexOfRow(r) : max;
                        }
=======
                        //ImGui.Text("Note: Allows out-of-order rows, which may confuse later ID-based row additions.");
>>>>>>> ffcb432a
                    }
                    else
                    {
                        ImGui.InputText("Row", ref _currentCtrlVValue, 20);
                        if (ImGui.IsItemEdited())
                        {
                            offset = long.Parse(_currentCtrlVValue) - _clipboardBaseRow;
                            _currentCtrlVOffset = offset.ToString();
                        }
                        ImGui.InputText("Offset", ref _currentCtrlVOffset, 20);
                        if (ImGui.IsItemEdited())
                        {
                            offset = long.Parse(_currentCtrlVOffset);
                            _currentCtrlVValue = (_clipboardBaseRow + offset).ToString();
                        }
                        // Recheck that this is valid
                        offset = long.Parse(_currentCtrlVValue);
                        offset = long.Parse(_currentCtrlVOffset);
                    }
                    if (ImGui.Button("Submit"))
                    {
                        List<Param.Row> rowsToInsert = new List<Param.Row>();
                        if (!CFG.Current.Param_PasteAfterSelection)
                        {
                            foreach (Param.Row r in _clipboardRows)
                            {
                                Param.Row newrow = new Param.Row(r);// more cloning
                                newrow.ID = (int)(r.ID + offset);
                                rowsToInsert.Add(newrow);
                            }
                        }
                        else
                        {
                            List<Param.Row> rows = _activeView._selection.getSelectedRows();
                            Param param = ParamBank.PrimaryBank.Params[_activeView._selection.getActiveParam()];
                            insertIndex = param.IndexOfRow(rows.Last()) + 1;
                            foreach (Param.Row r in _clipboardRows)
                            {
                                // Determine new ID based on paste target. Increment ID until a free ID is found.
                                Param.Row newrow = new Param.Row(r);
                                newrow.ID = _activeView._selection.getSelectedRows().Last().ID;
                                do
                                {
                                    newrow.ID++;
                                }
                                while (ParamBank.PrimaryBank.Params[_activeView._selection.getActiveParam()][newrow.ID] != null || rowsToInsert.Exists(e => e.ID == newrow.ID));
                                rowsToInsert.Add(newrow);
                            }
                            // Do a clever thing by reversing order, making ID order incremental and resulting in row insertion being in the correct order because of the static index.
                            rowsToInsert.Reverse();
                        }
<<<<<<< HEAD
                        EditorActionManager.ExecuteAction(new AddParamsAction(ParamBank.PrimaryBank.Params[_clipboardParam], "legacystring", rowsToInsert, false, false, _ctrlVuseIndex));
=======
                        EditorActionManager.ExecuteAction(new AddParamsAction(ParamBank.PrimaryBank.Params[_clipboardParam], "legacystring", rowsToInsert, false, false, insertIndex));
                        ImGui.CloseCurrentPopup();
>>>>>>> ffcb432a
                    }
                }
                catch
                {
                    ImGui.EndPopup();
                    return;
                }
                ImGui.EndPopup();
            }
            else
            {
                _isShortcutPopupOpen = false;
            }

        }

        public ParamEditorView AddView()
        {
            int index = 0;
            while (index < _views.Count)
            {
                if (_views[index] == null)
                    break;
                index++;
            }
            ParamEditorView view = new ParamEditorView(this, index);
            if (index < _views.Count)
                _views[index] = view;
            else
                _views.Add(view);
            _activeView = view;
            return view;
        }

        public bool RemoveView(ParamEditorView view)
        {
            if (!_views.Contains(view))
                return false;
            _views[view._viewIndex] = null;
            if (view == _activeView || _activeView == null)
            {
                _activeView = _views.FindLast(e => e != null);
            }
            return true;
        }

        public int CountViews()
        {
            return _views.Where(e => e != null).Count();
        }

        public override void OnProjectChanged(ProjectSettings newSettings)
        {
            _projectSettings = newSettings;
            foreach (ParamEditorView view in _views)
            {
                if (view != null)
                    view._selection.cleanAllSelectionState();
            }
            foreach (var dec in _decorators)
            {
                dec.Value.ClearDecoratorCache();
            }
        }

        public override void Save()
        {
            try
            {
                if (_projectSettings != null)
                {
                    ParamBank.PrimaryBank.SaveParams(_projectSettings.UseLooseParams, _projectSettings.PartialParams);
                }
            }
            catch (SavingFailedException e)
            {
                System.Windows.Forms.MessageBox.Show(e.Wrapped.Message, e.Message,
                    System.Windows.Forms.MessageBoxButtons.OK,
                    System.Windows.Forms.MessageBoxIcon.None);
            }
        }

        public override void SaveAll()
        {
            try
            {
                if (_projectSettings != null)
                {
                    ParamBank.PrimaryBank.SaveParams(_projectSettings.UseLooseParams, _projectSettings.PartialParams);
                }
            }
            catch (SavingFailedException e)
            {
                System.Windows.Forms.MessageBox.Show(e.Wrapped.Message, e.Message,
                    System.Windows.Forms.MessageBoxButtons.OK,
                    System.Windows.Forms.MessageBoxIcon.None);
            }
        }
    }

    public class ParamEditorSelectionState
    {
        internal string currentParamSearchString = "";
        private static string _globalRowSearchString = "";
        private static string _globalPropSearchString = "";
        private string _activeParam = null;
        private Dictionary<string, ParamEditorParamSelectionState> _paramStates = new Dictionary<string, ParamEditorParamSelectionState>();

        public bool paramSelectionExists()
        {
            return _activeParam != null;
        }
        public string getActiveParam()
        {
            return _activeParam;
        }
        public void setActiveParam(string param)
        {
            _activeParam = param;
            if (!_paramStates.ContainsKey(_activeParam))
                _paramStates.Add(_activeParam, new ParamEditorParamSelectionState());
        }
        public ref string getCurrentRowSearchString()
        {
            if (_activeParam == null)
                return ref _globalRowSearchString;
            return ref _paramStates[_activeParam].currentRowSearchString;
        }
        public ref string getCurrentPropSearchString()
        {
            if (_activeParam == null)
                return ref _globalPropSearchString;
            return ref _paramStates[_activeParam].currentPropSearchString;
        }
        public bool rowSelectionExists()
        {
            return _activeParam != null && _paramStates[_activeParam].activeRow != null;
        }
        public Param.Row getActiveRow()
        {
            if (_activeParam == null)
                return null;
            return _paramStates[_activeParam].activeRow;
        }
        public Param.Row getCompareRow()
        {
            if (_activeParam == null)
                return null;
            return _paramStates[_activeParam].compareRow;
        }
        public void SetActiveRow(Param.Row row, bool clearSelection)
        {
            if (_activeParam != null)
            {
                ParamEditorParamSelectionState s = _paramStates[_activeParam];
                s.activeRow = row;
                s.selectionRows.Clear();
                s.selectionRows.Add(row);
            }
        }
        public void SetCompareRow(Param.Row row)
        {
            if (_activeParam != null)
            {
                ParamEditorParamSelectionState s = _paramStates[_activeParam];
                s.compareRow = row;
            }
        }
        public void toggleRowInSelection(Param.Row row)
        {
            if (_activeParam != null)
            {
                ParamEditorParamSelectionState s = _paramStates[_activeParam];
                if (s.selectionRows.Contains(row))
                    s.selectionRows.Remove(row);
                else
                    s.selectionRows.Add(row);
            }
        }
        public void addRowToSelection(Param.Row row)
        {
            if (_activeParam != null)
            {
                ParamEditorParamSelectionState s = _paramStates[_activeParam];
                if (!s.selectionRows.Contains(row))
                    s.selectionRows.Add(row);
            }
        }
        public void removeRowFromSelection(Param.Row row)
        {
            if (_activeParam != null)
                _paramStates[_activeParam].selectionRows.Remove(row);
        }
        public List<Param.Row> getSelectedRows()
        {
            if (_activeParam == null)
                return null;
            return _paramStates[_activeParam].selectionRows;
        }
        public void cleanSelectedRows()
        {
            if (_activeParam != null)
            {
                ParamEditorParamSelectionState s = _paramStates[_activeParam];
                s.selectionRows.Clear();
                if (s.activeRow != null)
                    s.selectionRows.Add(s.activeRow);
            }
        }
        public void cleanAllSelectionState()
        {
            _activeParam = null;
            _paramStates.Clear();
        }
        public void sortSelection()
        {
            if (_activeParam != null)
            {
                ParamEditorParamSelectionState s = _paramStates[_activeParam];
                Param p = ParamBank.PrimaryBank.Params[_activeParam];
                s.selectionRows.Sort((Param.Row a, Param.Row b) => {return p.IndexOfRow(a) - p.IndexOfRow(b);});
            }
        }
    }

    internal class ParamEditorParamSelectionState
    {
        internal string currentRowSearchString = "";
        internal string currentPropSearchString = "";
        internal Param.Row activeRow = null;
        internal Param.Row compareRow = null;

        internal List<Param.Row> selectionRows = new List<Param.Row>();
    }

    public class ParamEditorView
    {
        private static Vector4 AUXCONFLICTCOLOUR = new Vector4(1,0.7f,0.7f,1);
        private static Vector4 AUXADDEDCOLOUR = new Vector4(0.7f,0.7f,1,1);
        private static Vector4 PRIMARYCHANGEDCOLOUR = new Vector4(0.7f,1,0.7f,1);
        private static Vector4 ALLVANILLACOLOUR = new Vector4(0.9f,0.9f,0.9f,1);

        private ParamEditorScreen _paramEditor;
        internal int _viewIndex;
        private int _gotoParamRow = -1;
        private bool _arrowKeyPressed = false;
        private bool _focusRows = false;

        internal ParamEditorSelectionState _selection = new ParamEditorSelectionState();

        private PropertyEditor _propEditor = null;

        private string lastParamSearch = "";
        private Dictionary<string, string> lastRowSearch = new Dictionary<string, string>();

        public ParamEditorView(ParamEditorScreen parent, int index)
        {
            _paramEditor = parent;
            _viewIndex = index;
            _propEditor = new PropertyEditor(parent.EditorActionManager, _paramEditor);
        }

        public void ParamView(bool doFocus, bool isActiveView)
        {
            ImGui.Columns(3);
            ImGui.BeginChild("params");
            if (isActiveView && InputTracker.GetKeyDown(KeyBindings.Current.Param_SearchParam))
                ImGui.SetKeyboardFocusHere();
            ImGui.InputText($"Search <{KeyBindings.Current.Param_SearchParam.HintText}>", ref _selection.currentParamSearchString, 256);
            if (!_selection.currentParamSearchString.Equals(lastParamSearch))
            {
                CacheBank.ClearCaches();
                lastParamSearch = _selection.currentParamSearchString;
            }

            List<string> pinnedParamKeyList = new List<string>(_paramEditor._projectSettings.PinnedParams);

            if (pinnedParamKeyList.Count > 0)
            {
                //ImGui.Text("        Pinned Params");
                foreach (var paramKey in pinnedParamKeyList)
                {
                    if (ImGui.Selectable(paramKey, paramKey == _selection.getActiveParam()))
                    {
                        EditorCommandQueue.AddCommand($@"param/view/{_viewIndex}/{paramKey}");
                    }
                    if (ImGui.BeginPopupContextItem())
                    {
                        if (ImGui.Selectable("Unpin " + paramKey))
                            _paramEditor._projectSettings.PinnedParams.Remove(paramKey);
                        ImGui.EndPopup();
                    }
                }
                ImGui.Spacing();
                ImGui.Separator();
                ImGui.Spacing();
            }

            ImGui.BeginChild("paramTypes");
            float scrollTo = 0f;

            List<string> paramKeyList = CacheBank.GetCached(this._paramEditor, _viewIndex, () => {
                var list = ParamSearchEngine.pse.Search(true, _selection.currentParamSearchString, true, true);
                var keyList = list.Select((param) => ParamBank.PrimaryBank.GetKeyForParam(param)).ToList();
<<<<<<< HEAD
                if (ParamEditorScreen.AlphabeticalParamsPreference)
=======
                if (CFG.Current.Param_AlphabeticalParams)
>>>>>>> ffcb432a
                    keyList.Sort();
                return keyList;
            });

            foreach (var paramKey in paramKeyList)
            {
                var primary = ParamBank.PrimaryBank.VanillaDiffCache.GetValueOrDefault(paramKey, null);
                if (primary != null ? primary.Any() : false)
                    ImGui.PushStyleColor(ImGuiCol.Text, PRIMARYCHANGEDCOLOUR);
                else
                    ImGui.PushStyleColor(ImGuiCol.Text, ALLVANILLACOLOUR);
                if (ImGui.Selectable(paramKey, paramKey == _selection.getActiveParam()))
                {
                    //_selection.setActiveParam(param.Key);
                    EditorCommandQueue.AddCommand($@"param/view/{_viewIndex}/{paramKey}");
                }
                ImGui.PopStyleColor();
                if (doFocus && paramKey == _selection.getActiveParam())
                    scrollTo = ImGui.GetCursorPosY();
                Param p = ParamBank.PrimaryBank.Params[paramKey];
                if (ImGui.BeginPopupContextItem())
                {
                    if (ImGui.Selectable("Pin "+paramKey) && !_paramEditor._projectSettings.PinnedParams.Contains(paramKey))
                        _paramEditor._projectSettings.PinnedParams.Add(paramKey);
                    if (ParamEditorScreen.EditorMode && p != null)
                    {
                        ParamMetaData meta = ParamMetaData.Get(p.AppliedParamdef);
                        if (meta != null && meta.Wiki == null && ImGui.MenuItem("Add wiki..."))
                            meta.Wiki = "Empty wiki...";
                        if (meta?.Wiki != null && ImGui.MenuItem("Remove wiki"))
                            meta.Wiki = null;
                    }
                    ImGui.EndPopup();
                }
                if (p != null)
                {
                    ParamMetaData meta = ParamMetaData.Get(p.AppliedParamdef);
                    string Wiki = meta?.Wiki;
                    if (Wiki != null)
                    {
                        if (EditorDecorations.HelpIcon(paramKey+"wiki", ref Wiki, true))
                            meta.Wiki = Wiki;
                    }
                }
            }

            if (doFocus)
                ImGui.SetScrollFromPosY(scrollTo - ImGui.GetScrollY());
            ImGui.EndChild();
            ImGui.EndChild();
            ImGui.NextColumn();
            string activeParam = _selection.getActiveParam();
            if (!_selection.paramSelectionExists())
            {
                ImGui.BeginChild("rowsNONE");
                ImGui.Text("Select a param to see rows");
            }
            else
            {
                Param para = ParamBank.PrimaryBank.Params[activeParam];
                HashSet<int> vanillaDiffCache = ParamBank.PrimaryBank.VanillaDiffCache[activeParam];
                List<(HashSet<int>, HashSet<int>)> auxDiffCaches = ParamBank.AuxBanks.Select((bank, i) => (bank.Value.VanillaDiffCache[activeParam], bank.Value.PrimaryDiffCache[activeParam])).ToList();
                IParamDecorator decorator = null;
                if (_paramEditor._decorators.ContainsKey(activeParam))
                {
                    decorator = _paramEditor._decorators[activeParam];
                }
                scrollTo = 0;

                //Goto ID
                if (ImGui.Button($"Goto ID <{KeyBindings.Current.Param_GotoRow.HintText}>") || (isActiveView && InputTracker.GetKeyDown(KeyBindings.Current.Param_GotoRow)))
                {
                    ImGui.OpenPopup("gotoParamRow");
                }
                if (ImGui.BeginPopup("gotoParamRow"))
                {
                    int gotorow = 0;
                    ImGui.SetKeyboardFocusHere();
                    ImGui.InputInt("Goto Row ID", ref gotorow);
                    if (ImGui.IsItemDeactivated())
                    {
                        _gotoParamRow = gotorow;
                        ImGui.CloseCurrentPopup();
                    }
                    ImGui.EndPopup();
                }

                //Row ID/name search
                if (isActiveView && InputTracker.GetKeyDown(KeyBindings.Current.Param_SearchRow))
                    ImGui.SetKeyboardFocusHere();

                ImGui.InputText($"Search <{KeyBindings.Current.Param_SearchRow.HintText}>", ref _selection.getCurrentRowSearchString(), 256);
                if (!lastRowSearch.ContainsKey(_selection.getActiveParam()) || !lastRowSearch[_selection.getActiveParam()].Equals(_selection.getCurrentRowSearchString()))
                {
                    CacheBank.ClearCaches();
                    lastRowSearch[_selection.getActiveParam()] = _selection.getCurrentRowSearchString();
                    doFocus = true;
                }

                if (ImGui.IsItemActive())
                    _paramEditor._isSearchBarActive = true;
                else
                    _paramEditor._isSearchBarActive = false;
                UIHints.AddImGuiHintButton("MassEditHint", ref UIHints.SearchBarHint);

                ImGui.BeginChild("pinnedRows");

                List<int> pinnedRowList = new List<int>(_paramEditor._projectSettings.PinnedRows.GetValueOrDefault(activeParam, new List<int>()));
                if (pinnedRowList.Count != 0)
                {

                    foreach (int rowID in pinnedRowList)
                    {
                        Param.Row row = para[rowID];
                        if (row == null)
                        {
                            _paramEditor._projectSettings.PinnedRows.GetValueOrDefault(activeParam, new List<int>()).Remove(rowID);
                            continue;
                        }
                        RowColumnEntry(activeParam, null, para[rowID], vanillaDiffCache, auxDiffCaches, decorator, ref scrollTo, false, true);
                    }

                    ImGui.Spacing();
                    ImGui.Separator();
                    ImGui.Spacing();
                }

                // Up/Down arrow key input
                if ((InputTracker.GetKey(Key.Up) || InputTracker.GetKey(Key.Down))
                    && !ImGui.IsAnyItemActive())
                {
                    _arrowKeyPressed = true;
                }
                if (_focusRows)
                {
                    ImGui.SetNextWindowFocus();
                    _arrowKeyPressed = false;
                    _focusRows = false;
                }

                ImGui.BeginChild("rows" + activeParam);
                List<Param.Row> rows = CacheBank.GetCached(this._paramEditor, (_viewIndex, activeParam), () => RowSearchEngine.rse.Search(para, _selection.getCurrentRowSearchString(), true, true));

                bool enableGrouping = !ParamEditorScreen.DisableRowGrouping && ParamMetaData.Get(ParamBank.PrimaryBank.Params[activeParam].AppliedParamdef).ConsecutiveIDs;

                // Rows
                for (int i = 0; i < rows.Count; i++)
                {
<<<<<<< HEAD
                    Param.Row currentRow = rows[i];
                    if (enableGrouping)
                    {
                        Param.Row prev = i - 1 > 0 ? rows[i - 1] : null;
                        Param.Row next = i + 1 < rows.Count ? rows[i + 1] : null;
                        if (prev != null && next != null && prev.ID + 1 != currentRow.ID && currentRow.ID + 1 == next.ID)
                            ImGui.Separator();
                        RowColumnEntry(activeParam, rows, currentRow, vanillaDiffCache, auxDiffCaches, decorator, ref scrollTo, doFocus, false);
                        if (prev != null && next != null && prev.ID + 1 == currentRow.ID && currentRow.ID + 1 != next.ID)
                            ImGui.Separator();
                    }
                    else
                    {
                        RowColumnEntry(activeParam, rows, currentRow, vanillaDiffCache, auxDiffCaches, decorator, ref scrollTo, doFocus, false);
                    }
=======
                    RowColumnEntry(activeParam, rows, r, vanillaDiffCache, auxDiffCaches, decorator, ref scrollTo, doFocus, false);
>>>>>>> ffcb432a
                }
                if (doFocus)
                    ImGui.SetScrollFromPosY(scrollTo - ImGui.GetScrollY());
                ImGui.EndChild();
            }
            Param.Row activeRow = _selection.getActiveRow();
            ImGui.EndChild();
            ImGui.NextColumn();
            if (activeRow == null)
            {
                ImGui.BeginChild("columnsNONE");
                ImGui.Text("Select a row to see properties");
            }
            else
            {
                ImGui.BeginChild("columns" + activeParam);
                _propEditor.PropEditorParamRow(
                    ParamBank.PrimaryBank,
<<<<<<< HEAD
                    activeParam,
                    activeRow,
                    ParamBank.VanillaBank?.Params?[activeParam][activeRow.ID],
                    ParamBank.AuxBanks.Select((bank, i) => (bank.Key, bank.Value.Params?[activeParam][activeRow.ID])).ToList(),
                    _selection.getCompareRow(),
                    ref _selection.getCurrentPropSearchString(),
=======
                    activeRow,
                    ParamBank.VanillaBank.Params?[activeParam][activeRow.ID],
                    ParamBank.AuxBanks.Select((bank, i) => (bank.Key, bank.Value.Params?[activeParam][activeRow.ID])).ToList(),
                    _selection.getCompareRow(),
                    ref _selection.getCurrentPropSearchString(),
                    activeParam,
>>>>>>> ffcb432a
                    isActiveView);
            }
            ImGui.EndChild();
        }

        private void RowColumnEntry(string activeParam, List<Param.Row> p, Param.Row r, HashSet<int> vanillaDiffCache, List<(HashSet<int>, HashSet<int>)> auxDiffCaches, IParamDecorator decorator, ref float scrollTo, bool doFocus, bool isPinned)
        {
            bool diffVanilla = vanillaDiffCache != null && vanillaDiffCache.Contains(r.ID);
            bool auxDiffVanilla = auxDiffCaches.Where((cache) => cache.Item1.Contains(r.ID)).Count() > 0;
            if (diffVanilla)
            {
                // If the auxes are changed bu
                bool auxDiffPrimaryAndVanilla = auxDiffCaches.Where((cache) => cache.Item1.Contains(r.ID) && cache.Item2.Contains(r.ID)).Count() > 0;
                if (auxDiffVanilla && auxDiffPrimaryAndVanilla)
                    ImGui.PushStyleColor(ImGuiCol.Text, AUXCONFLICTCOLOUR);
                else
                    ImGui.PushStyleColor(ImGuiCol.Text, PRIMARYCHANGEDCOLOUR);
            }
            else
            {
                if (auxDiffVanilla)
                    ImGui.PushStyleColor(ImGuiCol.Text, AUXADDEDCOLOUR);
                else
                    ImGui.PushStyleColor(ImGuiCol.Text, ALLVANILLACOLOUR);
            }

            var selected = _selection.getSelectedRows().Contains(r);
            if (_gotoParamRow != -1)
            {
                // Goto row was activated. As soon as a corresponding ID is found, change selection to it.
                if (r.ID == _gotoParamRow)
                {
                    selected = true;
                    _selection.SetActiveRow(r, true);
                    _gotoParamRow = -1;
                    ImGui.SetScrollHereY();
                }
            }

            if (ImGui.Selectable($@"{r.ID} {Utils.ImGuiEscape(r.Name, "")}", selected))
            {
                _focusRows = true;
                if (InputTracker.GetKey(Key.LControl))
                {
                    _selection.toggleRowInSelection(r);
                }
                else
                {
                    if (p != null && InputTracker.GetKey(Key.LShift) && _selection.getActiveRow() != null)
                    {
                        _selection.cleanSelectedRows();
                        int start = p.IndexOf(_selection.getActiveRow());
                        int end = p.IndexOf(r);
                        if (start != end)
                        {
                            foreach (var r2 in p.GetRange(start < end ? start : end, Math.Abs(end - start)))
                                _selection.addRowToSelection(r2);
                        }
                        _selection.addRowToSelection(r);
                    }
                    else
                        //_selection.SetActiveRow(r);
                        EditorCommandQueue.AddCommand($@"param/view/{_viewIndex}/{activeParam}/{r.ID}");
                }
            }
            if (_arrowKeyPressed && ImGui.IsItemFocused()
                && (r != _selection.getActiveRow()))
            {
                if (InputTracker.GetKey(Key.ControlLeft) || InputTracker.GetKey(Key.ControlRight))
                {
                    // Add to selection
                    _selection.addRowToSelection(r);
                }
                else
                {
                    // Exclusive selection
                    _selection.SetActiveRow(r, true);
                }
                _arrowKeyPressed = false;
            }
            ImGui.PopStyleColor();

            if (ImGui.BeginPopupContextItem(r.ID.ToString()))
            {
                if (decorator != null)
                    decorator.DecorateContextMenuItems(r);
                if (ImGui.Selectable((isPinned ? "Unpin ":"Pin ")+r.ID))
                {
                    if (!_paramEditor._projectSettings.PinnedRows.ContainsKey(activeParam))
                        _paramEditor._projectSettings.PinnedRows.Add(activeParam, new List<int>());
                    List<int> pinned = _paramEditor._projectSettings.PinnedRows[activeParam];
                    if (isPinned)
                        pinned.Remove(r.ID);
                    else if (!pinned.Contains(r.ID))
                       pinned.Add(r.ID);
                }
                if (ImGui.Selectable("Compare..."))
                {
                    _selection.SetCompareRow(r);
                }
                ImGui.EndPopup();
            }
            if (decorator != null)
                decorator.DecorateParam(r);
            if (doFocus && _selection.getActiveRow() == r)
                scrollTo = ImGui.GetCursorPosY();
        }
    }
}<|MERGE_RESOLUTION|>--- conflicted
+++ resolved
@@ -123,19 +123,6 @@
         private bool _mEditCSVAppendOnly = false;
         private bool _mEditCSVReplaceRows = false;
 
-<<<<<<< HEAD
-        public static bool ShowAltNamesPreference = true;
-        public static bool AlwaysShowOriginalNamePreference = false;
-        public static bool HideReferenceRowsPreference = false;
-        public static bool HideEnumsPreference = false;
-        public static bool AllowFieldReorderPreference = true;
-        public static bool AlphabeticalParamsPreference = true;
-        public static bool ShowVanillaParamsPreference = false;
-        public static bool DisableRowGrouping = false;
-        public static string CSVDelimiterPreference = ",";
-        
-=======
->>>>>>> ffcb432a
         public static bool EditorMode = false;
 
         internal bool _isSearchBarActive = false;
@@ -164,9 +151,6 @@
             _decorators.Add("SwordArtsParam", new FMGItemParamDecorator(FMGBank.FmgEntryCategory.SwordArts));
             //_decorators.Add("CharacterText", new FMGItemParamDecorator(FMGBank.FmgEntryCategory.Characters)); // TODO: Decorators need to be updated to support text references.
         }
-<<<<<<< HEAD
-        
-=======
 
         /// <summary>
         /// Any version numbers <= this will be allowed to upgrade.
@@ -174,7 +158,6 @@
         /// </summary>
         public readonly ulong ParamUpgradeER_TargetWhitelist_Threshold = 10799999L;
 
->>>>>>> ffcb432a
         public void UpgradeRegulation(ParamBank bank, ParamBank vanillaBank, string oldRegulation)
         {
             var oldVersion = bank.ParamVersion;
@@ -304,27 +287,15 @@
                 {
                     ParamRedo();
                 }
-<<<<<<< HEAD
-                if (ImGui.MenuItem("Copy", "Ctrl+C", false, _activeView._selection.rowSelectionExists()))
+                if (ImGui.MenuItem("Copy", KeyBindings.Current.Param_Copy.HintText, false, _activeView._selection.rowSelectionExists()))
                 {
                     CopySelectionToClipboard();
                 }
-                if (ImGui.MenuItem("Paste", "Ctrl+V", false, _clipboardRows.Any()))
+                if (ImGui.MenuItem("Paste", KeyBindings.Current.Param_Paste.HintText, false, _clipboardRows.Any()))
                 {
                     EditorCommandQueue.AddCommand($@"param/menu/ctrlVPopup");
                 }
-                if (ImGui.MenuItem("Duplicate", "Ctrl+D", false, _activeView._selection.rowSelectionExists()))
-=======
-                if (ImGui.MenuItem("Copy", KeyBindings.Current.Param_Copy.HintText, false, _activeView._selection.rowSelectionExists()))
-                {
-                    CopySelectionToClipboard();
-                }
-                if (ImGui.MenuItem("Paste", KeyBindings.Current.Param_Paste.HintText, false, _clipboardRows.Any()))
-                {
-                    EditorCommandQueue.AddCommand($@"param/menu/ctrlVPopup");
-                }
                 if (ImGui.MenuItem("Duplicate", KeyBindings.Current.Core_Duplicate.HintText, false, _activeView._selection.rowSelectionExists()))
->>>>>>> ffcb432a
                 {
                     DuplicateSelection();
                 }
@@ -362,11 +333,7 @@
                                 CheckPathExists = true
                             };
                             if (rbrowseDlg.ShowDialog() == System.Windows.Forms.DialogResult.OK)
-<<<<<<< HEAD
-                                File.WriteAllText(rbrowseDlg.FileName, MassParamEditCSV.GenerateCSV(_activeView._selection.getSelectedRows(), ParamBank.PrimaryBank.Params[_activeView._selection.getActiveParam()], CSVDelimiterPreference[0]));
-=======
                                 File.WriteAllText(rbrowseDlg.FileName, MassParamEditCSV.GenerateCSV(_activeView._selection.getSelectedRows(), ParamBank.PrimaryBank.Params[_activeView._selection.getActiveParam()], CFG.Current.Param_Export_Delimiter[0]));
->>>>>>> ffcb432a
                         }
                         if (ImGui.MenuItem("Name"))
                         {
@@ -378,11 +345,7 @@
                                 CheckPathExists = true
                             };
                             if (rbrowseDlg.ShowDialog() == System.Windows.Forms.DialogResult.OK)
-<<<<<<< HEAD
-                                File.WriteAllText(rbrowseDlg.FileName, MassParamEditCSV.GenerateSingleCSV(_activeView._selection.getSelectedRows(), ParamBank.PrimaryBank.Params[_activeView._selection.getActiveParam()], "Name", CSVDelimiterPreference[0]));
-=======
                                 File.WriteAllText(rbrowseDlg.FileName, MassParamEditCSV.GenerateSingleCSV(_activeView._selection.getSelectedRows(), ParamBank.PrimaryBank.Params[_activeView._selection.getActiveParam()], "Name", CFG.Current.Param_Export_Delimiter[0]));
->>>>>>> ffcb432a
                         }
                         if (ImGui.BeginMenu("Field"))
                         {
@@ -398,11 +361,7 @@
                                         CheckPathExists = true
                                     };
                                     if (rbrowseDlg.ShowDialog() == System.Windows.Forms.DialogResult.OK)
-<<<<<<< HEAD
-                                        File.WriteAllText(rbrowseDlg.FileName, MassParamEditCSV.GenerateSingleCSV(_activeView._selection.getSelectedRows(), ParamBank.PrimaryBank.Params[_activeView._selection.getActiveParam()], field.InternalName, CSVDelimiterPreference[0]));
-=======
                                         File.WriteAllText(rbrowseDlg.FileName, MassParamEditCSV.GenerateSingleCSV(_activeView._selection.getSelectedRows(), ParamBank.PrimaryBank.Params[_activeView._selection.getActiveParam()], field.InternalName, CFG.Current.Param_Export_Delimiter[0]));
->>>>>>> ffcb432a
                                 }
                             }
                             ImGui.EndMenu();
@@ -439,11 +398,7 @@
                             };
                             if (rbrowseDlg.ShowDialog() == System.Windows.Forms.DialogResult.OK)
                             {
-<<<<<<< HEAD
-                                MassEditResult r = MassParamEditCSV.PerformMassEdit(ParamBank.PrimaryBank, File.ReadAllText(rbrowseDlg.FileName), EditorActionManager, _activeView._selection.getActiveParam(), false, false, CSVDelimiterPreference[0]);
-=======
                                 MassEditResult r = MassParamEditCSV.PerformMassEdit(ParamBank.PrimaryBank, File.ReadAllText(rbrowseDlg.FileName), EditorActionManager, _activeView._selection.getActiveParam(), false, false, CFG.Current.Param_Export_Delimiter[0]);
->>>>>>> ffcb432a
                                 if (r.Type == MassEditResultType.SUCCESS)
                                     TaskManager.Run("PB:RefreshDirtyCache", false, true, true, () => ParamBank.PrimaryBank.RefreshParamDiffCaches());
                                 else
@@ -460,11 +415,7 @@
                             };
                             if (rbrowseDlg.ShowDialog() == System.Windows.Forms.DialogResult.OK)
                             {
-<<<<<<< HEAD
-                                (MassEditResult r, CompoundAction a) = MassParamEditCSV.PerformSingleMassEdit(ParamBank.PrimaryBank, File.ReadAllText(rbrowseDlg.FileName), _activeView._selection.getActiveParam(), "Name", CSVDelimiterPreference[0], false);
-=======
                                 (MassEditResult r, CompoundAction a) = MassParamEditCSV.PerformSingleMassEdit(ParamBank.PrimaryBank, File.ReadAllText(rbrowseDlg.FileName), _activeView._selection.getActiveParam(), "Name", CFG.Current.Param_Export_Delimiter[0], false);
->>>>>>> ffcb432a
                                 if (r.Type == MassEditResultType.SUCCESS && a != null)
                                     EditorActionManager.ExecuteAction(a);
                                 else
@@ -486,11 +437,7 @@
                                     };
                                     if (rbrowseDlg.ShowDialog() == System.Windows.Forms.DialogResult.OK)
                                     {
-<<<<<<< HEAD
-                                        (MassEditResult r, CompoundAction a) = MassParamEditCSV.PerformSingleMassEdit(ParamBank.PrimaryBank, File.ReadAllText(rbrowseDlg.FileName), _activeView._selection.getActiveParam(), field.InternalName, CSVDelimiterPreference[0], false);
-=======
                                         (MassEditResult r, CompoundAction a) = MassParamEditCSV.PerformSingleMassEdit(ParamBank.PrimaryBank, File.ReadAllText(rbrowseDlg.FileName), _activeView._selection.getActiveParam(), field.InternalName, CFG.Current.Param_Export_Delimiter[0], false);
->>>>>>> ffcb432a
                                         if (r.Type == MassEditResultType.SUCCESS && a != null)
                                             EditorActionManager.ExecuteAction(a);
                                         else
@@ -509,11 +456,7 @@
                 {
                     EditorActionManager.ExecuteAction(MassParamEditOther.SortRows(ParamBank.PrimaryBank, _activeView._selection.getActiveParam()));
                 }
-<<<<<<< HEAD
-                if (ImGui.MenuItem("Load Default Row Names", "", false, ParamBank.PrimaryBank.Params != null))
-=======
                 if (ImGui.MenuItem("Import Row Names", "", false, ParamBank.PrimaryBank.Params != null))
->>>>>>> ffcb432a
                 {
                     try {
                         EditorActionManager.ExecuteAction(ParamBank.PrimaryBank.LoadParamDefaultNames());
@@ -545,27 +488,6 @@
                     ParamBank.PrimaryBank.RefreshParamDiffCaches();
                 }
                 ImGui.Separator();
-<<<<<<< HEAD
-                if (ImGui.MenuItem("Show user friendly field names", null, ShowAltNamesPreference))
-                    ShowAltNamesPreference = !ShowAltNamesPreference;
-                if (ImGui.MenuItem("Always show original field names", null, AlwaysShowOriginalNamePreference))
-                    AlwaysShowOriginalNamePreference = !AlwaysShowOriginalNamePreference;
-                if (ImGui.MenuItem("Hide field references", null, HideReferenceRowsPreference))
-                    HideReferenceRowsPreference = !HideReferenceRowsPreference;
-                if (ImGui.MenuItem("Hide field enums", null, HideEnumsPreference))
-                    HideEnumsPreference = !HideEnumsPreference;
-                if (ImGui.MenuItem("Allow field reordering", null, AllowFieldReorderPreference))
-                    AllowFieldReorderPreference = !AllowFieldReorderPreference;
-                if (ImGui.MenuItem("Sort Params Alphabetically", null, AlphabeticalParamsPreference))
-                {
-                    AlphabeticalParamsPreference = !AlphabeticalParamsPreference;
-                    CacheBank.ClearCaches();
-                }
-                if (ImGui.MenuItem("DisableRowGrouping", null, DisableRowGrouping))
-                    DisableRowGrouping = !DisableRowGrouping;
-                if (ImGui.MenuItem("Show Vanilla Params", null, ShowVanillaParamsPreference))
-                    ShowVanillaParamsPreference = !ShowVanillaParamsPreference;
-=======
                 if (ImGui.MenuItem("Show alternate field names", null, CFG.Current.Param_ShowAltNames))
                     CFG.Current.Param_ShowAltNames = !CFG.Current.Param_ShowAltNames;
                 if (ImGui.MenuItem("Always show original field names", null, CFG.Current.Param_AlwaysShowOriginalName))
@@ -581,9 +503,10 @@
                     CFG.Current.Param_AlphabeticalParams = !CFG.Current.Param_AlphabeticalParams;
                     CacheBank.ClearCaches();
                 }
+                if (ImGui.MenuItem("DisableRowGrouping", null, CFG.Current.Param_DisableRowGrouping))
+                    CFG.Current.Param_DisableRowGrouping = !CFG.Current.Param_DisableRowGrouping;
                 if (ImGui.MenuItem("Show Vanilla Params", null, CFG.Current.Param_ShowVanillaParams))
                     CFG.Current.Param_ShowVanillaParams = !CFG.Current.Param_ShowVanillaParams;
->>>>>>> ffcb432a
                 ImGui.Separator();
                 if (!EditorMode && ImGui.MenuItem("Editor Mode", null, EditorMode))
                     EditorMode = true;
@@ -604,12 +527,6 @@
             {
                 if (ImGui.BeginMenu("Hot Reload Params"))
                 {
-<<<<<<< HEAD
-                    bool canHotReload = ParamReloader.CanReloadMemoryParams(ParamBank.PrimaryBank, _projectSettings);
-                    if (ImGui.MenuItem("Current Param", "F5", false, canHotReload))
-                    {
-                        ParamReloader.ReloadMemoryParams(ParamBank.PrimaryBank, ParamBank.PrimaryBank.AssetLocator, new string[]{_activeView._selection.getActiveParam()});
-=======
 
                     ImGui.TextColored(new Vector4(1.0f, 1.0f, 0.0f, 1.0f), "WARNING: Hot Reloader only works for existing row entries.\nGame must be restarted for new rows and modified row IDs.");
                     ImGui.Separator();
@@ -619,7 +536,6 @@
                     if (ImGui.MenuItem("Current Param", KeyBindings.Current.Param_HotReload.HintText, false, canHotReload))
                     {
                         ParamReloader.ReloadMemoryParams(ParamBank.PrimaryBank, ParamBank.PrimaryBank.AssetLocator, new string[] { _activeView._selection.getActiveParam() });
->>>>>>> ffcb432a
                     }
                     if (ImGui.MenuItem("All Params", KeyBindings.Current.Param_HotReloadAll.HintText, false, canHotReload))
                     {
@@ -629,11 +545,7 @@
                     {
                         if (ImGui.MenuItem(param, "", false, canHotReload))
                         {
-<<<<<<< HEAD
-                            ParamReloader.ReloadMemoryParams(ParamBank.PrimaryBank, ParamBank.PrimaryBank.AssetLocator, new string[]{param});
-=======
                             ParamReloader.ReloadMemoryParams(ParamBank.PrimaryBank, ParamBank.PrimaryBank.AssetLocator, new string[] { param });
->>>>>>> ffcb432a
                         }
                     }
                     ImGui.EndMenu();
@@ -673,11 +585,7 @@
                     catch (Exception e)
                     {
                         System.Windows.Forms.MessageBox.Show(
-<<<<<<< HEAD
-                        $@"Unable to load regulation.\n"+e.Message, 
-=======
                         $@"Unable to load regulation.\n" + e.Message,
->>>>>>> ffcb432a
                         "Loading error",
                         System.Windows.Forms.MessageBoxButtons.OK,
                         System.Windows.Forms.MessageBoxIcon.Error);
@@ -734,42 +642,6 @@
             }
 
             // Param upgrading for Elden Ring
-<<<<<<< HEAD
-            if (ParamBank.PrimaryBank.AssetLocator.Type == GameType.EldenRing &&
-                ParamBank.IsDefsLoaded && ParamBank.PrimaryBank.Params != null && ParamBank.VanillaBank.Params != null &&
-                !ParamBank.PrimaryBank.IsLoadingParams && !ParamBank.VanillaBank.IsLoadingParams &&
-                ParamBank.PrimaryBank.ParamVersion < ParamBank.VanillaBank.ParamVersion)
-            {
-                ImGui.PushStyleColor(ImGuiCol.Text, new Vector4(0.0f, 1f, 0f, 1.0f));
-                if (ImGui.Button("Upgrade Params"))
-                {
-                    var message = System.Windows.Forms.MessageBox.Show(
-                        $@"Your mod is currently on regulation version {ParamBank.PrimaryBank.ParamVersion} while the game is on param version " +
-                        $"{ParamBank.VanillaBank.ParamVersion}.\n\nWould you like to attempt to upgrade your mod's params to be based on the " +
-                        "latest game version? Params will be upgraded by copying all rows that you modified to the new regulation, " +
-                        "overwriting exiting rows if needed.\n\nIf both you and the game update added a row with the same ID, the merge " +
-                        "will fail and there will be a log saying what rows you will need to manually change the ID of before trying " +
-                        "to merge again.\n\nIn order to perform this operation, you must specify the original regulation on the version " +
-                        $"that your current mod is based on (version {ParamBank.PrimaryBank.ParamVersion}.\n\n Once done, the upgraded params will appear" +
-                        "in the param editor where you can view and save them, but this operation is not undoable. " +
-                        "Would you like to continue?", "Regulation upgrade",
-                        System.Windows.Forms.MessageBoxButtons.OKCancel,
-                        System.Windows.Forms.MessageBoxIcon.Question);
-                    if (message == System.Windows.Forms.DialogResult.OK)
-                    {
-                        var rbrowseDlg = new System.Windows.Forms.OpenFileDialog()
-                        {
-                            Filter = AssetLocator.ERRegulationFilter,
-                            ValidateNames = true,
-                            CheckFileExists = true,
-                            CheckPathExists = true,
-                        };
-                            
-                        if (rbrowseDlg.ShowDialog() == System.Windows.Forms.DialogResult.OK)
-                        {
-                            var path = rbrowseDlg.FileName;
-                            UpgradeRegulation(ParamBank.PrimaryBank, ParamBank.VanillaBank, path);
-=======
             if (ParamBank.IsDefsLoaded
                 && ParamBank.PrimaryBank.Params != null
                 && ParamBank.VanillaBank.Params != null
@@ -811,7 +683,6 @@
                                 var path = rbrowseDlg.FileName;
                                 UpgradeRegulation(ParamBank.PrimaryBank, ParamBank.VanillaBank, path);
                             }
->>>>>>> ffcb432a
                         }
                     }
                     ImGui.PopStyleColor();
@@ -835,8 +706,6 @@
             _currentCtrlVValue = _clipboardBaseRow.ToString();
         }
 
-<<<<<<< HEAD
-=======
         private static void DelimiterInputText()
         {
             string displayDelimiter = CFG.Current.Param_Export_Delimiter;
@@ -850,7 +719,6 @@
                 CFG.Current.Param_Export_Delimiter = displayDelimiter;
             }
         }
->>>>>>> ffcb432a
         public void DuplicateSelection()
         {
             Param param = ParamBank.PrimaryBank.Params[_activeView._selection.getActiveParam()];
@@ -864,11 +732,7 @@
                 Param.Row newrow = new(r);
                 rowsToInsert.Add(newrow);
             }
-<<<<<<< HEAD
-            EditorActionManager.ExecuteAction(new AddParamsAction(param, "legacystring", rowsToInsert, false, false, false));
-=======
             EditorActionManager.ExecuteAction(new AddParamsAction(param, "legacystring", rowsToInsert, false, false));
->>>>>>> ffcb432a
         }
 
         public void OpenMassEditPopup(string popup)
@@ -926,11 +790,7 @@
                 DelimiterInputText();
                 if (ImGui.Selectable("Submit", false, ImGuiSelectableFlags.DontClosePopups))
                 {
-<<<<<<< HEAD
-                    MassEditResult r = MassParamEditCSV.PerformMassEdit(ParamBank.PrimaryBank, _currentMEditCSVInput, EditorActionManager, _activeView._selection.getActiveParam(), _mEditCSVAppendOnly, _mEditCSVAppendOnly && _mEditCSVReplaceRows, CSVDelimiterPreference[0]);
-=======
                     MassEditResult r = MassParamEditCSV.PerformMassEdit(ParamBank.PrimaryBank, _currentMEditCSVInput, EditorActionManager, _activeView._selection.getActiveParam(), _mEditCSVAppendOnly, _mEditCSVAppendOnly && _mEditCSVReplaceRows, CFG.Current.Param_Export_Delimiter[0]);
->>>>>>> ffcb432a
                     if (r.Type == MassEditResultType.SUCCESS)
                     {
                         TaskManager.Run("PB:RefreshDirtyCache", false, true, true, () => ParamBank.PrimaryBank.RefreshParamDiffCaches());
@@ -947,11 +807,7 @@
                 DelimiterInputText();
                 if (ImGui.Selectable("Submit", false, ImGuiSelectableFlags.DontClosePopups))
                 {
-<<<<<<< HEAD
-                    (MassEditResult r, CompoundAction a) = MassParamEditCSV.PerformSingleMassEdit(ParamBank.PrimaryBank, _currentMEditCSVInput, _activeView._selection.getActiveParam(), _currentMEditSingleCSVField, CSVDelimiterPreference[0], false);
-=======
                     (MassEditResult r, CompoundAction a) = MassParamEditCSV.PerformSingleMassEdit(ParamBank.PrimaryBank, _currentMEditCSVInput, _activeView._selection.getActiveParam(), _currentMEditSingleCSVField, CFG.Current.Param_Export_Delimiter[0], false);
->>>>>>> ffcb432a
                     if (a != null)
                         EditorActionManager.ExecuteAction(a);
                     _mEditCSVResult = r.Information;
@@ -975,21 +831,11 @@
                 // Keyboard shortcuts
                 if (EditorActionManager.CanUndo() && InputTracker.GetKeyDown(KeyBindings.Current.Core_Undo))
                 {
-<<<<<<< HEAD
-                    EditorActionManager.UndoAction();
-                    TaskManager.Run("PB:RefreshDirtyCache", false, true, true, () => ParamBank.PrimaryBank.RefreshParamDiffCaches());
-=======
                     ParamUndo();
->>>>>>> ffcb432a
                 }
                 if (EditorActionManager.CanRedo() && InputTracker.GetKeyDown(KeyBindings.Current.Core_Redo))
                 {
-<<<<<<< HEAD
-                    EditorActionManager.RedoAction();
-                    TaskManager.Run("PB:RefreshDirtyCache", false, true, true, () => ParamBank.PrimaryBank.RefreshParamDiffCaches());
-=======
                     ParamRedo();
->>>>>>> ffcb432a
                 }
                 if (!ImGui.IsAnyItemActive() && _activeView._selection.paramSelectionExists() && InputTracker.GetKeyDown(KeyBindings.Current.Param_SelectAll))
                 {
@@ -1006,19 +852,11 @@
                 {
                     ImGui.OpenPopup("ctrlVPopup");
                 }
-<<<<<<< HEAD
-                if (!ImGui.IsAnyItemActive() && _activeView._selection.rowSelectionExists() && InputTracker.GetControlShortcut(Key.D))
+                if (!ImGui.IsAnyItemActive() && _activeView._selection.rowSelectionExists() && InputTracker.GetKeyDown(KeyBindings.Current.Core_Duplicate))
                 {
                     DuplicateSelection();
                 }
-                if (!ImGui.IsAnyItemActive() && InputTracker.GetKeyDown(Key.Delete))
-=======
-                if (!ImGui.IsAnyItemActive() && _activeView._selection.rowSelectionExists() && InputTracker.GetKeyDown(KeyBindings.Current.Core_Duplicate))
-                {
-                    DuplicateSelection();
-                }
                 if (!ImGui.IsAnyItemActive() && InputTracker.GetKeyDown(KeyBindings.Current.Core_Delete))
->>>>>>> ffcb432a
                 {
                     if (_activeView._selection.rowSelectionExists())
                     {
@@ -1039,19 +877,11 @@
             }
 
             //Hot Reload shortcut keys
-<<<<<<< HEAD
-            if (InputTracker.GetKey(Key.F5) && ParamReloader.CanReloadMemoryParams(ParamBank.PrimaryBank, _projectSettings))
-            {
-                if (InputTracker.GetKey(Key.ShiftLeft) || InputTracker.GetKey(Key.ShiftRight))
-                    ParamReloader.ReloadMemoryParams(ParamBank.PrimaryBank, ParamBank.PrimaryBank.AssetLocator, ParamBank.PrimaryBank.Params.Keys.ToArray());
-                else
-=======
             if (ParamReloader.CanReloadMemoryParams(ParamBank.PrimaryBank, _projectSettings))
             {
                 if (InputTracker.GetKeyDown(KeyBindings.Current.Param_HotReloadAll))
                     ParamReloader.ReloadMemoryParams(ParamBank.PrimaryBank, ParamBank.PrimaryBank.AssetLocator, ParamBank.PrimaryBank.Params.Keys.ToArray());
                 else if (InputTracker.GetKeyDown(KeyBindings.Current.Param_HotReload))
->>>>>>> ffcb432a
                     ParamReloader.ReloadMemoryParams(ParamBank.PrimaryBank, ParamBank.PrimaryBank.AssetLocator, new string[] { _activeView._selection.getActiveParam() });
             }
 
@@ -1133,11 +963,7 @@
                     {
                         _activeView._selection.sortSelection();
                         if (_activeView._selection.rowSelectionExists())
-<<<<<<< HEAD
-                            _currentMEditCSVOutput = MassParamEditCSV.GenerateCSV(_activeView._selection.getSelectedRows(), ParamBank.PrimaryBank.Params[_activeView._selection.getActiveParam()], CSVDelimiterPreference[0]);
-=======
                             _currentMEditCSVOutput = MassParamEditCSV.GenerateCSV(_activeView._selection.getSelectedRows(), ParamBank.PrimaryBank.Params[_activeView._selection.getActiveParam()], CFG.Current.Param_Export_Delimiter[0]);
->>>>>>> ffcb432a
                         OpenMassEditPopup("massEditMenuCSVExport");
                     }
                     else if (initcmd[1] == "massEditCSVImport")
@@ -1149,11 +975,7 @@
                         _activeView._selection.sortSelection();
                         _currentMEditSingleCSVField = initcmd[2];
                         if (_activeView._selection.rowSelectionExists())
-<<<<<<< HEAD
-                            _currentMEditCSVOutput = MassParamEditCSV.GenerateSingleCSV(_activeView._selection.getSelectedRows(), ParamBank.PrimaryBank.Params[_activeView._selection.getActiveParam()], _currentMEditSingleCSVField, CSVDelimiterPreference[0]);
-=======
                             _currentMEditCSVOutput = MassParamEditCSV.GenerateSingleCSV(_activeView._selection.getSelectedRows(), ParamBank.PrimaryBank.Params[_activeView._selection.getActiveParam()], _currentMEditSingleCSVField, CFG.Current.Param_Export_Delimiter[0]);
->>>>>>> ffcb432a
                         OpenMassEditPopup("massEditMenuSingleCSVExport");
                     }
                     else if (initcmd[1] == "massEditSingleCSVImport" && initcmd.Length > 2)
@@ -1213,17 +1035,7 @@
                     var insertIndex = -1;
                     if (CFG.Current.Param_PasteAfterSelection)
                     {
-<<<<<<< HEAD
-                        ImGui.Text("Note: You may produce out-of-order or duplicate rows. These may confuse later ID-based row additions.");
-                        List<Param.Row> rows = _activeView._selection.getSelectedRows();
-                        Param param = ParamBank.PrimaryBank.Params[_activeView._selection.getActiveParam()];
-                        foreach (Param.Row r in rows)
-                        {
-                            max = param.IndexOfRow(r) > max ? param.IndexOfRow(r) : max;
-                        }
-=======
                         //ImGui.Text("Note: Allows out-of-order rows, which may confuse later ID-based row additions.");
->>>>>>> ffcb432a
                     }
                     else
                     {
@@ -1275,12 +1087,8 @@
                             // Do a clever thing by reversing order, making ID order incremental and resulting in row insertion being in the correct order because of the static index.
                             rowsToInsert.Reverse();
                         }
-<<<<<<< HEAD
-                        EditorActionManager.ExecuteAction(new AddParamsAction(ParamBank.PrimaryBank.Params[_clipboardParam], "legacystring", rowsToInsert, false, false, _ctrlVuseIndex));
-=======
                         EditorActionManager.ExecuteAction(new AddParamsAction(ParamBank.PrimaryBank.Params[_clipboardParam], "legacystring", rowsToInsert, false, false, insertIndex));
                         ImGui.CloseCurrentPopup();
->>>>>>> ffcb432a
                     }
                 }
                 catch
@@ -1585,11 +1393,7 @@
             List<string> paramKeyList = CacheBank.GetCached(this._paramEditor, _viewIndex, () => {
                 var list = ParamSearchEngine.pse.Search(true, _selection.currentParamSearchString, true, true);
                 var keyList = list.Select((param) => ParamBank.PrimaryBank.GetKeyForParam(param)).ToList();
-<<<<<<< HEAD
-                if (ParamEditorScreen.AlphabeticalParamsPreference)
-=======
                 if (CFG.Current.Param_AlphabeticalParams)
->>>>>>> ffcb432a
                     keyList.Sort();
                 return keyList;
             });
@@ -1733,12 +1537,11 @@
                 ImGui.BeginChild("rows" + activeParam);
                 List<Param.Row> rows = CacheBank.GetCached(this._paramEditor, (_viewIndex, activeParam), () => RowSearchEngine.rse.Search(para, _selection.getCurrentRowSearchString(), true, true));
 
-                bool enableGrouping = !ParamEditorScreen.DisableRowGrouping && ParamMetaData.Get(ParamBank.PrimaryBank.Params[activeParam].AppliedParamdef).ConsecutiveIDs;
+                bool enableGrouping = !CFG.Current.Param_DisableRowGrouping && ParamMetaData.Get(ParamBank.PrimaryBank.Params[activeParam].AppliedParamdef).ConsecutiveIDs;
 
                 // Rows
                 for (int i = 0; i < rows.Count; i++)
                 {
-<<<<<<< HEAD
                     Param.Row currentRow = rows[i];
                     if (enableGrouping)
                     {
@@ -1754,9 +1557,6 @@
                     {
                         RowColumnEntry(activeParam, rows, currentRow, vanillaDiffCache, auxDiffCaches, decorator, ref scrollTo, doFocus, false);
                     }
-=======
-                    RowColumnEntry(activeParam, rows, r, vanillaDiffCache, auxDiffCaches, decorator, ref scrollTo, doFocus, false);
->>>>>>> ffcb432a
                 }
                 if (doFocus)
                     ImGui.SetScrollFromPosY(scrollTo - ImGui.GetScrollY());
@@ -1775,21 +1575,12 @@
                 ImGui.BeginChild("columns" + activeParam);
                 _propEditor.PropEditorParamRow(
                     ParamBank.PrimaryBank,
-<<<<<<< HEAD
-                    activeParam,
-                    activeRow,
-                    ParamBank.VanillaBank?.Params?[activeParam][activeRow.ID],
-                    ParamBank.AuxBanks.Select((bank, i) => (bank.Key, bank.Value.Params?[activeParam][activeRow.ID])).ToList(),
-                    _selection.getCompareRow(),
-                    ref _selection.getCurrentPropSearchString(),
-=======
                     activeRow,
                     ParamBank.VanillaBank.Params?[activeParam][activeRow.ID],
                     ParamBank.AuxBanks.Select((bank, i) => (bank.Key, bank.Value.Params?[activeParam][activeRow.ID])).ToList(),
                     _selection.getCompareRow(),
                     ref _selection.getCurrentPropSearchString(),
                     activeParam,
->>>>>>> ffcb432a
                     isActiveView);
             }
             ImGui.EndChild();
