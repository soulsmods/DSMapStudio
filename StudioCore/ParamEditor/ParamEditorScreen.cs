--- conflicted
+++ resolved
@@ -859,49 +859,23 @@
                 if (ParamBank.PrimaryBank.AssetLocator.Type == GameType.EldenRing
                     && ParamBank.PrimaryBank.ParamVersion < ParamBank.VanillaBank.ParamVersion)
                 {
-<<<<<<< HEAD
-                    ImGui.PushStyleColor(ImGuiCol.Text, new Vector4(0.0f, 1.0f, 0.0f, 1.0f));
-                    if (ImGui.Button("Upgrade Params"))
-                    {
-                        string oldVersionString = Utils.ParseRegulationVersion(ParamBank.PrimaryBank.ParamVersion);
-                        string newVersionString = Utils.ParseRegulationVersion(ParamBank.VanillaBank.ParamVersion);
-                        var message = PlatformUtils.Instance.MessageBox(
-                            $"Project regulation.bin version appears to be out of date vs game folder regulation. Upgrading is recommended since the game will typically not load out of date regulation." + 
-                            $"\n\nUpgrading requires you to select a VANILLA REGULATION.BIN WITH THE SAME VERSION AS YOUR MOD ({oldVersionString})" +
-                            $"\n\nWould you like to proceed?",
-                            $"Regulation upgrade {oldVersionString} -> {newVersionString}",
-                            MessageBoxButtons.OKCancel,
-                            MessageBoxIcon.Information);
-                        if (message == DialogResult.OK)
-                        {
-                            using FileChooserNative fileChooser = new FileChooserNative($"Select old vanilla regulation.bin matching mod version ({oldVersionString})...",
-                                null, FileChooserAction.Open, "Open", "Cancel");
-                            fileChooser.AddFilter(AssetLocator.RegulationBinFilter);
-                            fileChooser.AddFilter(AssetLocator.AllFilesFilter);
-                            if (fileChooser.Run() == (int)ResponseType.Accept)
-=======
                     if (ParamBank.VanillaBank.ParamVersion <= ParamUpgradeER_TargetWhitelist_Threshold)
                     {
-                        ImGui.PushStyleColor(ImGuiCol.Text, new Vector4(0.0f, 1f, 0f, 1.0f));
+                        ImGui.PushStyleColor(ImGuiCol.Text, new Vector4(0.0f, 1.0f, 0.0f, 1.0f));
                         if (ImGui.Button("Upgrade Params"))
                         {
+                            string oldVersionString = Utils.ParseRegulationVersion(ParamBank.PrimaryBank.ParamVersion);
+                            string newVersionString = Utils.ParseRegulationVersion(ParamBank.VanillaBank.ParamVersion);
                             var message = PlatformUtils.Instance.MessageBox(
-                                $@"Your mod is currently on regulation version {ParamBank.PrimaryBank.ParamVersion} while the game is on param version " +
-                                $"{ParamBank.VanillaBank.ParamVersion}.\n\nWould you like to attempt to upgrade your mod's params to be based on the " +
-                                "latest game version? Params will be upgraded by copying all rows that you modified to the new regulation, " +
-                                "overwriting exiting rows if needed.\n\nIf both you and the game update added a row with the same ID, the merge " +
-                                "will fail and there will be a log saying what rows you will need to manually change the ID of before trying " +
-                                "to merge again.\n\nIn order to perform this operation, you must specify the original regulation on the version " +
-                                $"that your current mod is based on (version {ParamBank.PrimaryBank.ParamVersion}).\n\nOnce done, the upgraded params will appear " +
-                                "in the param editor where you can view and save them. This operation is not undoable, but you can reload the project without " +
-                                "saving to revert to the un-upgraded params.\n\n" +
-                                "Would you like to continue?", "Regulation upgrade",
+                                $"Project regulation.bin version appears to be out of date vs game folder regulation. Upgrading is recommended since the game will typically not load out of date regulation." +
+                                $"\n\nUpgrading requires you to select a VANILLA REGULATION.BIN WITH THE SAME VERSION AS YOUR MOD ({oldVersionString})" +
+                                $"\n\nWould you like to proceed?",
+                                $"Regulation upgrade {oldVersionString} -> {newVersionString}",
                                 MessageBoxButtons.OKCancel,
                                 MessageBoxIcon.Information);
                             if (message == DialogResult.OK)
->>>>>>> 4bae2fa1
                             {
-                                using FileChooserNative fileChooser = new FileChooserNative($"Select regulation.bin for game version {ParamBank.PrimaryBank.ParamVersion}...",
+                                using FileChooserNative fileChooser = new FileChooserNative($"Select old vanilla regulation.bin matching mod version ({oldVersionString})...",
                                     null, FileChooserAction.Open, "Open", "Cancel");
                                 fileChooser.AddFilter(AssetLocator.RegulationBinFilter);
                                 fileChooser.AddFilter(AssetLocator.AllFilesFilter);
