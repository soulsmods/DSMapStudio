--- conflicted
+++ resolved
@@ -293,11 +293,7 @@
                                 CheckPathExists = true
                             };
                             if (rbrowseDlg.ShowDialog() == System.Windows.Forms.DialogResult.OK)
-<<<<<<< HEAD
-                                File.WriteAllText(rbrowseDlg.FileName, MassParamEditCSV.GenerateCSV(_activeView._selection.getSelectedRows(), ParamBank.Params[_activeView._selection.getActiveParam()], CFG.Current.Param_Export_Delimiter[0]));
-=======
-                                File.WriteAllText(rbrowseDlg.FileName, MassParamEditCSV.GenerateCSV(_activeView._selection.getSelectedRows(), ParamBank.PrimaryBank.Params[_activeView._selection.getActiveParam()], CSVDelimiterPreference[0]));
->>>>>>> f1127c68
+                                File.WriteAllText(rbrowseDlg.FileName, MassParamEditCSV.GenerateCSV(_activeView._selection.getSelectedRows(), ParamBank.PrimaryBank.Params[_activeView._selection.getActiveParam()], CFG.Current.Param_Export_Delimiter[0]));
                         }
                         if (ImGui.MenuItem("Name"))
                         {
@@ -309,11 +305,7 @@
                                 CheckPathExists = true
                             };
                             if (rbrowseDlg.ShowDialog() == System.Windows.Forms.DialogResult.OK)
-<<<<<<< HEAD
-                                File.WriteAllText(rbrowseDlg.FileName, MassParamEditCSV.GenerateSingleCSV(_activeView._selection.getSelectedRows(), ParamBank.Params[_activeView._selection.getActiveParam()], "Name", CFG.Current.Param_Export_Delimiter[0]));
-=======
-                                File.WriteAllText(rbrowseDlg.FileName, MassParamEditCSV.GenerateSingleCSV(_activeView._selection.getSelectedRows(), ParamBank.PrimaryBank.Params[_activeView._selection.getActiveParam()], "Name", CSVDelimiterPreference[0]));
->>>>>>> f1127c68
+                                File.WriteAllText(rbrowseDlg.FileName, MassParamEditCSV.GenerateSingleCSV(_activeView._selection.getSelectedRows(), ParamBank.PrimaryBank.Params[_activeView._selection.getActiveParam()], "Name", CFG.Current.Param_Export_Delimiter[0]));
                         }
                         if (ImGui.BeginMenu("Field"))
                         {
@@ -329,11 +321,7 @@
                                         CheckPathExists = true
                                     };
                                     if (rbrowseDlg.ShowDialog() == System.Windows.Forms.DialogResult.OK)
-<<<<<<< HEAD
-                                        File.WriteAllText(rbrowseDlg.FileName, MassParamEditCSV.GenerateSingleCSV(_activeView._selection.getSelectedRows(), ParamBank.Params[_activeView._selection.getActiveParam()], field.InternalName, CFG.Current.Param_Export_Delimiter[0]));
-=======
-                                        File.WriteAllText(rbrowseDlg.FileName, MassParamEditCSV.GenerateSingleCSV(_activeView._selection.getSelectedRows(), ParamBank.PrimaryBank.Params[_activeView._selection.getActiveParam()], field.InternalName, CSVDelimiterPreference[0]));
->>>>>>> f1127c68
+                                        File.WriteAllText(rbrowseDlg.FileName, MassParamEditCSV.GenerateSingleCSV(_activeView._selection.getSelectedRows(), ParamBank.PrimaryBank.Params[_activeView._selection.getActiveParam()], field.InternalName, CFG.Current.Param_Export_Delimiter[0]));
                                 }
                             }
                             ImGui.EndMenu();
@@ -370,11 +358,7 @@
                             };
                             if (rbrowseDlg.ShowDialog() == System.Windows.Forms.DialogResult.OK)
                             {
-<<<<<<< HEAD
-                                MassEditResult r = MassParamEditCSV.PerformMassEdit(File.ReadAllText(rbrowseDlg.FileName), EditorActionManager, _activeView._selection.getActiveParam(), false, false, CFG.Current.Param_Export_Delimiter[0]);
-=======
-                                MassEditResult r = MassParamEditCSV.PerformMassEdit(ParamBank.PrimaryBank, File.ReadAllText(rbrowseDlg.FileName), EditorActionManager, _activeView._selection.getActiveParam(), false, false, CSVDelimiterPreference[0]);
->>>>>>> f1127c68
+                                MassEditResult r = MassParamEditCSV.PerformMassEdit(ParamBank.PrimaryBank, File.ReadAllText(rbrowseDlg.FileName), EditorActionManager, _activeView._selection.getActiveParam(), false, false, CFG.Current.Param_Export_Delimiter[0]);
                                 if (r.Type == MassEditResultType.SUCCESS)
                                     TaskManager.Run("PB:RefreshDirtyCache", false, true, true, () => ParamBank.PrimaryBank.RefreshParamDiffCaches());
                                 else
@@ -391,11 +375,7 @@
                             };
                             if (rbrowseDlg.ShowDialog() == System.Windows.Forms.DialogResult.OK)
                             {
-<<<<<<< HEAD
-                                (MassEditResult r, CompoundAction a) = MassParamEditCSV.PerformSingleMassEdit(File.ReadAllText(rbrowseDlg.FileName), _activeView._selection.getActiveParam(), "Name", CFG.Current.Param_Export_Delimiter[0], false);
-=======
-                                (MassEditResult r, CompoundAction a) = MassParamEditCSV.PerformSingleMassEdit(ParamBank.PrimaryBank, File.ReadAllText(rbrowseDlg.FileName), _activeView._selection.getActiveParam(), "Name", CSVDelimiterPreference[0], false);
->>>>>>> f1127c68
+                                (MassEditResult r, CompoundAction a) = MassParamEditCSV.PerformSingleMassEdit(ParamBank.PrimaryBank, File.ReadAllText(rbrowseDlg.FileName), _activeView._selection.getActiveParam(), "Name",  CFG.Current.Param_Export_Delimiter[0], false);
                                 if (r.Type == MassEditResultType.SUCCESS && a != null)
                                     EditorActionManager.ExecuteAction(a);
                                 else
@@ -417,11 +397,7 @@
                                     };
                                     if (rbrowseDlg.ShowDialog() == System.Windows.Forms.DialogResult.OK)
                                     {
-<<<<<<< HEAD
-                                        (MassEditResult r, CompoundAction a) = MassParamEditCSV.PerformSingleMassEdit(File.ReadAllText(rbrowseDlg.FileName), _activeView._selection.getActiveParam(), field.InternalName, CFG.Current.Param_Export_Delimiter[0], false);
-=======
-                                        (MassEditResult r, CompoundAction a) = MassParamEditCSV.PerformSingleMassEdit(ParamBank.PrimaryBank, File.ReadAllText(rbrowseDlg.FileName), _activeView._selection.getActiveParam(), field.InternalName, CSVDelimiterPreference[0], false);
->>>>>>> f1127c68
+                                        (MassEditResult r, CompoundAction a) = MassParamEditCSV.PerformSingleMassEdit(ParamBank.PrimaryBank, File.ReadAllText(rbrowseDlg.FileName), _activeView._selection.getActiveParam(), field.InternalName, CFG.Current.Param_Export_Delimiter[0], false);
                                         if (r.Type == MassEditResultType.SUCCESS && a != null)
                                             EditorActionManager.ExecuteAction(a);
                                         else
@@ -472,7 +448,6 @@
                     ParamBank.PrimaryBank.RefreshParamDiffCaches();
                 }
                 ImGui.Separator();
-<<<<<<< HEAD
                 if (ImGui.MenuItem("Show alternate field names", null, CFG.Current.Param_ShowAltNames))
                     CFG.Current.Param_ShowAltNames = !CFG.Current.Param_ShowAltNames;
                 if (ImGui.MenuItem("Always show original field names", null, CFG.Current.Param_AlwaysShowOriginalName))
@@ -484,19 +459,6 @@
                 if (ImGui.MenuItem("Allow field reordering", null, CFG.Current.Param_AllowFieldReorder))
                     CFG.Current.Param_AllowFieldReorder = !CFG.Current.Param_AllowFieldReorder;
                 if (ImGui.MenuItem("Sort Params Alphabetically", null, CFG.Current.Param_AlphabeticalParams))
-=======
-                if (ImGui.MenuItem("Show user friendly field names", null, ShowAltNamesPreference))
-                    ShowAltNamesPreference = !ShowAltNamesPreference;
-                if (ImGui.MenuItem("Always show original field names", null, AlwaysShowOriginalNamePreference))
-                    AlwaysShowOriginalNamePreference = !AlwaysShowOriginalNamePreference;
-                if (ImGui.MenuItem("Hide field references", null, HideReferenceRowsPreference))
-                    HideReferenceRowsPreference = !HideReferenceRowsPreference;
-                if (ImGui.MenuItem("Hide field enums", null, HideEnumsPreference))
-                    HideEnumsPreference = !HideEnumsPreference;
-                if (ImGui.MenuItem("Allow field reordering", null, AllowFieldReorderPreference))
-                    AllowFieldReorderPreference = !AllowFieldReorderPreference;
-                if (ImGui.MenuItem("Sort Params Alphabetically", null, AlphabeticalParamsPreference))
->>>>>>> f1127c68
                 {
                     CFG.Current.Param_AlphabeticalParams = !CFG.Current.Param_AlphabeticalParams;
                     CacheBank.ClearCaches();
@@ -690,7 +652,6 @@
             _currentCtrlVValue = _clipboardBaseRow.ToString();
         }
 
-<<<<<<< HEAD
         private static void DelimiterInputText()
         {
             string displayDelimiter = CFG.Current.Param_Export_Delimiter;
@@ -703,7 +664,7 @@
                     displayDelimiter = "\t";
                 CFG.Current.Param_Export_Delimiter = displayDelimiter;
             }
-=======
+        }
         public void DuplicateSelection()
         {
             Param param = ParamBank.Params[_activeView._selection.getActiveParam()];
@@ -718,7 +679,6 @@
                 rowsToInsert.Add(newrow);
             }
             EditorActionManager.ExecuteAction(new AddParamsAction(param, "legacystring", rowsToInsert, false, false, false));
->>>>>>> f1127c68
         }
 
         public void OpenMassEditPopup(string popup)
@@ -774,11 +734,7 @@
                 DelimiterInputText();
                 if (ImGui.Selectable("Submit", false, ImGuiSelectableFlags.DontClosePopups))
                 {
-<<<<<<< HEAD
-                    MassEditResult r = MassParamEditCSV.PerformMassEdit(_currentMEditCSVInput, EditorActionManager, _activeView._selection.getActiveParam(), _mEditCSVAppendOnly, _mEditCSVAppendOnly && _mEditCSVReplaceRows, CFG.Current.Param_Export_Delimiter[0]);
-=======
-                    MassEditResult r = MassParamEditCSV.PerformMassEdit(ParamBank.PrimaryBank, _currentMEditCSVInput, EditorActionManager, _activeView._selection.getActiveParam(), _mEditCSVAppendOnly, _mEditCSVAppendOnly && _mEditCSVReplaceRows, CSVDelimiterPreference[0]);
->>>>>>> f1127c68
+                    MassEditResult r = MassParamEditCSV.PerformMassEdit(ParamBank.PrimaryBank, _currentMEditCSVInput, EditorActionManager, _activeView._selection.getActiveParam(), _mEditCSVAppendOnly, _mEditCSVAppendOnly && _mEditCSVReplaceRows, CFG.Current.Param_Export_Delimiter[0]);
                     if (r.Type == MassEditResultType.SUCCESS)
                     {
                         TaskManager.Run("PB:RefreshDirtyCache", false, true, true, () => ParamBank.PrimaryBank.RefreshParamDiffCaches());
@@ -795,11 +751,7 @@
                 DelimiterInputText();
                 if (ImGui.Selectable("Submit", false, ImGuiSelectableFlags.DontClosePopups))
                 {
-<<<<<<< HEAD
-                    (MassEditResult r, CompoundAction a) = MassParamEditCSV.PerformSingleMassEdit(_currentMEditCSVInput, _activeView._selection.getActiveParam(), _currentMEditSingleCSVField, CFG.Current.Param_Export_Delimiter[0], false);
-=======
-                    (MassEditResult r, CompoundAction a) = MassParamEditCSV.PerformSingleMassEdit(ParamBank.PrimaryBank, _currentMEditCSVInput, _activeView._selection.getActiveParam(), _currentMEditSingleCSVField, CSVDelimiterPreference[0], false);
->>>>>>> f1127c68
+                    (MassEditResult r, CompoundAction a) = MassParamEditCSV.PerformSingleMassEdit(ParamBank.PrimaryBank, _currentMEditCSVInput, _activeView._selection.getActiveParam(), _currentMEditSingleCSVField, CFG.Current.Param_Export_Delimiter[0], false);
                     if (a != null)
                         EditorActionManager.ExecuteAction(a);
                     _mEditCSVResult = r.Information;
@@ -948,11 +900,7 @@
                     {
                         _activeView._selection.sortSelection();
                         if (_activeView._selection.rowSelectionExists())
-<<<<<<< HEAD
-                            _currentMEditCSVOutput = MassParamEditCSV.GenerateCSV(_activeView._selection.getSelectedRows(), ParamBank.Params[_activeView._selection.getActiveParam()], CFG.Current.Param_Export_Delimiter[0]);
-=======
-                            _currentMEditCSVOutput = MassParamEditCSV.GenerateCSV(_activeView._selection.getSelectedRows(), ParamBank.PrimaryBank.Params[_activeView._selection.getActiveParam()], CSVDelimiterPreference[0]);
->>>>>>> f1127c68
+                            _currentMEditCSVOutput = MassParamEditCSV.GenerateCSV(_activeView._selection.getSelectedRows(), ParamBank.PrimaryBank.Params[_activeView._selection.getActiveParam()], CFG.Current.Param_Export_Delimiter[0]);
                         OpenMassEditPopup("massEditMenuCSVExport");
                     }
                     else if (initcmd[1] == "massEditCSVImport")
@@ -964,11 +912,7 @@
                         _activeView._selection.sortSelection();
                         _currentMEditSingleCSVField = initcmd[2];
                         if (_activeView._selection.rowSelectionExists())
-<<<<<<< HEAD
-                            _currentMEditCSVOutput = MassParamEditCSV.GenerateSingleCSV(_activeView._selection.getSelectedRows(), ParamBank.Params[_activeView._selection.getActiveParam()], _currentMEditSingleCSVField, CFG.Current.Param_Export_Delimiter[0]);
-=======
-                            _currentMEditCSVOutput = MassParamEditCSV.GenerateSingleCSV(_activeView._selection.getSelectedRows(), ParamBank.PrimaryBank.Params[_activeView._selection.getActiveParam()], _currentMEditSingleCSVField, CSVDelimiterPreference[0]);
->>>>>>> f1127c68
+                            _currentMEditCSVOutput = MassParamEditCSV.GenerateSingleCSV(_activeView._selection.getSelectedRows(), ParamBank.PrimaryBank.Params[_activeView._selection.getActiveParam()], _currentMEditSingleCSVField, CFG.Current.Param_Export_Delimiter[0]);
                         OpenMassEditPopup("massEditMenuSingleCSVExport");
                     }
                     else if (initcmd[1] == "massEditSingleCSVImport" && initcmd.Length > 2)
@@ -1372,13 +1316,8 @@
 
             List<string> paramKeyList = CacheBank.GetCached(this._paramEditor, _viewIndex, () => {
                 var list = ParamSearchEngine.pse.Search(true, _selection.currentParamSearchString, true, true);
-<<<<<<< HEAD
-                var keyList = list.Select((param) => ParamBank.GetKeyForParam(param)).ToList();
+                var keyList = list.Select((param) => ParamBank.PrimaryBank.GetKeyForParam(param)).ToList();
                 if (CFG.Current.Param_AlphabeticalParams)
-=======
-                var keyList = list.Select((param) => ParamBank.PrimaryBank.GetKeyForParam(param)).ToList();
-                if (ParamEditorScreen.AlphabeticalParamsPreference)
->>>>>>> f1127c68
                     keyList.Sort();
                 return keyList;
             });
