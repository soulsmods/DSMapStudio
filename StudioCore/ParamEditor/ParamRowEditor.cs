﻿using System;
using System.Collections.Generic;
using System.Linq;
using System.Text;
using System.Threading.Tasks;
using System.Reflection;
using System.Numerics;
using SoulsFormats;
using ImGuiNET;
using Veldrid;
using System.Net.Http.Headers;
using System.Security;
using System.Text.RegularExpressions;
using FSParam;
using StudioCore;
using StudioCore.Editor;

namespace StudioCore.ParamEditor
{
    public class PropertyEditor
    {
        public ActionManager ContextActionManager;
        private ParamEditorScreen _paramEditor;

        private Dictionary<string, PropertyInfo[]> _propCache = new Dictionary<string, PropertyInfo[]>();

        public PropertyEditor(ActionManager manager, ParamEditorScreen paramEditorScreen)
        {
            ContextActionManager = manager;
            _paramEditor = paramEditorScreen;
        }

        private object _editedPropCache;
        private object _editedTypeCache;
        private object _editedObjCache;

        private unsafe (bool, bool) PropertyRow(Type typ, object oldval, ref object newval, bool isBool)
        {
            bool isChanged = false;
            bool isDeactivatedAfterEdit = false;
            try
            {
                if (isBool)
                {
                    dynamic val = oldval;
                    bool checkVal = val > 0;
                    if (ImGui.Checkbox("##valueBool", ref checkVal))
                    {
                        newval = Convert.ChangeType(checkVal ? 1 : 0, oldval.GetType());
                        _editedPropCache = newval;
                        isChanged = true;
                    }
                    isDeactivatedAfterEdit = ImGui.IsItemDeactivatedAfterEdit();
                    ImGui.SameLine();
                }
            }
            catch
            {

            }

            if (typ == typeof(long))
            {
                long val = (long)oldval;
                string strval = $@"{val}";
                if (ImGui.InputText("##value", ref strval, 128))
                {
                    var res = long.TryParse(strval, out val);
                    if (res)
                    {
                        newval = val;
                        _editedPropCache = newval;
                        isChanged = true;
                    }
                }
            }
            else if (typ == typeof(int))
            {
                int val = (int)oldval;
                if (ImGui.InputInt("##value", ref val))
                {
                    newval = val;
                    _editedPropCache = newval;
                    isChanged = true;
                }
            }
            else if (typ == typeof(uint))
            {
                uint val = (uint)oldval;
                string strval = $@"{val}";
                if (ImGui.InputText("##value", ref strval, 16))
                {
                    var res = uint.TryParse(strval, out val);
                    if (res)
                    {
                        newval = val;
                        _editedPropCache = newval;
                        isChanged = true;
                    }
                }
            }
            else if (typ == typeof(short))
            {
                int val = (short)oldval;
                if (ImGui.InputInt("##value", ref val))
                {
                    newval = (short)val;
                    _editedPropCache = newval;
                    isChanged = true;
                }
            }
            else if (typ == typeof(ushort))
            {
                ushort val = (ushort)oldval;
                string strval = $@"{val}";
                if (ImGui.InputText("##value", ref strval, 5))
                {
                    var res = ushort.TryParse(strval, out val);
                    if (res)
                    {
                        newval = val;
                        _editedPropCache = newval;
                        isChanged = true;
                    }
                }
            }
            else if (typ == typeof(sbyte))
            {
                int val = (sbyte)oldval;
                if (ImGui.InputInt("##value", ref val))
                {
                    newval = (sbyte)val;
                    _editedPropCache = newval;
                    isChanged = true;
                }
            }
            else if (typ == typeof(byte))
            {
                byte val = (byte)oldval;
                string strval = $@"{val}";
                if (ImGui.InputText("##value", ref strval, 3))
                {
                    var res = byte.TryParse(strval, out val);
                    if (res)
                    {
                        newval = val;
                        _editedPropCache = newval;
                        isChanged = true;
                    }
                }
            }
            else if (typ == typeof(bool))
            {
                bool val = (bool)oldval;
                if (ImGui.Checkbox("##value", ref val))
                {
                    newval = val;
                    _editedPropCache = newval;
                    isChanged = true;
                }
            }
            else if (typ == typeof(float))
            {
                float val = (float)oldval;
                if (ImGui.InputFloat("##value", ref val, 0.1f))
                {
                    newval = val;
                    _editedPropCache = newval;
                    isChanged = true;
                }
            }
            else if (typ == typeof(double))
            {
                double val = (double)oldval;
                if (ImGui.InputScalar("##value", ImGuiDataType.Double, new IntPtr(&val)))
                {
                    newval = val;
                    _editedPropCache = newval;
                    isChanged = true;
                }
            }
            else if (typ == typeof(string))
            {
                string val = (string)oldval;
                if (val == null)
                {
                    val = "";
                }
                if (ImGui.InputText("##value", ref val, 128))
                {
                    newval = val;
                    _editedPropCache = newval;
                    isChanged = true;
                }
            }
            else if (typ == typeof(Vector2))
            {
                Vector2 val = (Vector2)oldval;
                if (ImGui.InputFloat2("##value", ref val))
                {
                    newval = val;
                    _editedPropCache = newval;
                    isChanged = true;
                }
            }
            else if (typ == typeof(Vector3))
            {
                Vector3 val = (Vector3)oldval;
                if (ImGui.InputFloat3("##value", ref val))
                {
                    newval = val;
                    _editedPropCache = newval;
                    isChanged = true;
                }
            }
            else if (typ == typeof(byte[]))
            {
                byte[] bval = (byte[])oldval;
                string val = ParamUtils.Dummy8Write(bval);
                if (ImGui.InputText("##value", ref val, 9999))
                {
                    byte[] nval = ParamUtils.Dummy8Read(val, bval.Length);
                    if (nval!=null)
                    {
                        newval = nval;
                        _editedPropCache = newval;
                        isChanged = true;
                    }
                }
            }
            else
            {
                // Using InputText means IsItemDeactivatedAfterEdit doesn't pick up random previous item
                string implMe = "ImplementMe";
                ImGui.InputText(null, ref implMe, 256, ImGuiInputTextFlags.ReadOnly);
            }
            isDeactivatedAfterEdit |= ImGui.IsItemDeactivatedAfterEdit();

            return (isChanged, isDeactivatedAfterEdit);
        }

        private void UpdateProperty(object prop, object obj, object newval,
            bool changed, bool committed, int arrayindex = -1)
        {
            if (changed)
            {
                ChangeProperty(prop, obj, newval, ref committed, arrayindex);
            }
        }

        private void ChangeProperty(object prop, object obj, object newval,
            ref bool committed, int arrayindex = -1)
        {
            if (committed)
            {
                if (newval == null)
                {
                    // Safety check warned to user, should have proper crash handler instead
                    TaskManager.warningList["ParamRowEditorPropertyChangeError"] = "ParamRowEditor: Property changed was null";
                    return;
                }
                PropertiesChangedAction action;
                if (arrayindex != -1)
                {
                    action = new PropertiesChangedAction((PropertyInfo)prop, arrayindex, obj, newval);
                }
                else
                {
                    action = new PropertiesChangedAction((PropertyInfo)prop, obj, newval);
                }
                ContextActionManager.ExecuteAction(action);
            }
        }

        public void PropEditorParamRow(ParamBank bank, Param.Row row, Param.Row vrow, List<(string, Param.Row)> auxRows, Param.Row crow, ref string propSearchString, string activeParam, bool isActiveView)
        {
            ParamMetaData meta = ParamMetaData.Get(row.Def);
            int id = 0;
            bool showParamCompare = auxRows.Count > 0;
            bool showRowCompare = crow != null;

            if (propSearchString != null)
            {
                if (isActiveView && InputTracker.GetKeyDown(KeyBindings.Current.Param_SearchField))
                    ImGui.SetKeyboardFocusHere();
                ImGui.InputText($"Search <{KeyBindings.Current.Param_SearchField.HintText}>", ref propSearchString, 255);
                ImGui.Spacing();
                ImGui.Separator();
                ImGui.Spacing();
            }
            Regex propSearchRx = null;
            try
            {
                propSearchRx = new Regex(propSearchString.ToLower());
            }
            catch
            {
            }
            ImGui.BeginChild("Param Fields");
            int columnCount = 2;
            if (CFG.Current.Param_ShowVanillaParams)
                columnCount++;
            if (showRowCompare)
                columnCount++;
            if (showParamCompare)
                columnCount += auxRows.Count;
            ImGui.Columns(columnCount);
            ImGui.NextColumn();
            if (showParamCompare)
                ImGui.Text("Current");
            ImGui.NextColumn();
            if (CFG.Current.Param_ShowVanillaParams)
            {
                if (showParamCompare)
                    ImGui.Text("Vanilla");
                ImGui.NextColumn();
            }
            foreach ((string name, Param.Row r) in auxRows)
            {
                if (showParamCompare)
                    ImGui.Text(name);
                ImGui.NextColumn();
            }
            if (showRowCompare)
                ImGui.NextColumn();

            // This should be rewritten somehow it's super ugly
            ImGui.PushStyleColor(ImGuiCol.Text, new Vector4(0.8f, 0.8f, 1.0f, 1.0f));
            var nameProp = row.GetType().GetProperty("Name");
            var idProp = row.GetType().GetProperty("ID");
            PropEditorPropInfoRow(bank, row, vrow, auxRows, crow, nameProp, "Name", ref id);
            PropEditorPropInfoRow(bank, row, vrow, auxRows, crow, idProp, "ID", ref id);
            ImGui.PopStyleColor();
            ImGui.Spacing();
            ImGui.Separator();

            List<string> pinnedFields = new List<string>(_paramEditor._projectSettings.PinnedFields.GetValueOrDefault(activeParam, new List<string>()));
            if (pinnedFields.Count > 0)
            {
                foreach (var field in pinnedFields)
                {
                    List<Param.Column> matches = row.Cells.Where(cell => cell.Def.InternalName == field).ToList();
                    List<Param.Column> vmatches = vrow?.Cells.Where(cell => cell.Def.InternalName == field).ToList();
                    List<List<Param.Column>> auxmatches = auxRows.Select((r, i) => r.Item2?.Cells.Where(cell => cell.Def.InternalName == field).ToList()).ToList();
                    List<Param.Column> cmatches = crow?.Cells.Where(cell => cell.Def.InternalName == field).ToList();
                    for (int i = 0; i < matches.Count; i++)
<<<<<<< HEAD
                        PropEditorPropCellRow(bank, row[matches[i]], vrow?[vmatches[i]], auxRows.Select((r, j) => r.Item2?[auxmatches[j][i]]).ToList(), crow?[cmatches[i]], ref id, propSearchRx, activeParam, true);
=======
                        PropEditorPropCellRow(bank, row, row[matches[i]], vrow?[vmatches[i]], auxRows.Select((r, j) => r.Item2?[auxmatches[j][i]]).ToList(), crow?[cmatches[i]], showParamCompare, showRowCompare, ref id, propSearchRx, activeParam, true);
>>>>>>> 6e923191
                }
                ImGui.Separator();
            }
            List<string> fieldOrder = meta != null && meta.AlternateOrder != null && CFG.Current.Param_AllowFieldReorder ? meta.AlternateOrder : new List<string>();
            foreach (PARAMDEF.Field field in row.Def.Fields)
            {
                if (!fieldOrder.Contains(field.InternalName))
                    fieldOrder.Add(field.InternalName);
            }
            bool lastRowExists = false;
            foreach (var field in fieldOrder)
            {
                if (field.Equals("-") && lastRowExists)
                {
                    ImGui.Separator();
                    lastRowExists = false;
                    continue;
                }
                if (row[field] == null)
                    continue;
                List<Param.Column> matches = row.Cells.Where(cell => cell.Def.InternalName == field).ToList();
                List<Param.Column> vmatches = vrow?.Cells.Where(cell => cell.Def.InternalName == field).ToList();
                List<List<Param.Column>> auxmatches = auxRows.Select((r, i) => r.Item2?.Cells.Where(cell => cell.Def.InternalName == field).ToList()).ToList();
                List<Param.Column> cmatches = crow?.Cells.Where(cell => cell.Def.InternalName == field).ToList();
                for (int i = 0; i < matches.Count; i++)
                    lastRowExists |= PropEditorPropCellRow(bank,
                    row,
                    row[matches[i]],
                    vmatches?.Count > i ? vrow[vmatches[i]] : null,
                    auxRows.Select((r, j) => auxmatches[j]?.Count > i ? r.Item2?[auxmatches[j][i]] : null).ToList(),
                    cmatches?.Count > i ? crow?[cmatches[i]] : null,
                    ref id, propSearchRx, activeParam, false);
            }
            ImGui.Columns(1);
            ImGui.EndChild();
        }

        // Many parameter options, which may be simplified.
        private void PropEditorPropInfoRow(ParamBank bank, Param.Row row, Param.Row vrow, List<(string, Param.Row)> auxRows, Param.Row crow, PropertyInfo prop, string visualName, ref int id)
        {
            PropEditorPropRow(
                bank,
                prop.GetValue(row),
                vrow != null ? prop.GetValue(vrow) : null,
                auxRows.Select((r, i) => r.Item2 != null ? prop.GetValue(r.Item2) : null).ToList(),
                crow != null ? prop.GetValue(crow) : null,
                ref id,
                visualName,
                null,
                prop.PropertyType,
                prop,
                null,
                row,
                null,
                null,
                false);
        }
<<<<<<< HEAD
        private bool PropEditorPropCellRow(ParamBank bank, Param.Cell cell, Param.Cell? vcell, List<Param.Cell?> auxCells, Param.Cell? ccell, ref int id, Regex propSearchRx, string activeParam, bool isPinned)
=======
        private bool PropEditorPropCellRow(ParamBank bank, Param.Row row, Param.Cell cell, Param.Cell? vcell, List<Param.Cell?> auxCells, Param.Cell? ccell, bool showParamCompare, bool showRowCompare, ref int id, Regex propSearchRx, string activeParam, bool isPinned)
>>>>>>> 6e923191
        {
            return PropEditorPropRow(
                bank,
                cell.Value,
                vcell?.Value,
                auxCells.Select((c, i) => c?.Value).ToList(),
                ccell?.Value,
<<<<<<< HEAD
                ref id, cell.Def.InternalName,
=======
                showParamCompare,
                showRowCompare,
                ref id,
                cell.Def.InternalName,
>>>>>>> 6e923191
                FieldMetaData.Get(cell.Def),
                cell.Value.GetType(),
                cell.GetType().GetProperty("Value"),
                cell,
                row,
                propSearchRx,
                activeParam,
                isPinned);
        }
<<<<<<< HEAD
        private bool PropEditorPropRow(ParamBank bank, object oldval, object vanillaval, List<object> auxVals, object compareval, ref int id, string internalName, FieldMetaData cellMeta, Type propType, PropertyInfo proprow, Param.Cell? nullableCell, Param.Row? nullableRow, Regex propSearchRx, string activeParam, bool isPinned)
=======
        private bool PropEditorPropRow(ParamBank bank, object oldval, object vanillaval, List<object> auxVals, object compareval, bool showParamCompare, bool showRowCompare, ref int id, string internalName, FieldMetaData cellMeta, Type propType, PropertyInfo proprow, Param.Cell? nullableCell, Param.Row? row, Regex propSearchRx, string activeParam, bool isPinned)
>>>>>>> 6e923191
        {
            List<ParamRef> RefTypes = cellMeta?.RefTypes;
            string VirtualRef = cellMeta?.VirtualRef;
            ParamEnum Enum = cellMeta?.EnumType;
            string Wiki = cellMeta?.Wiki;
            bool IsBool = cellMeta?.IsBool ?? false;
            string AltName = cellMeta?.AltName;

            if (propSearchRx != null)
            {
                if (!propSearchRx.IsMatch(internalName.ToLower()) && !(AltName != null && propSearchRx.IsMatch(AltName.ToLower())))
                {
                    return false;
                }
            }

            object newval = null;
            ImGui.PushID(id);
            ImGui.AlignTextToFramePadding();
            PropertyRowName(ref internalName, cellMeta);
            PropertyRowNameContextMenu(bank, internalName, cellMeta, activeParam, activeParam != null, isPinned);
            if (Wiki != null)
            {
                if (EditorDecorations.HelpIcon(internalName, ref Wiki, true))
                    cellMeta.Wiki = Wiki;
            }

            EditorDecorations.ParamRefText(RefTypes, row);
            EditorDecorations.EnumNameText(Enum == null ? null : Enum.name);

            //PropertyRowMetaDefContextMenu();
            ImGui.NextColumn();
            ImGui.SetNextItemWidth(-1);
            bool changed = false;
            bool committed = false;

            bool diffVanilla = ParamUtils.IsValueDiff(ref oldval, ref vanillaval, propType);
            bool diffCompare = ParamUtils.IsValueDiff(ref oldval, ref compareval, propType);
            List<bool> diffAuxVanilla = auxVals.Select((o, i) => ParamUtils.IsValueDiff(ref o, ref vanillaval, propType)).ToList();
            List<bool> diffAuxPrimaryAndVanilla = auxVals.Select((o, i) => ParamUtils.IsValueDiff(ref o, ref oldval, propType) && ParamUtils.IsValueDiff(ref o, ref vanillaval, propType)).ToList();
            bool conflict = diffVanilla && diffAuxPrimaryAndVanilla.Contains(true);

            bool matchDefault = nullableCell?.Def.Default != null && nullableCell.Value.Def.Default.Equals(oldval);
            bool isRef = (CFG.Current.Param_HideReferenceRows == false && RefTypes != null) || (CFG.Current.Param_HideEnums == false && Enum != null) || VirtualRef != null;
            if (conflict)
                ImGui.PushStyleColor(ImGuiCol.FrameBg, new Vector4(0.25f, 0.2f, 0.2f, 1.0f));
            else if (diffVanilla)
                ImGui.PushStyleColor(ImGuiCol.FrameBg, new Vector4(0.2f, 0.22f, 0.2f, 1.0f));
            if (isRef)
                ImGui.PushStyleColor(ImGuiCol.Text, new Vector4(1.0f, 0.5f, 1.0f, 1.0f));
            else if (matchDefault)
                ImGui.PushStyleColor(ImGuiCol.Text, new Vector4(0.75f, 0.75f, 0.75f, 1.0f));
            (changed, committed) = PropertyRow(propType, oldval, ref newval, IsBool);

            if (isRef || matchDefault) //if diffVanilla, remove styling later
                ImGui.PopStyleColor();

            PropertyRowValueContextMenu(bank, internalName, VirtualRef, oldval);

            if (CFG.Current.Param_HideReferenceRows == false && RefTypes != null)
                EditorDecorations.ParamRefsSelectables(bank, RefTypes, row, oldval);
            if (CFG.Current.Param_HideEnums == false && Enum != null)
                EditorDecorations.EnumValueText(Enum.values, oldval.ToString());

            if (CFG.Current.Param_HideReferenceRows == false || CFG.Current.Param_HideEnums == false)
            {
                if (EditorDecorations.ParamRefEnumContextMenu(bank, oldval, ref newval, RefTypes, row, Enum))
                {
                    changed = true;
                    committed = true;
                    _editedPropCache = newval;
                }
            }
            if (conflict || diffVanilla)
                ImGui.PopStyleColor();
            ImGui.PushStyleColor(ImGuiCol.FrameBg, new Vector4(0.180f, 0.180f, 0.196f, 1.0f));
            ImGui.PushStyleColor(ImGuiCol.Text, new Vector4(0.9f, 0.9f, 0.9f, 1.0f));
            if (conflict)
                ImGui.PushStyleColor(ImGuiCol.FrameBg, new Vector4(0.25f, 0.2f, 0.2f, 1.0f));
            if (CFG.Current.Param_ShowVanillaParams)
            {
                ImGui.NextColumn();
                AdditionalColumnValue(vanillaval, propType, bank, RefTypes, row, Enum, "vanilla");
            }
            if (auxVals.Count > 0)
            {
                for (int i=0; i<auxVals.Count; i++)
                {
                    if (!conflict && diffAuxVanilla[i])
                        ImGui.PushStyleColor(ImGuiCol.FrameBg, new Vector4(0.2f, 0.2f, 0.236f, 1.0f));
                    ImGui.NextColumn();
                    AdditionalColumnValue(auxVals[i], propType, bank, RefTypes, row, Enum, i.ToString());
                    if (!conflict && diffAuxVanilla[i])
                        ImGui.PopStyleColor();
                }
                if (conflict)
                    ImGui.PopStyleColor();
            }
            if (compareval != null)
            {
                if(diffCompare)
                    ImGui.PushStyleColor(ImGuiCol.FrameBg, new Vector4(0.2f, 0.2f, 0.236f, 1.0f));
                ImGui.NextColumn();
                AdditionalColumnValue(compareval, propType, bank, RefTypes, row, Enum, "compRow");
                if (diffCompare)
                    ImGui.PopStyleColor();
            }
            ImGui.PopStyleColor(2);


            if (changed)
            {
                _editedObjCache = nullableCell != null ? (object)nullableCell : row;
                _editedTypeCache = proprow;
            }
            else if (_editedPropCache != null && _editedPropCache != oldval)
            {
                changed = true;
            }

            UpdateProperty(_editedTypeCache, _editedObjCache, _editedPropCache, changed, committed);
            ImGui.NextColumn();
            ImGui.PopID();
            id++;
            return true;
        }

        private static void AdditionalColumnValue(object colVal, Type propType, ParamBank bank, List<ParamRef> RefTypes, Param.Row context, ParamEnum Enum, string imguiSuffix)
        {
            if (colVal == null)
                ImGui.TextUnformatted("");
            else
            {
                string value;
                if (propType == typeof(byte[]))
                    value = ParamUtils.Dummy8Write((byte[])colVal);
                else
                    value = colVal.ToString();
                ImGui.InputText("##colval"+imguiSuffix, ref value, 256, ImGuiInputTextFlags.ReadOnly);
                if (CFG.Current.Param_HideReferenceRows == false && RefTypes != null)
                    EditorDecorations.ParamRefsSelectables(bank, RefTypes, context, colVal);
                if (CFG.Current.Param_HideEnums == false && Enum != null)
                    EditorDecorations.EnumValueText(Enum.values, colVal.ToString());
            }
        }

        private static void PropertyRowName(ref string internalName, FieldMetaData cellMeta)
        {
            string AltName = cellMeta?.AltName;
            if (cellMeta != null && ParamEditorScreen.EditorMode)
            {
                string EditName = AltName ?? internalName;
                ImGui.InputText("##editName", ref EditName, 128);
                if (EditName.Equals(internalName) || EditName.Equals(""))
                    cellMeta.AltName = null;
                else
                    cellMeta.AltName = EditName;
            }
            else
            {
                string printedName = (AltName != null && CFG.Current.Param_ShowAltNames) ? (CFG.Current.Param_AlwaysShowOriginalName ? $"{internalName} ({AltName})" : AltName) : internalName;
                ImGui.TextUnformatted(printedName);
            }
        }

        private void PropertyRowNameContextMenu(ParamBank bank, string originalName, FieldMetaData cellMeta, string activeParam, bool showPinOptions, bool isPinned)
        {
            float scale = ImGuiRenderer.GetUIScale();

            ImGui.PushStyleVar(ImGuiStyleVar.ItemSpacing, new Vector2(0f, 10f) * scale);
            if (ImGui.BeginPopupContextItem("rowName"))
            {
                if (CFG.Current.Param_ShowAltNames == true && CFG.Current.Param_AlwaysShowOriginalName == false)
                {
                    ImGui.TextColored(new Vector4(1f, .7f, .4f, 1f), originalName);
                    ImGui.Separator();
                }
                if (ImGui.MenuItem("Add to Searchbar"))
                {
                    EditorCommandQueue.AddCommand($@"param/search/prop {originalName.Replace(" ", "\\s")} ");
                }
                if (showPinOptions && ImGui.MenuItem((isPinned ? "Unpin " : "Pin " + originalName)))
                {
                    if (!_paramEditor._projectSettings.PinnedFields.ContainsKey(activeParam))
                        _paramEditor._projectSettings.PinnedFields.Add(activeParam, new List<string>());
                    List<string> pinned = _paramEditor._projectSettings.PinnedFields[activeParam];
                    if (isPinned)
                        pinned.Remove(originalName);
                    else if (!pinned.Contains(originalName))
                        pinned.Add(originalName);
                }
                if (ParamEditorScreen.EditorMode && cellMeta != null)
                {
                    if (ImGui.BeginMenu("Add Reference"))
                    {
                        foreach (string p in bank.Params.Keys)
                        {
                            if (ImGui.MenuItem(p+"##add"+p))
                            {
                                if (cellMeta.RefTypes == null)
                                    cellMeta.RefTypes = new List<ParamRef>();
                                cellMeta.RefTypes.Add(new ParamRef(p));
                            }
                        }
                        ImGui.EndMenu();
                    }
                    if (cellMeta.RefTypes != null && ImGui.BeginMenu("Remove Reference"))
                    {
                        foreach (ParamRef p in cellMeta.RefTypes)
                        {
                            if (ImGui.MenuItem(p.param+"##remove"+p.param))
                            {
                                cellMeta.RefTypes.Remove(p);
                                if (cellMeta.RefTypes.Count == 0)
                                    cellMeta.RefTypes = null;
                                break;
                            }
                        }
                        ImGui.EndMenu();
                    }
                    if (ImGui.MenuItem(cellMeta.IsBool ? "Remove bool toggle" : "Add bool toggle"))
                        cellMeta.IsBool = !cellMeta.IsBool;
                    if (cellMeta.Wiki == null && ImGui.MenuItem("Add wiki..."))
                        cellMeta.Wiki = "Empty wiki...";
                    if (cellMeta.Wiki != null && ImGui.MenuItem("Remove wiki"))
                        cellMeta.Wiki = null;
                }
                ImGui.EndPopup();
            }
            ImGui.PopStyleVar();
        }
        private static void PropertyRowValueContextMenu(ParamBank bank, string internalName, string VirtualRef, dynamic oldval)
        {
            if (ImGui.BeginPopupContextItem("quickMEdit"))
            {
                if (ImGui.Selectable("Edit all selected..."))
                {
                    EditorCommandQueue.AddCommand($@"param/menu/massEditRegex/selection: {Regex.Escape(internalName)}: ");
                }
                if (VirtualRef != null)
                    EditorDecorations.VirtualParamRefSelectables(bank, VirtualRef, oldval);
                if (ParamEditorScreen.EditorMode && ImGui.BeginMenu("Find rows with this value..."))
                {
                    foreach (KeyValuePair<string, Param> p in bank.Params)
                    {
                        int v = (int)oldval;
                        Param.Row r = p.Value[v];
                        if (r != null && ImGui.Selectable($@"{p.Key}: {Utils.ImGuiEscape(r.Name, "null")}"))
                            EditorCommandQueue.AddCommand($@"param/select/-1/{p.Key}/{v}");
                    }
                    ImGui.EndMenu();
                }
                ImGui.EndPopup();
            }
        }        
    }
}<|MERGE_RESOLUTION|>--- conflicted
+++ resolved
@@ -344,11 +344,7 @@
                     List<List<Param.Column>> auxmatches = auxRows.Select((r, i) => r.Item2?.Cells.Where(cell => cell.Def.InternalName == field).ToList()).ToList();
                     List<Param.Column> cmatches = crow?.Cells.Where(cell => cell.Def.InternalName == field).ToList();
                     for (int i = 0; i < matches.Count; i++)
-<<<<<<< HEAD
-                        PropEditorPropCellRow(bank, row[matches[i]], vrow?[vmatches[i]], auxRows.Select((r, j) => r.Item2?[auxmatches[j][i]]).ToList(), crow?[cmatches[i]], ref id, propSearchRx, activeParam, true);
-=======
-                        PropEditorPropCellRow(bank, row, row[matches[i]], vrow?[vmatches[i]], auxRows.Select((r, j) => r.Item2?[auxmatches[j][i]]).ToList(), crow?[cmatches[i]], showParamCompare, showRowCompare, ref id, propSearchRx, activeParam, true);
->>>>>>> 6e923191
+                        PropEditorPropCellRow(bank, row, row[matches[i]], vrow?[vmatches[i]], auxRows.Select((r, j) => r.Item2?[auxmatches[j][i]]).ToList(), crow?[cmatches[i]], ref id, propSearchRx, activeParam, true);
                 }
                 ImGui.Separator();
             }
@@ -406,11 +402,7 @@
                 null,
                 false);
         }
-<<<<<<< HEAD
-        private bool PropEditorPropCellRow(ParamBank bank, Param.Cell cell, Param.Cell? vcell, List<Param.Cell?> auxCells, Param.Cell? ccell, ref int id, Regex propSearchRx, string activeParam, bool isPinned)
-=======
-        private bool PropEditorPropCellRow(ParamBank bank, Param.Row row, Param.Cell cell, Param.Cell? vcell, List<Param.Cell?> auxCells, Param.Cell? ccell, bool showParamCompare, bool showRowCompare, ref int id, Regex propSearchRx, string activeParam, bool isPinned)
->>>>>>> 6e923191
+        private bool PropEditorPropCellRow(ParamBank bank,Param.Row row, Param.Cell cell, Param.Cell? vcell, List<Param.Cell?> auxCells, Param.Cell? ccell, ref int id, Regex propSearchRx, string activeParam, bool isPinned)
         {
             return PropEditorPropRow(
                 bank,
@@ -418,14 +410,7 @@
                 vcell?.Value,
                 auxCells.Select((c, i) => c?.Value).ToList(),
                 ccell?.Value,
-<<<<<<< HEAD
                 ref id, cell.Def.InternalName,
-=======
-                showParamCompare,
-                showRowCompare,
-                ref id,
-                cell.Def.InternalName,
->>>>>>> 6e923191
                 FieldMetaData.Get(cell.Def),
                 cell.Value.GetType(),
                 cell.GetType().GetProperty("Value"),
@@ -435,11 +420,7 @@
                 activeParam,
                 isPinned);
         }
-<<<<<<< HEAD
-        private bool PropEditorPropRow(ParamBank bank, object oldval, object vanillaval, List<object> auxVals, object compareval, ref int id, string internalName, FieldMetaData cellMeta, Type propType, PropertyInfo proprow, Param.Cell? nullableCell, Param.Row? nullableRow, Regex propSearchRx, string activeParam, bool isPinned)
-=======
-        private bool PropEditorPropRow(ParamBank bank, object oldval, object vanillaval, List<object> auxVals, object compareval, bool showParamCompare, bool showRowCompare, ref int id, string internalName, FieldMetaData cellMeta, Type propType, PropertyInfo proprow, Param.Cell? nullableCell, Param.Row? row, Regex propSearchRx, string activeParam, bool isPinned)
->>>>>>> 6e923191
+        private bool PropEditorPropRow(ParamBank bank, object oldval, object vanillaval, List<object> auxVals, object compareval, ref int id, string internalName, FieldMetaData cellMeta, Type propType, PropertyInfo proprow, Param.Cell? nullableCell, Param.Row? row, Regex propSearchRx, string activeParam, bool isPinned)
         {
             List<ParamRef> RefTypes = cellMeta?.RefTypes;
             string VirtualRef = cellMeta?.VirtualRef;
