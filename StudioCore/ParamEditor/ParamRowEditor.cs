﻿using System;
using System.Collections.Generic;
using System.Linq;
using System.Text;
using System.Threading.Tasks;
using System.Reflection;
using System.Numerics;
using SoulsFormats;
using ImGuiNET;
using Veldrid;
using System.Net.Http.Headers;
using System.Security;
using System.Text.RegularExpressions;
using StudioCore;
using StudioCore.Editor;

namespace StudioCore.ParamEditor
{
    public class PropertyEditor
    {
        public ActionManager ContextActionManager;
        private ParamEditorScreen _paramEditor;

        private Dictionary<string, PropertyInfo[]> _propCache = new Dictionary<string, PropertyInfo[]>();

        public PropertyEditor(ActionManager manager, ParamEditorScreen paramEditorScreen)
        {
            ContextActionManager = manager;
            _paramEditor = paramEditorScreen;
        }

        private object _editedPropCache;

        private (bool, bool) PropertyRow(Type typ, object oldval, ref object newval, bool isBool)
        {
            bool isChanged = false;
            bool isDeactivatedAfterEdit = false;
            try
            {
                if (isBool)
                {
                    dynamic val = oldval;
                    bool checkVal = val > 0;
                    if (ImGui.Checkbox("##valueBool", ref checkVal))
                    {
                        newval = Convert.ChangeType(checkVal ? 1 : 0, oldval.GetType());
                        _editedPropCache = newval;
                        isChanged = true;
                    }
                    isDeactivatedAfterEdit = ImGui.IsItemDeactivatedAfterEdit();
                    ImGui.SameLine();
                }
            }
            catch
            {

            }

            if (typ == typeof(long))
            {
                long val = (long)oldval;
                string strval = $@"{val}";
                if (ImGui.InputText("##value", ref strval, 128))
                {
                    var res = long.TryParse(strval, out val);
                    if (res)
                    {
                        newval = val;
                        _editedPropCache = newval;
                        isChanged = true;
                    }
                }
            }
            else if (typ == typeof(int))
            {
                int val = (int)oldval;
                if (ImGui.InputInt("##value", ref val))
                {
                    newval = val;
                    _editedPropCache = newval;
                    isChanged = true;
                }
            }
            else if (typ == typeof(uint))
            {
                uint val = (uint)oldval;
                string strval = $@"{val}";
                if (ImGui.InputText("##value", ref strval, 16))
                {
                    var res = uint.TryParse(strval, out val);
                    if (res)
                    {
                        newval = val;
                        _editedPropCache = newval;
                        isChanged = true;
                    }
                }
            }
            else if (typ == typeof(short))
            {
                int val = (short)oldval;
                if (ImGui.InputInt("##value", ref val))
                {
                    newval = (short)val;
                    _editedPropCache = newval;
                    isChanged = true;
                }
            }
            else if (typ == typeof(ushort))
            {
                ushort val = (ushort)oldval;
                string strval = $@"{val}";
                if (ImGui.InputText("##value", ref strval, 5))
                {
                    var res = ushort.TryParse(strval, out val);
                    if (res)
                    {
                        newval = val;
                        _editedPropCache = newval;
                        isChanged = true;
                    }
                }
            }
            else if (typ == typeof(sbyte))
            {
                int val = (sbyte)oldval;
                if (ImGui.InputInt("##value", ref val))
                {
                    newval = (sbyte)val;
                    _editedPropCache = newval;
                    isChanged = true;
                }
            }
            else if (typ == typeof(byte))
            {
                byte val = (byte)oldval;
                string strval = $@"{val}";
                if (ImGui.InputText("##value", ref strval, 3))
                {
                    var res = byte.TryParse(strval, out val);
                    if (res)
                    {
                        newval = val;
                        _editedPropCache = newval;
                        isChanged = true;
                    }
                }
            }
            else if (typ == typeof(bool))
            {
                bool val = (bool)oldval;
                if (ImGui.Checkbox("##value", ref val))
                {
                    newval = val;
                    _editedPropCache = newval;
                    isChanged = true;
                }
            }
            else if (typ == typeof(float))
            {
                float val = (float)oldval;
                if (ImGui.DragFloat("##value", ref val, 0.1f))
                {
                    newval = val;
                    _editedPropCache = newval;
                    isChanged = true;
                    // shouldUpdateVisual = true;
                }
            }
            else if (typ == typeof(string))
            {
                string val = (string)oldval;
                if (val == null)
                {
                    val = "";
                }
                if (ImGui.InputText("##value", ref val, 128))
                {
                    newval = val;
                    _editedPropCache = newval;
                    isChanged = true;
                }
            }
            else if (typ == typeof(Vector2))
            {
                Vector2 val = (Vector2)oldval;
                if (ImGui.DragFloat2("##value", ref val, 0.1f))
                {
                    newval = val;
                    _editedPropCache = newval;
                    isChanged = true;
                    // shouldUpdateVisual = true;
                }
            }
            else if (typ == typeof(Vector3))
            {
                Vector3 val = (Vector3)oldval;
                if (ImGui.DragFloat3("##value", ref val, 0.1f))
                {
                    newval = val;
                    _editedPropCache = newval;
                    isChanged = true;
                    // shouldUpdateVisual = true;
                }
            }
            else if (typ == typeof(Byte[]))
            {

                Byte[] bval = (Byte[])oldval;
                string val = ParamUtils.Dummy8Write(bval);
                if (ImGui.InputText("##value", ref val, 128))
                {
                    Byte[] nval = ParamUtils.Dummy8Read(val, bval.Length);
                    if (nval!=null)
                    {
                        newval = nval;
<<<<<<< HEAD
                        isChanged = true;
=======
                        _editedPropCache = newval;
                        return (true, ImGui.IsItemDeactivatedAfterEdit());
>>>>>>> ff6f5a85
                    }
                }
            }
            else
            {
                // Using InputText means IsItemDeactivatedAfterEdit doesn't pick up random previous item
                string implMe = "ImplementMe";
                ImGui.InputText(null, ref implMe, 256, ImGuiInputTextFlags.ReadOnly);
            }
            isDeactivatedAfterEdit |= ImGui.IsItemDeactivatedAfterEdit();

            return (isChanged, isDeactivatedAfterEdit);
        }

        private void UpdateProperty(object prop, object obj, object newval,
            bool changed, bool committed, int arrayindex = -1)
        {
            if (changed)
            {
                ChangeProperty(prop, obj, newval, ref committed, arrayindex);
            }
        }

        private void ChangeProperty(object prop, object obj, object newval,
            ref bool committed, int arrayindex = -1)
        {
            if (committed)
            {
                if (newval == null)
                {
                    // Safety check warned to user, should have proper crash handler instead
                    TaskManager.warningList["ParamRowEditorPropertyChangeError"] = "ParamRowEditor: Property changed was null";
                    return;
                }
                PropertiesChangedAction action;
                if (arrayindex != -1)
                {
                    action = new PropertiesChangedAction((PropertyInfo)prop, arrayindex, obj, newval);
                }
                else
                {
                    action = new PropertiesChangedAction((PropertyInfo)prop, obj, newval);
                }
                ContextActionManager.ExecuteAction(action);
            }
        }

        public void PropEditorParamRow(PARAM.Row row, PARAM.Row vrow, ref string propSearchString, string activeParam, bool isActiveView)
        {
            ParamMetaData meta = ParamMetaData.Get(row.Def);
            int id = 0;

            if (propSearchString != null)
            {
                if (isActiveView && InputTracker.GetControlShortcut(Key.N))
                    ImGui.SetKeyboardFocusHere();
                ImGui.InputText("Search For Field <Ctrl+N>", ref propSearchString, 255);
                ImGui.Separator();
            }
            Regex propSearchRx = null;
            try
            {
                propSearchRx = new Regex(propSearchString.ToLower());
            }
            catch
            {
            }
            ImGui.BeginChild("Param Fields");
            ImGui.Columns(ParamEditorScreen.ShowVanillaParamsPreference ? 3 : 2);
            ImGui.NextColumn();
            ImGui.NextColumn();
            if (ParamEditorScreen.ShowVanillaParamsPreference)
                ImGui.NextColumn();

            // This should be rewritten somehow it's super ugly
            ImGui.PushStyleColor(ImGuiCol.Text, new Vector4(0.8f, 0.8f, 0.8f, 1.0f));
            var nameProp = row.GetType().GetProperty("Name");
            var idProp = row.GetType().GetProperty("ID");
            PropEditorPropInfoRow(row, nameProp, "Name", ref id, propSearchRx);
            PropEditorPropInfoRow(row, idProp, "ID", ref id, propSearchRx);
            ImGui.PopStyleColor();
            ImGui.Separator();

            List<string> pinnedFields = new List<string>(_paramEditor._projectSettings.PinnedFields.GetValueOrDefault(activeParam, new List<string>()));
            if (pinnedFields.Count > 0)
            {
                foreach (var field in pinnedFields)
                {
                    List<PARAM.Cell> matches = row.Cells.Where(cell => cell.Def.InternalName == field).ToList();
                    List<PARAM.Cell> vmatches = vrow == null ? null : vrow.Cells.Where(cell => cell.Def.InternalName == field).ToList();
                    for (int i = 0; i < matches.Count; i++)
                        PropEditorPropCellRow(matches[i], vrow == null ? null : vmatches[i], ref id, propSearchRx, activeParam, true);
                }
                ImGui.Separator();
            }
            List<string> fieldOrder = meta != null && meta.AlternateOrder != null && ParamEditorScreen.AllowFieldReorderPreference ? meta.AlternateOrder : new List<string>();
            foreach (PARAMDEF.Field field in row.Def.Fields)
            {
                if (!fieldOrder.Contains(field.InternalName))
                    fieldOrder.Add(field.InternalName);
            }
            foreach (var field in fieldOrder)
            {
                if (field.Equals("-"))
                {
                    ImGui.Separator();
                    continue;
                }
                if (row[field] == null)
                    continue;
                List<PARAM.Cell> matches = row.Cells.Where(cell => cell.Def.InternalName == field).ToList();
                List<PARAM.Cell> vmatches = vrow == null ? null : vrow.Cells.Where(cell => cell.Def.InternalName == field).ToList();
                for (int i = 0; i < matches.Count; i++)
                    PropEditorPropCellRow(matches[i], vrow == null ? null : vmatches[i], ref id, propSearchRx, activeParam, false);
            }
            ImGui.Columns(1);
            ImGui.EndChild();
        }

        // Many parameter options, which may be simplified.
        private void PropEditorPropInfoRow(PARAM.Row row, PropertyInfo prop, string visualName, ref int id, Regex propSearchRx)
        {
            PropEditorPropRow(prop.GetValue(row), null, ref id, visualName, null, prop.PropertyType, prop, null, row, propSearchRx, null, false);
        }
        private void PropEditorPropCellRow(PARAM.Cell cell, PARAM.Cell vcell, ref int id, Regex propSearchRx, string activeParam, bool isPinned)
        {
            PropEditorPropRow(cell.Value, vcell == null ? null : vcell.Value, ref id, cell.Def.InternalName, FieldMetaData.Get(cell.Def), cell.Value.GetType(), cell.GetType().GetProperty("Value"), cell, null, propSearchRx, activeParam, isPinned);
        }
        private void PropEditorPropRow(object oldval, object vanillaval, ref int id, string internalName, FieldMetaData cellMeta, Type propType, PropertyInfo proprow, PARAM.Cell nullableCell, PARAM.Row nullableRow, Regex propSearchRx, string activeParam, bool isPinned)
        {
            List<string> RefTypes = cellMeta == null ? null : cellMeta.RefTypes;
            string VirtualRef = cellMeta == null ? null : cellMeta.VirtualRef;
            ParamEnum Enum = cellMeta == null ? null : cellMeta.EnumType;
            string Wiki = cellMeta == null ? null : cellMeta.Wiki;
            bool IsBool = cellMeta == null ? false : cellMeta.IsBool;
            string AltName = cellMeta == null ? null : cellMeta.AltName;

            if (propSearchRx != null)
            {
                if (!propSearchRx.IsMatch(internalName.ToLower()) && !(AltName != null && propSearchRx.IsMatch(AltName.ToLower())))
                {
                    return;
                }
            }

            object newval = null;
            ImGui.PushID(id);
            ImGui.AlignTextToFramePadding();
            PropertyRowName(ref internalName, cellMeta);
            PropertyRowNameContextMenu(internalName, cellMeta, activeParam, activeParam != null, isPinned);
            if (Wiki != null)
            {
                if (EditorDecorations.HelpIcon(internalName, ref Wiki, true))
                    cellMeta.Wiki = Wiki;
            }

            EditorDecorations.ParamRefText(RefTypes);
            EditorDecorations.EnumNameText(Enum == null ? null : Enum.name);

            //PropertyRowMetaDefContextMenu();
            ImGui.NextColumn();
            ImGui.SetNextItemWidth(-1);
            bool changed = false;
            bool committed = false;

            bool diffVanilla = vanillaval != null && !(oldval.Equals(vanillaval) || (propType == typeof(byte[]) && ParamUtils.ByteArrayEquals((byte[])oldval, (byte[])vanillaval)));
            bool matchDefault = nullableCell != null && nullableCell.Def.Default != null && nullableCell.Def.Default.Equals(oldval);
            bool isRef = (ParamEditorScreen.HideReferenceRowsPreference == false && RefTypes != null) || (ParamEditorScreen.HideEnumsPreference == false && Enum != null) || VirtualRef != null;
            if (isRef)
                ImGui.PushStyleColor(ImGuiCol.Text, new Vector4(1.0f, 0.5f, 1.0f, 1.0f));
            else if (matchDefault)
                ImGui.PushStyleColor(ImGuiCol.Text, new Vector4(0.75f, 0.75f, 0.75f, 1.0f));
            else if (diffVanilla)
                ImGui.PushStyleColor(ImGuiCol.FrameBg, new Vector4(0.2f, 0.22f, 0.2f, 1f));
            (changed, committed) = PropertyRow(propType, oldval, ref newval, IsBool);
            //bool committed = true;
            if (isRef || matchDefault) //if diffVanilla, remove styling later
                ImGui.PopStyleColor();

            PropertyRowValueContextMenu(internalName, VirtualRef, oldval);

            if (ParamEditorScreen.HideReferenceRowsPreference == false && RefTypes != null)
                EditorDecorations.ParamRefsSelectables(RefTypes, oldval);
            if (ParamEditorScreen.HideEnumsPreference == false && Enum != null)
                EditorDecorations.EnumValueText(Enum.values, oldval.ToString());

            if (ParamEditorScreen.HideReferenceRowsPreference == false || ParamEditorScreen.HideEnumsPreference == false)
            {
                if (EditorDecorations.ParamRefEnumContextMenu(oldval, ref newval, RefTypes, Enum))
                {
                    changed = true;
                    committed = true;
                }
            }
            if (ParamEditorScreen.ShowVanillaParamsPreference)
            {
                ImGui.NextColumn();
                if (vanillaval == null)
                    ImGui.TextUnformatted("");
                else
                {
                    if (propType == typeof(byte[]))
                        ImGui.TextUnformatted(ParamUtils.Dummy8Write((byte[])vanillaval));
                    else
                        ImGui.TextUnformatted(vanillaval.ToString());
                    if (ParamEditorScreen.HideReferenceRowsPreference == false && RefTypes != null)
                        EditorDecorations.ParamRefsSelectables(RefTypes, vanillaval);
                    if (ParamEditorScreen.HideEnumsPreference == false && Enum != null)
                        EditorDecorations.EnumValueText(Enum.values, vanillaval.ToString());
                }
            }

            if (_editedPropCache != oldval)
            {
                changed = true;
            }

            UpdateProperty(proprow, nullableCell != null ? (object)nullableCell : nullableRow, _editedPropCache, changed, committed);
            if (diffVanilla && !(isRef || matchDefault)) //and not already removed
                ImGui.PopStyleColor();
            ImGui.NextColumn();
            ImGui.PopID();
            id++;
        }

        private void PropertyRowName(ref string internalName, FieldMetaData cellMeta)
        {
            string AltName = cellMeta == null ? null : cellMeta.AltName;
            if (cellMeta != null && ParamEditorScreen.EditorMode)
            {
                string EditName = AltName == null ? internalName : AltName;
                ImGui.InputText("", ref EditName, 128);
                if (EditName.Equals(internalName) || EditName.Equals(""))
                    cellMeta.AltName = null;
                else
                    cellMeta.AltName = EditName;
            }
            else
            {
                string printedName = (AltName != null && ParamEditorScreen.ShowAltNamesPreference) ? (ParamEditorScreen.AlwaysShowOriginalNamePreference ? $"{internalName} ({AltName})" : $"{AltName}*") : internalName;
                ImGui.TextUnformatted(printedName);
            }
        }

        private void PropertyRowNameContextMenu(string originalName, FieldMetaData cellMeta, string activeParam, bool showPinOptions, bool isPinned)
        {
            ImGui.PushStyleVar(ImGuiStyleVar.ItemSpacing, new Vector2(0f, 10f));
            if (ImGui.BeginPopupContextItem("rowName"))
            {
                if (ParamEditorScreen.ShowAltNamesPreference == true && ParamEditorScreen.AlwaysShowOriginalNamePreference == false)
                {
                    ImGui.TextColored(new Vector4(1f, .7f, .4f, 1f), originalName);
                    ImGui.Separator();
                }
                if (ImGui.MenuItem("Add to Searchbar"))
                {
                    EditorCommandQueue.AddCommand($@"param/search/prop {originalName.Replace(" ", "\\s")} ");
                }
                if (showPinOptions && ImGui.MenuItem((isPinned ? "Unpin " : "Pin " + originalName)))
                {
                    if (!_paramEditor._projectSettings.PinnedFields.ContainsKey(activeParam))
                        _paramEditor._projectSettings.PinnedFields.Add(activeParam, new List<string>());
                    List<string> pinned = _paramEditor._projectSettings.PinnedFields[activeParam];
                    if (isPinned)
                        pinned.Remove(originalName);
                    else if (!pinned.Contains(originalName))
                        pinned.Add(originalName);
                }
                if (ParamEditorScreen.EditorMode && cellMeta != null)
                {
                    if (ImGui.BeginMenu("Add Reference"))
                    {
                        foreach (string p in ParamBank.Params.Keys)
                        {
                            if (ImGui.MenuItem(p+"##add"+p))
                            {
                                if (cellMeta.RefTypes == null)
                                    cellMeta.RefTypes = new List<string>();
                                cellMeta.RefTypes.Add(p);
                            }
                        }
                        ImGui.EndMenu();
                    }
                    if (cellMeta.RefTypes != null && ImGui.BeginMenu("Remove Reference"))
                    {
                        foreach (string p in cellMeta.RefTypes)
                        {
                            if (ImGui.MenuItem(p+"##remove"+p))
                            {
                                cellMeta.RefTypes.Remove(p);
                                if (cellMeta.RefTypes.Count == 0)
                                    cellMeta.RefTypes = null;
                                break;
                            }
                        }
                        ImGui.EndMenu();
                    }
                    if (ImGui.MenuItem(cellMeta.IsBool ? "Remove bool toggle" : "Add bool toggle"))
                        cellMeta.IsBool = !cellMeta.IsBool;
                    if (cellMeta.Wiki == null && ImGui.MenuItem("Add wiki..."))
                        cellMeta.Wiki = "Empty wiki...";
                    if (cellMeta.Wiki != null && ImGui.MenuItem("Remove wiki"))
                        cellMeta.Wiki = null;
                }
                ImGui.EndPopup();
            }
            ImGui.PopStyleVar();
        }
        private void PropertyRowValueContextMenu(string internalName, string VirtualRef, dynamic oldval)
        {
            if (ImGui.BeginPopupContextItem("quickMEdit"))
            {
                if (ImGui.Selectable("Edit all selected..."))
                {
                    EditorCommandQueue.AddCommand($@"param/menu/massEditRegex/selection: {Regex.Escape(internalName)}: ");
                }
                if (VirtualRef != null)
                    EditorDecorations.VirtualParamRefSelectables(VirtualRef, oldval);
                if (ParamEditorScreen.EditorMode && ImGui.BeginMenu("Find rows with this value..."))
                {
                    foreach (KeyValuePair<string, PARAM> p in ParamBank.Params)
                    {
                        int v = (int)oldval;
                        PARAM.Row r = p.Value[v];
                        if (r != null && ImGui.Selectable($@"{p.Key}: {Utils.ImGuiEscape(r.Name, "null")}"))
                            EditorCommandQueue.AddCommand($@"param/select/-1/{p.Key}/{v}");
                    }
                    ImGui.EndMenu();
                }
                ImGui.EndPopup();
            }
        }        
    }
}<|MERGE_RESOLUTION|>--- conflicted
+++ resolved
@@ -214,12 +214,8 @@
                     if (nval!=null)
                     {
                         newval = nval;
-<<<<<<< HEAD
+                        _editedPropCache = newval;
                         isChanged = true;
-=======
-                        _editedPropCache = newval;
-                        return (true, ImGui.IsItemDeactivatedAfterEdit());
->>>>>>> ff6f5a85
                     }
                 }
             }
