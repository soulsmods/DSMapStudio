﻿using System;
using System.Collections.Generic;
using System.Linq;
using System.Text;
using System.Threading.Tasks;
using System.Reflection;
using System.Numerics;
using SoulsFormats;
using ImGuiNET;
using Veldrid;
using System.Net.Http.Headers;
using System.Security;
using System.Text.RegularExpressions;
using FSParam;
using StudioCore;
using StudioCore.Editor;

namespace StudioCore.ParamEditor
{
    public class PropertyEditor
    {
        public ActionManager ContextActionManager;
        private ParamEditorScreen _paramEditor;

        private Dictionary<string, PropertyInfo[]> _propCache = new Dictionary<string, PropertyInfo[]>();

        public PropertyEditor(ActionManager manager, ParamEditorScreen paramEditorScreen)
        {
            ContextActionManager = manager;
            _paramEditor = paramEditorScreen;
        }

        private object _editedPropCache;

<<<<<<< HEAD
        private unsafe (bool, bool) PropertyRow(Type typ, object oldval, out object newval, bool isBool)
=======
        private (bool, bool) PropertyRow(Type typ, object oldval, ref object newval, bool isBool)
>>>>>>> 61fa5384
        {
            bool isChanged = false;
            bool isDeactivatedAfterEdit = false;
            try
            {
                if (isBool)
                {
                    dynamic val = oldval;
                    bool checkVal = val > 0;
                    if (ImGui.Checkbox("##valueBool", ref checkVal))
                    {
                        newval = Convert.ChangeType(checkVal ? 1 : 0, oldval.GetType());
                        _editedPropCache = newval;
                        isChanged = true;
                    }
                    isDeactivatedAfterEdit = ImGui.IsItemDeactivatedAfterEdit();
                    ImGui.SameLine();
                }
            }
            catch
            {

            }

            if (typ == typeof(long))
            {
                long val = (long)oldval;
                string strval = $@"{val}";
                if (ImGui.InputText("##value", ref strval, 128))
                {
                    var res = long.TryParse(strval, out val);
                    if (res)
                    {
                        newval = val;
                        _editedPropCache = newval;
                        isChanged = true;
                    }
                }
            }
            else if (typ == typeof(int))
            {
                int val = (int)oldval;
                if (ImGui.InputInt("##value", ref val))
                {
                    newval = val;
                    _editedPropCache = newval;
                    isChanged = true;
                }
            }
            else if (typ == typeof(uint))
            {
                uint val = (uint)oldval;
                string strval = $@"{val}";
                if (ImGui.InputText("##value", ref strval, 16))
                {
                    var res = uint.TryParse(strval, out val);
                    if (res)
                    {
                        newval = val;
                        _editedPropCache = newval;
                        isChanged = true;
                    }
                }
            }
            else if (typ == typeof(short))
            {
                int val = (short)oldval;
                if (ImGui.InputInt("##value", ref val))
                {
                    newval = (short)val;
                    _editedPropCache = newval;
                    isChanged = true;
                }
            }
            else if (typ == typeof(ushort))
            {
                ushort val = (ushort)oldval;
                string strval = $@"{val}";
                if (ImGui.InputText("##value", ref strval, 5))
                {
                    var res = ushort.TryParse(strval, out val);
                    if (res)
                    {
                        newval = val;
                        _editedPropCache = newval;
                        isChanged = true;
                    }
                }
            }
            else if (typ == typeof(sbyte))
            {
                int val = (sbyte)oldval;
                if (ImGui.InputInt("##value", ref val))
                {
                    newval = (sbyte)val;
                    _editedPropCache = newval;
                    isChanged = true;
                }
            }
            else if (typ == typeof(byte))
            {
                byte val = (byte)oldval;
                string strval = $@"{val}";
                if (ImGui.InputText("##value", ref strval, 3))
                {
                    var res = byte.TryParse(strval, out val);
                    if (res)
                    {
                        newval = val;
                        _editedPropCache = newval;
                        isChanged = true;
                    }
                }
            }
            else if (typ == typeof(bool))
            {
                bool val = (bool)oldval;
                if (ImGui.Checkbox("##value", ref val))
                {
                    newval = val;
                    _editedPropCache = newval;
                    isChanged = true;
                }
            }
            else if (typ == typeof(float))
            {
                float val = (float)oldval;
                if (ImGui.DragFloat("##value", ref val, 0.1f))
                {
                    newval = val;
                    _editedPropCache = newval;
                    isChanged = true;
                    // shouldUpdateVisual = true;
                }
            }
            else if (typ == typeof(double))
            {
                double val = (double)oldval;
                if (ImGui.DragScalar("##value", ImGuiDataType.Double, new IntPtr(&val), 0.1f))
                {
                    newval = val;
                    _editedPropCache = newval;
                    return (true, ImGui.IsItemDeactivatedAfterEdit());
                }
            }
            else if (typ == typeof(string))
            {
                string val = (string)oldval;
                if (val == null)
                {
                    val = "";
                }
                if (ImGui.InputText("##value", ref val, 128))
                {
                    newval = val;
                    _editedPropCache = newval;
                    isChanged = true;
                }
            }
            else if (typ == typeof(Vector2))
            {
                Vector2 val = (Vector2)oldval;
                if (ImGui.DragFloat2("##value", ref val, 0.1f))
                {
                    newval = val;
                    _editedPropCache = newval;
                    isChanged = true;
                    // shouldUpdateVisual = true;
                }
            }
            else if (typ == typeof(Vector3))
            {
                Vector3 val = (Vector3)oldval;
                if (ImGui.DragFloat3("##value", ref val, 0.1f))
                {
                    newval = val;
                    _editedPropCache = newval;
                    isChanged = true;
                    // shouldUpdateVisual = true;
                }
            }
            else if (typ == typeof(Byte[]))
            {

                Byte[] bval = (Byte[])oldval;
                string val = ParamUtils.Dummy8Write(bval);
                if (ImGui.InputText("##value", ref val, 128))
                {
                    Byte[] nval = ParamUtils.Dummy8Read(val, bval.Length);
                    if (nval!=null)
                    {
                        newval = nval;
                        _editedPropCache = newval;
                        isChanged = true;
                    }
                }
            }
            else
            {
                // Using InputText means IsItemDeactivatedAfterEdit doesn't pick up random previous item
                string implMe = "ImplementMe";
                ImGui.InputText(null, ref implMe, 256, ImGuiInputTextFlags.ReadOnly);
            }
            isDeactivatedAfterEdit |= ImGui.IsItemDeactivatedAfterEdit();

            return (isChanged, isDeactivatedAfterEdit);
        }

        private void UpdateProperty(object prop, object obj, object newval,
            bool changed, bool committed, int arrayindex = -1)
        {
            if (changed)
            {
                ChangeProperty(prop, obj, newval, ref committed, arrayindex);
            }
        }

        private void ChangeProperty(object prop, object obj, object newval,
            ref bool committed, int arrayindex = -1)
        {
            if (committed)
            {
                if (newval == null)
                {
                    // Safety check warned to user, should have proper crash handler instead
                    TaskManager.warningList["ParamRowEditorPropertyChangeError"] = "ParamRowEditor: Property changed was null";
                    return;
                }
                PropertiesChangedAction action;
                if (arrayindex != -1)
                {
                    action = new PropertiesChangedAction((PropertyInfo)prop, arrayindex, obj, newval);
                }
                else
                {
                    action = new PropertiesChangedAction((PropertyInfo)prop, obj, newval);
                }
                ContextActionManager.ExecuteAction(action);
            }
        }

        public void PropEditorParamRow(Param.Row row, Param.Row vrow, ref string propSearchString, string activeParam, bool isActiveView)
        {
            ParamMetaData meta = ParamMetaData.Get(row.Def);
            int id = 0;

            if (propSearchString != null)
            {
                if (isActiveView && InputTracker.GetControlShortcut(Key.N))
                    ImGui.SetKeyboardFocusHere();
                ImGui.InputText("Search For Field <Ctrl+N>", ref propSearchString, 255);
                ImGui.Separator();
            }
            Regex propSearchRx = null;
            try
            {
                propSearchRx = new Regex(propSearchString.ToLower());
            }
            catch
            {
            }
            ImGui.BeginChild("Param Fields");
            ImGui.Columns(ParamEditorScreen.ShowVanillaParamsPreference ? 3 : 2);
            ImGui.NextColumn();
            ImGui.NextColumn();
            if (ParamEditorScreen.ShowVanillaParamsPreference)
                ImGui.NextColumn();

            // This should be rewritten somehow it's super ugly
            ImGui.PushStyleColor(ImGuiCol.Text, new Vector4(0.8f, 0.8f, 0.8f, 1.0f));
            var nameProp = row.GetType().GetProperty("Name");
            var idProp = row.GetType().GetProperty("ID");
            PropEditorPropInfoRow(row, nameProp, "Name", ref id, propSearchRx);
            PropEditorPropInfoRow(row, idProp, "ID", ref id, propSearchRx);
            ImGui.PopStyleColor();
            ImGui.Separator();

            List<string> pinnedFields = new List<string>(_paramEditor._projectSettings.PinnedFields.GetValueOrDefault(activeParam, new List<string>()));
            if (pinnedFields.Count > 0)
            {
                foreach (var field in pinnedFields)
                {
                    List<Param.Cell> matches = row.Cells.Where(cell => cell.Def.InternalName == field).ToList();
                    List<Param.Cell> vmatches = vrow?.Cells.Where(cell => cell.Def.InternalName == field).ToList();
                    for (int i = 0; i < matches.Count; i++)
                        PropEditorPropCellRow(row[matches[i]], vrow?[vmatches[i]], ref id, propSearchRx, activeParam, true);
                }
                ImGui.Separator();
            }
            List<string> fieldOrder = meta != null && meta.AlternateOrder != null && ParamEditorScreen.AllowFieldReorderPreference ? meta.AlternateOrder : new List<string>();
            foreach (PARAMDEF.Field field in row.Def.Fields)
            {
                if (!fieldOrder.Contains(field.InternalName))
                    fieldOrder.Add(field.InternalName);
            }
            foreach (var field in fieldOrder)
            {
                if (field.Equals("-"))
                {
                    ImGui.Separator();
                    continue;
                }
                if (row[field] == null)
                    continue;
                List<Param.Cell> matches = row.Cells.Where(cell => cell.Def.InternalName == field).ToList();
                List<Param.Cell> vmatches = vrow == null ? null : vrow.Cells.Where(cell => cell.Def.InternalName == field).ToList();
                for (int i = 0; i < matches.Count; i++)
                    PropEditorPropCellRow(row[matches[i]], vrow?[vmatches[i]], ref id, propSearchRx, activeParam, false);
            }
            ImGui.Columns(1);
            ImGui.EndChild();
        }

        // Many parameter options, which may be simplified.
        private void PropEditorPropInfoRow(Param.Row row, PropertyInfo prop, string visualName, ref int id, Regex propSearchRx)
        {
            PropEditorPropRow(prop.GetValue(row), null, ref id, visualName, null, prop.PropertyType, prop, null, row, propSearchRx, null, false);
        }
        private void PropEditorPropCellRow(Param.CellHandle cell, Param.CellHandle? vcell, ref int id, Regex propSearchRx, string activeParam, bool isPinned)
        {
            PropEditorPropRow(
                cell.Value,
                vcell?.Value,
                ref id, cell.Def.InternalName,
                FieldMetaData.Get(cell.Def),
                cell.Value.GetType(),
                cell.GetType().GetProperty("Value"),
                cell, null, propSearchRx, activeParam, isPinned);
        }
        private void PropEditorPropRow(object oldval, object vanillaval, ref int id, string internalName, FieldMetaData cellMeta, Type propType, PropertyInfo proprow, Param.CellHandle? nullableCell, Param.Row? nullableRow, Regex propSearchRx, string activeParam, bool isPinned)
        {
            List<string> RefTypes = cellMeta?.RefTypes;
            string VirtualRef = cellMeta?.VirtualRef;
            ParamEnum Enum = cellMeta?.EnumType;
            string Wiki = cellMeta?.Wiki;
            bool IsBool = cellMeta?.IsBool ?? false;
            string AltName = cellMeta?.AltName;

            if (propSearchRx != null)
            {
                if (!propSearchRx.IsMatch(internalName.ToLower()) && !(AltName != null && propSearchRx.IsMatch(AltName.ToLower())))
                {
                    return;
                }
            }

            object newval = null;
            ImGui.PushID(id);
            ImGui.AlignTextToFramePadding();
            PropertyRowName(ref internalName, cellMeta);
            PropertyRowNameContextMenu(internalName, cellMeta, activeParam, activeParam != null, isPinned);
            if (Wiki != null)
            {
                if (EditorDecorations.HelpIcon(internalName, ref Wiki, true))
                    cellMeta.Wiki = Wiki;
            }

            EditorDecorations.ParamRefText(RefTypes);
            EditorDecorations.EnumNameText(Enum == null ? null : Enum.name);

            //PropertyRowMetaDefContextMenu();
            ImGui.NextColumn();
            ImGui.SetNextItemWidth(-1);
            bool changed = false;
            bool committed = false;

            bool diffVanilla = vanillaval != null && !(oldval.Equals(vanillaval) || (propType == typeof(byte[]) && ParamUtils.ByteArrayEquals((byte[])oldval, (byte[])vanillaval)));
            bool matchDefault = nullableCell?.Def.Default != null && nullableCell.Value.Def.Default.Equals(oldval);
            bool isRef = (ParamEditorScreen.HideReferenceRowsPreference == false && RefTypes != null) || (ParamEditorScreen.HideEnumsPreference == false && Enum != null) || VirtualRef != null;
            if (isRef)
                ImGui.PushStyleColor(ImGuiCol.Text, new Vector4(1.0f, 0.5f, 1.0f, 1.0f));
            else if (matchDefault)
                ImGui.PushStyleColor(ImGuiCol.Text, new Vector4(0.75f, 0.75f, 0.75f, 1.0f));
            else if (diffVanilla)
                ImGui.PushStyleColor(ImGuiCol.FrameBg, new Vector4(0.2f, 0.22f, 0.2f, 1f));
            (changed, committed) = PropertyRow(propType, oldval, ref newval, IsBool);
            //bool committed = true;
            if (isRef || matchDefault) //if diffVanilla, remove styling later
                ImGui.PopStyleColor();

            PropertyRowValueContextMenu(internalName, VirtualRef, oldval);

            if (ParamEditorScreen.HideReferenceRowsPreference == false && RefTypes != null)
                EditorDecorations.ParamRefsSelectables(RefTypes, oldval);
            if (ParamEditorScreen.HideEnumsPreference == false && Enum != null)
                EditorDecorations.EnumValueText(Enum.values, oldval.ToString());

            if (ParamEditorScreen.HideReferenceRowsPreference == false || ParamEditorScreen.HideEnumsPreference == false)
            {
                if (EditorDecorations.ParamRefEnumContextMenu(oldval, ref newval, RefTypes, Enum))
                {
                    changed = true;
                    committed = true;
                }
            }
            if (ParamEditorScreen.ShowVanillaParamsPreference)
            {
                ImGui.NextColumn();
                if (vanillaval == null)
                    ImGui.TextUnformatted("");
                else
                {
                    if (propType == typeof(byte[]))
                        ImGui.TextUnformatted(ParamUtils.Dummy8Write((byte[])vanillaval));
                    else
                        ImGui.TextUnformatted(vanillaval.ToString());
                    if (ParamEditorScreen.HideReferenceRowsPreference == false && RefTypes != null)
                        EditorDecorations.ParamRefsSelectables(RefTypes, vanillaval);
                    if (ParamEditorScreen.HideEnumsPreference == false && Enum != null)
                        EditorDecorations.EnumValueText(Enum.values, vanillaval.ToString());
                }
            }

            if (_editedPropCache != oldval)
            {
                changed = true;
            }

            UpdateProperty(proprow, nullableCell != null ? (object)nullableCell : nullableRow, _editedPropCache, changed, committed);
            if (diffVanilla && !(isRef || matchDefault)) //and not already removed
                ImGui.PopStyleColor();
            ImGui.NextColumn();
            ImGui.PopID();
            id++;
        }

        private void PropertyRowName(ref string internalName, FieldMetaData cellMeta)
        {
            string AltName = cellMeta == null ? null : cellMeta.AltName;
            if (cellMeta != null && ParamEditorScreen.EditorMode)
            {
                string EditName = AltName == null ? internalName : AltName;
                ImGui.InputText("", ref EditName, 128);
                if (EditName.Equals(internalName) || EditName.Equals(""))
                    cellMeta.AltName = null;
                else
                    cellMeta.AltName = EditName;
            }
            else
            {
                string printedName = (AltName != null && ParamEditorScreen.ShowAltNamesPreference) ? (ParamEditorScreen.AlwaysShowOriginalNamePreference ? $"{internalName} ({AltName})" : $"{AltName}*") : internalName;
                ImGui.TextUnformatted(printedName);
            }
        }

        private void PropertyRowNameContextMenu(string originalName, FieldMetaData cellMeta, string activeParam, bool showPinOptions, bool isPinned)
        {
            ImGui.PushStyleVar(ImGuiStyleVar.ItemSpacing, new Vector2(0f, 10f));
            if (ImGui.BeginPopupContextItem("rowName"))
            {
                if (ParamEditorScreen.ShowAltNamesPreference == true && ParamEditorScreen.AlwaysShowOriginalNamePreference == false)
                {
                    ImGui.TextColored(new Vector4(1f, .7f, .4f, 1f), originalName);
                    ImGui.Separator();
                }
                if (ImGui.MenuItem("Add to Searchbar"))
                {
                    EditorCommandQueue.AddCommand($@"param/search/prop {originalName.Replace(" ", "\\s")} ");
                }
                if (showPinOptions && ImGui.MenuItem((isPinned ? "Unpin " : "Pin " + originalName)))
                {
                    if (!_paramEditor._projectSettings.PinnedFields.ContainsKey(activeParam))
                        _paramEditor._projectSettings.PinnedFields.Add(activeParam, new List<string>());
                    List<string> pinned = _paramEditor._projectSettings.PinnedFields[activeParam];
                    if (isPinned)
                        pinned.Remove(originalName);
                    else if (!pinned.Contains(originalName))
                        pinned.Add(originalName);
                }
                if (ParamEditorScreen.EditorMode && cellMeta != null)
                {
                    if (ImGui.BeginMenu("Add Reference"))
                    {
                        foreach (string p in ParamBank.Params.Keys)
                        {
                            if (ImGui.MenuItem(p+"##add"+p))
                            {
                                if (cellMeta.RefTypes == null)
                                    cellMeta.RefTypes = new List<string>();
                                cellMeta.RefTypes.Add(p);
                            }
                        }
                        ImGui.EndMenu();
                    }
                    if (cellMeta.RefTypes != null && ImGui.BeginMenu("Remove Reference"))
                    {
                        foreach (string p in cellMeta.RefTypes)
                        {
                            if (ImGui.MenuItem(p+"##remove"+p))
                            {
                                cellMeta.RefTypes.Remove(p);
                                if (cellMeta.RefTypes.Count == 0)
                                    cellMeta.RefTypes = null;
                                break;
                            }
                        }
                        ImGui.EndMenu();
                    }
                    if (ImGui.MenuItem(cellMeta.IsBool ? "Remove bool toggle" : "Add bool toggle"))
                        cellMeta.IsBool = !cellMeta.IsBool;
                    if (cellMeta.Wiki == null && ImGui.MenuItem("Add wiki..."))
                        cellMeta.Wiki = "Empty wiki...";
                    if (cellMeta.Wiki != null && ImGui.MenuItem("Remove wiki"))
                        cellMeta.Wiki = null;
                }
                ImGui.EndPopup();
            }
            ImGui.PopStyleVar();
        }
        private void PropertyRowValueContextMenu(string internalName, string VirtualRef, dynamic oldval)
        {
            if (ImGui.BeginPopupContextItem("quickMEdit"))
            {
                if (ImGui.Selectable("Edit all selected..."))
                {
                    EditorCommandQueue.AddCommand($@"param/menu/massEditRegex/selection: {Regex.Escape(internalName)}: ");
                }
                if (VirtualRef != null)
                    EditorDecorations.VirtualParamRefSelectables(VirtualRef, oldval);
                if (ParamEditorScreen.EditorMode && ImGui.BeginMenu("Find rows with this value..."))
                {
                    foreach (KeyValuePair<string, Param> p in ParamBank.Params)
                    {
                        int v = (int)oldval;
                        Param.Row r = p.Value[v];
                        if (r != null && ImGui.Selectable($@"{p.Key}: {Utils.ImGuiEscape(r.Name, "null")}"))
                            EditorCommandQueue.AddCommand($@"param/select/-1/{p.Key}/{v}");
                    }
                    ImGui.EndMenu();
                }
                ImGui.EndPopup();
            }
        }        
    }
}<|MERGE_RESOLUTION|>--- conflicted
+++ resolved
@@ -32,11 +32,7 @@
 
         private object _editedPropCache;
 
-<<<<<<< HEAD
-        private unsafe (bool, bool) PropertyRow(Type typ, object oldval, out object newval, bool isBool)
-=======
-        private (bool, bool) PropertyRow(Type typ, object oldval, ref object newval, bool isBool)
->>>>>>> 61fa5384
+        private unsafe (bool, bool) PropertyRow(Type typ, object oldval, ref object newval, bool isBool)
         {
             bool isChanged = false;
             bool isDeactivatedAfterEdit = false;
