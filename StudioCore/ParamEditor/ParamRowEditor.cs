--- conflicted
+++ resolved
@@ -373,17 +373,10 @@
                     lastRowExists |= PropEditorPropCellRow(bank,
                     row,
                     row[matches[i]],
-<<<<<<< HEAD
                     vmatches?.Count > i ? vrow[vmatches[i]] : null,
                     auxRows.Select((r, j) => auxmatches[j]?.Count > i ? r.Item2?[auxmatches[j][i]] : null).ToList(),
                     cmatches?.Count > i ? crow?[cmatches[i]] : null,
                     ref id, propSearchRx, activeParam, false);
-=======
-                    vmatches?.Count > i ? vrow?[vmatches[i]] : null,
-                    auxRows.Select((r, j) => auxmatches[j]?.Count > i ? r.Item2?[auxmatches[j][i]] : null).ToList(),
-                    cmatches != null && cmatches.Count > i ? crow?[cmatches[i]] : null,
-                    showParamCompare, showRowCompare, ref id, propSearchRx, activeParam, false);
->>>>>>> b6f290f9
             }
             ImGui.Columns(1);
             if (meta.CalcCorrectDef != null)
