﻿using ImGuiNET;
using Octokit;
using StudioCore.Editor;
using StudioCore.Scene;
using System;
using System.Collections.Generic;
using System.Diagnostics;
using System.IO;
using System.Linq;
using System.Numerics;
using System.Globalization;
using System.Threading;
using System.Runtime.InteropServices;
using System.Threading.Tasks;
using SoapstoneLib;
using Veldrid;
using Veldrid.Sdl2;
using Veldrid.StartupUtilities;
using StudioCore.Graphics;
using StudioCore.Platform;
using Vortice.Vulkan;
<<<<<<< HEAD
using StudioCore.LightmapEditor;
=======
using StudioCore.Help;
>>>>>>> 1b4fc85c

namespace StudioCore
{
    public class MapStudioNew
    {
        private readonly string _version;
        private readonly string _programTitle;

        private static double _desiredFrameLengthSeconds = 1.0 / 20.0f;
        private static bool _limitFrameRate = true;

        private IGraphicsContext _context;

        private List<EditorScreen> _editors;
        private EditorScreen _focusedEditor;

        private SoapstoneService _soapstoneService;

        private AssetLocator _assetLocator;
        private Editor.ProjectSettings _projectSettings = null;

        private NewProjectOptions _newProjectOptions = new NewProjectOptions();
        private SettingsMenu _settingsMenu = new();
<<<<<<< HEAD
        private LightmapAtlasMenu _lightmapAtlas;
=======
        private Help.HelpMenu _helpMenu;
>>>>>>> 1b4fc85c

        private static bool _initialLoadComplete = false;
        private static bool _firstframe = true;
        public static bool FirstFrame = true;
        
        // ImGui Debug windows
        private bool _showImGuiDemoWindow = false;
        private bool _showImGuiMetricsWindow = false;
        private bool _showImGuiDebugLogWindow = false;
        private bool _showImGuiStackToolWindow = false;

        public unsafe MapStudioNew(IGraphicsContext context, string version)
        {
            _version = version;
            _programTitle = $"Dark Souls Map Studio version {_version}";
            
            // Hack to make sure dialogs work before the main window is created
            PlatformUtils.InitializeWindows(null);
            CFG.AttemptLoadOrDefault();
            
            Environment.SetEnvironmentVariable("PATH", Environment.GetEnvironmentVariable("PATH") + Path.PathSeparator + "bin");
            
            _context = context;
            _context.Initialize();
            _context.Window.Title = _programTitle;
            PlatformUtils.InitializeWindows(context.Window.SdlWindowHandle);

            _assetLocator = new AssetLocator();
            var msbEditor = new MsbEditor.MsbEditorScreen(_context.Window, _context.Device, _assetLocator);
            var modelEditor = new MsbEditor.ModelEditorScreen(_context.Window, _context.Device, _assetLocator);
            var paramEditor = new ParamEditor.ParamEditorScreen(_context.Window, _context.Device, _assetLocator);
            var textEditor = new TextEditor.TextEditorScreen(_context.Window, _context.Device, _assetLocator);
            _editors = new List<EditorScreen>()
            {
                msbEditor, modelEditor, paramEditor, textEditor
            };
            _focusedEditor = msbEditor;

            _soapstoneService = new SoapstoneService(_version, _assetLocator, msbEditor);

            _settingsMenu.MsbEditor = msbEditor;
            _settingsMenu.ModelEditor = modelEditor;
            _settingsMenu.ParamEditor = paramEditor;
            _settingsMenu.TextEditor = textEditor;

<<<<<<< HEAD
            _lightmapAtlas = new LightmapAtlasMenu(_assetLocator);
            _lightmapAtlas.MsbEditor = msbEditor;
=======
            _helpMenu = new Help.HelpMenu("HelpMenu", _assetLocator);
>>>>>>> 1b4fc85c

            Editor.AliasBank.SetAssetLocator(_assetLocator);
            ParamEditor.ParamBank.PrimaryBank.SetAssetLocator(_assetLocator);
            ParamEditor.ParamBank.VanillaBank.SetAssetLocator(_assetLocator);
            TextEditor.FMGBank.SetAssetLocator(_assetLocator);
            MsbEditor.MtdBank.LoadMtds(_assetLocator);

            ImGui.GetIO().ConfigFlags |= ImGuiConfigFlags.NavEnableKeyboard;
            SetupFonts();
            _context.ImguiRenderer.OnSetupDone();

            var style = ImGui.GetStyle();
            style.TabBorderSize = 0;

            if (CFG.Current.LastProjectFile != null && CFG.Current.LastProjectFile != "")
            {
                if (File.Exists(CFG.Current.LastProjectFile))
                {
                    var settings = Editor.ProjectSettings.Deserialize(CFG.Current.LastProjectFile);
                    if (settings == null)
                    {
                        CFG.Current.LastProjectFile = "";
                        CFG.Save();
                    }
                    else
                    {
                        try
                        {
                            AttemptLoadProject(settings, CFG.Current.LastProjectFile, false);
                        }
                        catch
                        {
                            CFG.Current.LastProjectFile = "";
                            CFG.Save();
                            PlatformUtils.Instance.MessageBox($"Failed to load last project. Project will not be loaded after restart.", "Project Load Error", MessageBoxButtons.OK);
                            throw;
                        }
                    }
                }
                else
                {
                    CFG.Current.LastProjectFile = "";
                    CFG.Save();
                    TaskLogs.AddLog($"Cannot load project: \"{CFG.Current.LastProjectFile}\" does not exist.",
                        Microsoft.Extensions.Logging.LogLevel.Warning, TaskLogs.LogPriority.High);
                }
            }
        }

        /// <summary>
        /// Characters to load that FromSoft use, but aren't included in the ImGui Japanese glyph range.
        /// </summary>
        private readonly char[] SpecialCharsJP = { '鉤', '梟', '倅', '…', '飴', '護', '戮', 'ā', 'ī', 'ū', 'ē', 'ō', 'Ā', 'Ē', 'Ī', 'Ō', 'Ū', '—' };

        private unsafe void SetupFonts()
        {
            var fonts = ImGui.GetIO().Fonts;
            var fileEn = Path.Combine(AppContext.BaseDirectory, $@"Assets\Fonts\RobotoMono-Light.ttf");
            var fontEn = File.ReadAllBytes(fileEn);
            var fontEnNative = ImGui.MemAlloc((uint)fontEn.Length);
            Marshal.Copy(fontEn, 0, fontEnNative, fontEn.Length);
            var fileOther = Path.Combine(AppContext.BaseDirectory, $@"Assets\Fonts\NotoSansCJKtc-Light.otf");
            var fontOther = File.ReadAllBytes(fileOther);
            var fontOtherNative = ImGui.MemAlloc((uint)fontOther.Length);
            Marshal.Copy(fontOther, 0, fontOtherNative, fontOther.Length);
            var fileIcon = Path.Combine(AppContext.BaseDirectory, $@"Assets\Fonts\forkawesome-webfont.ttf");
            var fontIcon = File.ReadAllBytes(fileIcon);
            var fontIconNative = ImGui.MemAlloc((uint)fontIcon.Length);
            Marshal.Copy(fontIcon, 0, fontIconNative, fontIcon.Length);
            fonts.Clear();

            float scale = GetUIScale();

            // English fonts
            {
                var ptr = ImGuiNative.ImFontConfig_ImFontConfig();
                var cfg = new ImFontConfigPtr(ptr);
                cfg.GlyphMinAdvanceX = 5.0f;
                cfg.OversampleH = 5;
                cfg.OversampleV = 5;
                fonts.AddFontFromMemoryTTF(fontEnNative, fontIcon.Length, 14.0f * scale, cfg, fonts.GetGlyphRangesDefault());
            }

            // Other language fonts
            {
                var ptr = ImGuiNative.ImFontConfig_ImFontConfig();
                var cfg = new ImFontConfigPtr(ptr);
                cfg.MergeMode = true;
                cfg.GlyphMinAdvanceX = 7.0f;
                cfg.OversampleH = 5;
                cfg.OversampleV = 5;

                var glyphRanges = new ImFontGlyphRangesBuilderPtr(ImGuiNative.ImFontGlyphRangesBuilder_ImFontGlyphRangesBuilder());
                glyphRanges.AddRanges(fonts.GetGlyphRangesJapanese());
                Array.ForEach(SpecialCharsJP, c => glyphRanges.AddChar(c));

                if (CFG.Current.FontChinese)
                    glyphRanges.AddRanges(fonts.GetGlyphRangesChineseFull());
                if (CFG.Current.FontKorean)
                    glyphRanges.AddRanges(fonts.GetGlyphRangesKorean());
                if (CFG.Current.FontThai)
                    glyphRanges.AddRanges(fonts.GetGlyphRangesThai());
                if (CFG.Current.FontVietnamese)
                    glyphRanges.AddRanges(fonts.GetGlyphRangesVietnamese());
                if (CFG.Current.FontCyrillic)
                    glyphRanges.AddRanges(fonts.GetGlyphRangesCyrillic());

                glyphRanges.BuildRanges(out ImVector glyphRange);
                fonts.AddFontFromMemoryTTF(fontOtherNative, fontOther.Length, 16.0f * scale, cfg, glyphRange.Data);
                glyphRanges.Destroy();
            }

            // Icon fonts
            {
                ushort[] ranges = { ForkAwesome.IconMin, ForkAwesome.IconMax, 0 };
                var ptr = ImGuiNative.ImFontConfig_ImFontConfig();
                var cfg = new ImFontConfigPtr(ptr);
                cfg.MergeMode = true;
                cfg.GlyphMinAdvanceX = 12.0f;
                cfg.OversampleH = 5;
                cfg.OversampleV = 5;
                ImFontGlyphRangesBuilder b = new ImFontGlyphRangesBuilder();

                fixed (ushort* r = ranges)
                {
                    var f = fonts.AddFontFromMemoryTTF(fontIconNative, fontIcon.Length, 16.0f * scale, cfg, (IntPtr)r);
                }
            }

            _context.ImguiRenderer.RecreateFontDeviceTexture();
        }

        public void SetupCSharpDefaults()
        {
            Thread.CurrentThread.CurrentCulture = CultureInfo.InvariantCulture;
        }

        private bool _programUpdateAvailable = false;
        private string _releaseUrl = "";
        private void CheckProgramUpdate()
        {
            GitHubClient gitHubClient = new GitHubClient(new ProductHeaderValue("DSMapStudio"));
            Release release = gitHubClient.Repository.Release.GetLatest("soulsmods", "DSMapStudio").Result;
            bool isVer = false;
            string verstring = "";
            foreach (char c in release.TagName)
            {
                if (char.IsDigit(c) || (isVer && c == '.'))
                {
                    verstring += c;
                    isVer = true;
                }
                else
                {
                    isVer = false;
                }
            }
            if (Version.Parse(verstring) > Version.Parse(_version))
            {
                // Update available
                _programUpdateAvailable = true;
                _releaseUrl = release.HtmlUrl;
            }
        }

        public void ManageImGuiConfigBackups()
        {
            if (!File.Exists("imgui.ini"))
            {
                if (File.Exists("imgui.ini.backup"))
                    File.Copy("imgui.ini.backup", "imgui.ini");
            }
            else if (!File.Exists("imgui.ini.backup"))
            {
                if (File.Exists("imgui.ini"))
                    File.Copy("imgui.ini", "imgui.ini.backup");
            }
        }

        public void Run()
        {
            SetupCSharpDefaults();
            ManageImGuiConfigBackups();

            if (CFG.Current.EnableSoapstone)
            {
                TaskManager.RunPassiveTask(new("Soapstone Server",
                    TaskManager.RequeueType.None, true,
                    () => SoapstoneServer.RunAsync(KnownServer.DSMapStudio, _soapstoneService).Wait()));
            }

            if (CFG.Current.EnableCheckProgramUpdate)
            {
                TaskManager.Run(new("Check Program Updates",
                    TaskManager.RequeueType.None, true,
                    () => CheckProgramUpdate()));
            }

            long previousFrameTicks = 0;
            Stopwatch sw = new Stopwatch();
            sw.Start();
            Tracy.Startup();
            while (_context.Window.Exists)
            {
                Tracy.TracyCFrameMark();

                // Limit frame rate when window isn't focused unless we are profiling
                bool focused = Tracy.EnableTracy ? true : _context.Window.Focused;
                if (!focused)
                {
                    _desiredFrameLengthSeconds = 1.0 / 20.0f;
                }
                else
                {
                    _desiredFrameLengthSeconds = 1.0 / 60.0f;
                }
                long currentFrameTicks = sw.ElapsedTicks;
                double deltaSeconds = (currentFrameTicks - previousFrameTicks) / (double)Stopwatch.Frequency;

                var ctx = Tracy.TracyCZoneNC(1, "Sleep", 0xFF0000FF);
                while (_limitFrameRate && deltaSeconds < _desiredFrameLengthSeconds)
                {
                    currentFrameTicks = sw.ElapsedTicks;
                    deltaSeconds = (currentFrameTicks - previousFrameTicks) / (double)Stopwatch.Frequency;
                    System.Threading.Thread.Sleep(focused ? 0 : 1);
                }
                Tracy.TracyCZoneEnd(ctx);

                previousFrameTicks = currentFrameTicks;

                ctx = Tracy.TracyCZoneNC(1, "Update", 0xFF00FF00);
                InputSnapshot snapshot = null;
                Sdl2Events.ProcessEvents();
                snapshot = _context.Window.PumpEvents();
                InputTracker.UpdateFrameInput(snapshot, _context.Window);
                Update((float)deltaSeconds);
                Tracy.TracyCZoneEnd(ctx);
                if (!_context.Window.Exists)
                {
                    break;
                }

                if (true)//_window.Focused)
                {
                    ctx = Tracy.TracyCZoneNC(1, "Draw", 0xFFFF0000);
                    _context.Draw(_editors, _focusedEditor);
                    Tracy.TracyCZoneEnd(ctx);
                }
                else
                {
                    // Flush the background queues
                    Renderer.Frame(null, true);
                }
            }

            //DestroyAllObjects();
            Tracy.Shutdown();
            Resource.ResourceManager.Shutdown();
            _context.Dispose();
            CFG.Save();
        }

        // Try to shutdown things gracefully on a crash
        public void CrashShutdown()
        {
            Tracy.Shutdown();
            Resource.ResourceManager.Shutdown();
            _context.Dispose();
        }

        private void ChangeProjectSettings(Editor.ProjectSettings newsettings, string moddir, NewProjectOptions options)
        {
            _projectSettings = newsettings;
            _assetLocator.SetFromProjectSettings(newsettings, moddir);
            _settingsMenu.ProjSettings = _projectSettings;

            Editor.AliasBank.ReloadAliases();
            ParamEditor.ParamBank.ReloadParams(newsettings, options);
            MsbEditor.MtdBank.ReloadMtds();

            foreach (var editor in _editors)
            {
                editor.OnProjectChanged(_projectSettings);
            }
        }

        public void ApplyStyle()
        {
            float scale = GetUIScale();
            var style = ImGui.GetStyle();

            // Colors
            ImGui.PushStyleColor(ImGuiCol.WindowBg, new Vector4(0.176f, 0.176f, 0.188f, 1.0f));
            //ImGui.PushStyleColor(ImGuiCol.ChildBg, new Vector4(0.145f, 0.145f, 0.149f, 1.0f));
            ImGui.PushStyleColor(ImGuiCol.PopupBg, new Vector4(0.106f, 0.106f, 0.110f, 1.0f));
            ImGui.PushStyleColor(ImGuiCol.Border, new Vector4(0.247f, 0.247f, 0.275f, 1.0f));
            ImGui.PushStyleColor(ImGuiCol.FrameBg, new Vector4(0.200f, 0.200f, 0.216f, 1.0f));
            ImGui.PushStyleColor(ImGuiCol.FrameBgHovered, new Vector4(0.247f, 0.247f, 0.275f, 1.0f));
            ImGui.PushStyleColor(ImGuiCol.FrameBgActive, new Vector4(0.200f, 0.200f, 0.216f, 1.0f));
            ImGui.PushStyleColor(ImGuiCol.TitleBg, new Vector4(0.176f, 0.176f, 0.188f, 1.0f));
            ImGui.PushStyleColor(ImGuiCol.TitleBgActive, new Vector4(0.176f, 0.176f, 0.188f, 1.0f));
            ImGui.PushStyleColor(ImGuiCol.MenuBarBg, new Vector4(0.176f, 0.176f, 0.188f, 1.0f));
            ImGui.PushStyleColor(ImGuiCol.ScrollbarBg, new Vector4(0.243f, 0.243f, 0.249f, 1.0f));
            ImGui.PushStyleColor(ImGuiCol.ScrollbarGrab, new Vector4(0.408f, 0.408f, 0.408f, 1.0f));
            ImGui.PushStyleColor(ImGuiCol.ScrollbarGrabHovered, new Vector4(0.635f, 0.635f, 0.635f, 1.0f));
            ImGui.PushStyleColor(ImGuiCol.ScrollbarGrabActive, new Vector4(1.000f, 1.000f, 1.000f, 1.0f));
            ImGui.PushStyleColor(ImGuiCol.CheckMark, new Vector4(1.000f, 1.000f, 1.000f, 1.0f));
            ImGui.PushStyleColor(ImGuiCol.SliderGrab, new Vector4(0.635f, 0.635f, 0.635f, 1.0f));
            ImGui.PushStyleColor(ImGuiCol.SliderGrabActive, new Vector4(1.000f, 1.000f, 1.000f, 1.0f));
            ImGui.PushStyleColor(ImGuiCol.Button, new Vector4(0.176f, 0.176f, 0.188f, 1.0f));
            ImGui.PushStyleColor(ImGuiCol.ButtonHovered, new Vector4(0.247f, 0.247f, 0.275f, 1.0f));
            ImGui.PushStyleColor(ImGuiCol.ButtonActive, new Vector4(0.200f, 0.600f, 1.000f, 1.0f));
            ImGui.PushStyleColor(ImGuiCol.Header, new Vector4(0.000f, 0.478f, 0.800f, 1.0f));
            ImGui.PushStyleColor(ImGuiCol.HeaderHovered, new Vector4(0.247f, 0.247f, 0.275f, 1.0f));
            ImGui.PushStyleColor(ImGuiCol.HeaderActive, new Vector4(0.161f, 0.550f, 0.939f, 1.0f));
            ImGui.PushStyleColor(ImGuiCol.Tab, new Vector4(0.176f, 0.176f, 0.188f, 1.0f));
            ImGui.PushStyleColor(ImGuiCol.TabHovered, new Vector4(0.110f, 0.592f, 0.918f, 1.0f));
            ImGui.PushStyleColor(ImGuiCol.TabActive, new Vector4(0.200f, 0.600f, 1.000f, 1.0f));
            ImGui.PushStyleColor(ImGuiCol.TabUnfocused, new Vector4(0.176f, 0.176f, 0.188f, 1.0f));
            ImGui.PushStyleColor(ImGuiCol.TabUnfocusedActive, new Vector4(0.247f, 0.247f, 0.275f, 1.0f));

            // Sizes
            ImGui.PushStyleVar(ImGuiStyleVar.FrameBorderSize, 1.0f);
            ImGui.PushStyleVar(ImGuiStyleVar.TabRounding, 0.0f);
            ImGui.PushStyleVar(ImGuiStyleVar.ScrollbarRounding, 0.0f);
            ImGui.PushStyleVar(ImGuiStyleVar.ScrollbarSize, 16.0f * scale);
            ImGui.PushStyleVar(ImGuiStyleVar.WindowMinSize, new Vector2(100f, 100f) * scale);
            ImGui.PushStyleVar(ImGuiStyleVar.FramePadding, style.FramePadding * scale);
            ImGui.PushStyleVar(ImGuiStyleVar.CellPadding, style.CellPadding * scale);
            ImGui.PushStyleVar(ImGuiStyleVar.IndentSpacing, style.IndentSpacing * scale);
            ImGui.PushStyleVar(ImGuiStyleVar.ItemSpacing, style.ItemSpacing * scale);
            ImGui.PushStyleVar(ImGuiStyleVar.ItemInnerSpacing, style.ItemInnerSpacing * scale);
        }

        public void UnapplyStyle()
        {
            ImGui.PopStyleColor(27);
            ImGui.PopStyleVar(10);
        }

        private void DumpFlverLayouts()
        {
            if (PlatformUtils.Instance.SaveFileDialog("Save Flver layout dump", new[] { AssetLocator.TxtFilter }, out string path))
            {
                using (var file = new StreamWriter(path))
                {
                    foreach (var mat in Resource.FlverResource.MaterialLayouts)
                    {
                        file.WriteLine(mat.Key + ":");
                        foreach (var member in mat.Value)
                        {
                            file.WriteLine($@"{member.Index}: {member.Type.ToString()}: {member.Semantic.ToString()}");
                        }
                        file.WriteLine();
                    }
                }
            }
        }

        private bool GameNotUnpackedWarning(GameType gameType)
        {
            if (gameType is GameType.DarkSoulsPTDE or GameType.DarkSoulsIISOTFS)
            {
                TaskLogs.AddLog($"The files for {gameType} do not appear to be unpacked. Please use UDSFM for DS1:PTDE and UXM for DS2 to unpack game files",
                    Microsoft.Extensions.Logging.LogLevel.Error, TaskLogs.LogPriority.High);
                return false;
            }
            else if (gameType is GameType.ArmoredCoreVI)
            {
                //TODO AC6
                return false;
            }
            else
            {
                TaskLogs.AddLog($"The files for {gameType} do not appear to be fully unpacked. Functionality will be limited. Please use UXM selective unpacker to unpack game files",
                    Microsoft.Extensions.Logging.LogLevel.Warning);
                return true;
            }
        }

        private bool AttemptLoadProject(Editor.ProjectSettings settings, string filename, bool updateRecents = true, NewProjectOptions options = null)
        {
            bool success = true;
            // Check if game exe exists
            if (!Directory.Exists(settings.GameRoot))
            {
                success = false;
                PlatformUtils.Instance.MessageBox($@"Could not find game data directory for {settings.GameType}. Please select the game executable.", "Error",
                    MessageBoxButtons.OK,
                    MessageBoxIcon.None);

                while (true)
                {
                    if (PlatformUtils.Instance.OpenFileDialog(
                        $"Select executable for {settings.GameType}...",
                        new[] { AssetLocator.GameExecutableFilter },
                        out string path))
                    {
                        settings.GameRoot = path;
                        GameType gametype = _assetLocator.GetGameTypeForExePath(settings.GameRoot);
                        if (gametype == settings.GameType)
                        {
                            success = true;
                            settings.GameRoot = Path.GetDirectoryName(settings.GameRoot);
                            if (settings.GameType == GameType.Bloodborne)
                            {
                                settings.GameRoot += @"\dvdroot_ps4";
                            }
                            settings.Serialize(filename);
                            break;
                        }
                        else
                        {
                            PlatformUtils.Instance.MessageBox($@"Selected executable was not for {settings.GameType}. Please select the correct game executable.", "Error",
                                MessageBoxButtons.OK,
                                MessageBoxIcon.None);
                        }
                    }
                    else
                    {
                        break;
                    }
                }
            }

            if (success)
            {
                if (!_assetLocator.CheckFilesExpanded(settings.GameRoot, settings.GameType))
                {
                    if (!GameNotUnpackedWarning(settings.GameType))
                        return false;
                }
                if ((settings.GameType == GameType.Sekiro || settings.GameType == GameType.EldenRing))
                {
                    if (!StealGameDllIfMissing(settings, "oo2core_6_win64"))
                        return false;
                }
                else if (settings.GameType == GameType.ArmoredCoreVI)
                {
                    if (!StealGameDllIfMissing(settings, "oo2core_8_win64"))
                        return false;
                }
                _projectSettings = settings;
                ChangeProjectSettings(_projectSettings, Path.GetDirectoryName(filename), options);
                CFG.Current.LastProjectFile = filename;
                _context.Window.Title = $"{_programTitle}  -  {_projectSettings.ProjectName}";

                if (updateRecents)
                {
                    var recent = new CFG.RecentProject();
                    recent.Name = _projectSettings.ProjectName;
                    recent.GameType = _projectSettings.GameType;
                    recent.ProjectFile = filename;
                    CFG.Current.RecentProjects.Insert(0, recent);
                    if (CFG.Current.RecentProjects.Count > CFG.MAX_RECENT_PROJECTS)
                    {
                        CFG.Current.RecentProjects.RemoveAt(CFG.Current.RecentProjects.Count - 1);
                    }
                }
            }
            return success;
        }

        private bool StealGameDllIfMissing(ProjectSettings settings, string dllName)
        {
            dllName = dllName+".dll";
            if (File.Exists(Path.Join(Path.GetFullPath("."), dllName)))
                return true;
            if (!File.Exists(Path.Join(settings.GameRoot, dllName)))
            {
                PlatformUtils.Instance.MessageBox($"Could not find file \"{dllName}\" in \"{settings.GameRoot}\", which should be included by default.\n\nTry verifying or reinstalling the game.", "Error",
                    MessageBoxButtons.OK,
                    MessageBoxIcon.None);
                return false;
            }
            File.Copy(Path.Join(settings.GameRoot, dllName), Path.Join(Path.GetFullPath("."), dllName));
            return true;
        }

        //Unhappy with this being here
        [DllImport("user32.dll", EntryPoint = "ShowWindow")]
        [return: MarshalAs(UnmanagedType.Bool)]
        private static extern bool _user32_ShowWindow(IntPtr hWnd, int nCmdShow);

        public void SaveAll()
        {
            foreach (var editor in _editors)
            {
                editor.SaveAll();
            }
        }

        // Saves modded files to a recovery directory in the mod folder on crash
        public void AttemptSaveOnCrash()
        {

            if (!_initialLoadComplete)
            {
                // Program crashed on initial load, clear recent project to let the user launch the program next time without issue.
                try
                {
                    CFG.Current.LastProjectFile = "";
                    CFG.Save();
                }
                catch(Exception e)
                {
                    PlatformUtils.Instance.MessageBox($"Unable to save config during crash recovery.\n" +
                        $"If you continue to crash on startup, delete config in AppData\\Local\\DSMapStudio\n\n" +
                        $"{e.Message} {e.StackTrace}",
                        "Error",
                        MessageBoxButtons.OK,
                        MessageBoxIcon.Warning);
                }
            }

            bool success = _assetLocator.CreateRecoveryProject();
            if (success)
            {
                SaveAll();
                PlatformUtils.Instance.MessageBox(
                    $"Your project was successfully saved to {_assetLocator.GameModDirectory} for manual recovery.\n" +
                    "You must manually replace your projects with these recovery files should you wish to restore them.\n" +
                    "Given the program has crashed, these files may be corrupt and you should backup your last good saved\n" +
                    "files before attempting to use these.",
                    "Saved recovery",
                    MessageBoxButtons.OK,
                    MessageBoxIcon.Warning);
            }
        }

        private void SaveFocusedEditor()
        {
            if (_projectSettings != null && _projectSettings.ProjectName != null)
            {
                // Danger zone assuming on lastProjectFile
                _projectSettings.Serialize(CFG.Current.LastProjectFile);
                _focusedEditor.Save();
            }
        }

        private bool _standardProjectUIOpened = true;
        private void NewProject_NameGUI()
        {
            ImGui.AlignTextToFramePadding();
            ImGui.Text("Project Name:      ");
            ImGui.SameLine();
            Utils.ImGuiGenericHelpPopup("?", "##Help_ProjectName",
                "Project's display name. Only affects visuals within DSMS.");
            ImGui.SameLine();
            var pname = _newProjectOptions.settings.ProjectName;
            if (ImGui.InputText("##pname", ref pname, 255))
            {
                _newProjectOptions.settings.ProjectName = pname;
            }
        }

        private void NewProject_ProjectDirectoryGUI()
        {
            ImGui.AlignTextToFramePadding();
            ImGui.Text("Project Directory: ");
            ImGui.SameLine();
            Utils.ImGuiGenericHelpPopup("?", "##Help_ProjectDirectory",
                "The location mod files will be saved.\nTypically, this should be Mod Engine's Mod folder.");
            ImGui.SameLine();
            ImGui.InputText("##pdir", ref _newProjectOptions.directory, 255);
            ImGui.SameLine();
            if (ImGui.Button($@"{ForkAwesome.FileO}"))
            {
                if (PlatformUtils.Instance.OpenFolderDialog("Select project directory...", out string path))
                {
                    _newProjectOptions.directory = path;
                }
            }
        }

        private void NewProject_GameTypeComboGUI()
        {
            ImGui.AlignTextToFramePadding();
            ImGui.Text($@"Game Type:         ");
            ImGui.SameLine();
            string[] games = Enum.GetNames(typeof(GameType));
            int gameIndex = Array.IndexOf(games, _newProjectOptions.settings.GameType.ToString());
            if (ImGui.Combo("##GameTypeCombo", ref gameIndex, games, games.Length))
            {
                _newProjectOptions.settings.GameType = Enum.Parse<GameType>(games[gameIndex]);
            }
        }

        private unsafe void Update(float deltaseconds)
        {
            var ctx = Tracy.TracyCZoneN(1, "Imgui");

            float scale = MapStudioNew.GetUIScale();

            if (_settingsMenu.FontRebuildRequest)
            {
                _context.ImguiRenderer.Update(deltaseconds, InputTracker.FrameSnapshot, SetupFonts);
                _settingsMenu.FontRebuildRequest = false;
            }
            else
            {
                _context.ImguiRenderer.Update(deltaseconds, InputTracker.FrameSnapshot, null);
            }

            Tracy.TracyCZoneEnd(ctx);
            Editor.TaskManager.ThrowTaskExceptions();

            string[] commandsplit = EditorCommandQueue.GetNextCommand();
            if (commandsplit != null && commandsplit[0] == "windowFocus")
            {
                //this is a hack, cannot grab focus except for when un-minimising
                _user32_ShowWindow(_context.Window.Handle, 6);
                _user32_ShowWindow(_context.Window.Handle, 9);
            }

            ctx = Tracy.TracyCZoneN(1, "Style");
            ApplyStyle();
            var vp = ImGui.GetMainViewport();
            ImGui.SetNextWindowPos(vp.Pos);
            ImGui.SetNextWindowSize(vp.Size);
            ImGui.PushStyleVar(ImGuiStyleVar.WindowRounding, 0.0f);
            ImGui.PushStyleVar(ImGuiStyleVar.WindowBorderSize, 0.0f);
            ImGui.PushStyleVar(ImGuiStyleVar.WindowPadding, new Vector2(0.0f, 0.0f));
            ImGuiWindowFlags flags = ImGuiWindowFlags.NoTitleBar | ImGuiWindowFlags.NoCollapse | ImGuiWindowFlags.NoResize | ImGuiWindowFlags.NoMove;
            flags |= ImGuiWindowFlags.NoDocking | ImGuiWindowFlags.MenuBar;
            flags |= ImGuiWindowFlags.NoBringToFrontOnFocus | ImGuiWindowFlags.NoNavFocus;
            flags |= ImGuiWindowFlags.NoBackground;
            ImGui.PushStyleColor(ImGuiCol.WindowBg, new Vector4(0.0f, 0.0f, 0.0f, 0.0f));
            if (ImGui.Begin("DockSpace_W", flags))
            {
            }
            var dsid = ImGui.GetID("DockSpace");
            ImGui.DockSpace(dsid, new Vector2(0, 0), ImGuiDockNodeFlags.NoSplit);
            ImGui.PopStyleVar(1);
            ImGui.End();
            ImGui.PopStyleColor(1);
            Tracy.TracyCZoneEnd(ctx);

            ctx = Tracy.TracyCZoneN(1, "Menu");
            bool newProject = false;
            ImGui.PushStyleVar(ImGuiStyleVar.FrameBorderSize, 0.0f);

            if (ImGui.BeginMainMenuBar())
            {
                if (ImGui.BeginMenu("File"))
                {
                    if (ImGui.MenuItem("Enable Texturing (alpha)", "", CFG.Current.EnableTexturing))
                    {
                        CFG.Current.EnableTexturing = !CFG.Current.EnableTexturing;
                    }
                    if (ImGui.MenuItem("New Project", "", false, !TaskManager.AnyActiveTasks()))
                    {
                        newProject = true;
                    }
                    if (ImGui.MenuItem("Open Project", "", false, !TaskManager.AnyActiveTasks()))
                    {
                        if (PlatformUtils.Instance.OpenFileDialog(
                            "Choose the project json file",
                            new[] { AssetLocator.ProjectJsonFilter },
                            out string path))
                        {
                            var settings = ProjectSettings.Deserialize(path);
                            if (settings != null)
                            {
                                AttemptLoadProject(settings, path);
                            }
                        }
                    }
                    if (ImGui.BeginMenu("Recent Projects", !TaskManager.AnyActiveTasks() && CFG.Current.RecentProjects.Count > 0))
                    {
                        CFG.RecentProject recent = null;
                        int id = 0;
                        foreach (var p in CFG.Current.RecentProjects.ToArray())
                        {
                            if (ImGui.MenuItem($@"{p.GameType}: {p.Name}##{id}"))
                            {
                                if (File.Exists(p.ProjectFile))
                                {
                                    var settings = Editor.ProjectSettings.Deserialize(p.ProjectFile);
                                    if (settings != null)
                                    {
                                        if (AttemptLoadProject(settings, p.ProjectFile, false))
                                        {
                                            recent = p;
                                        }
                                    }
                                }
                                else
                                {
                                    TaskLogs.AddLog($"Project.json at \"{p.ProjectFile}\" does not exist.\nRemoving project from recent projects list.",
                                        Microsoft.Extensions.Logging.LogLevel.Warning, TaskLogs.LogPriority.High);
                                    CFG.Current.RecentProjects.Remove(p);
                                    CFG.Save();
                                }
                            }
                            if (ImGui.BeginPopupContextItem())
                            {
                                if (ImGui.Selectable("Remove from list"))
                                {
                                    CFG.Current.RecentProjects.Remove(p);
                                    CFG.Save();
                                }
                                ImGui.EndPopup();
                            }
                            id++;
                        }
                        if (recent != null)
                        {
                            CFG.Current.RecentProjects.Remove(recent);
                            CFG.Current.RecentProjects.Insert(0, recent);
                            CFG.Current.LastProjectFile = recent.ProjectFile;
                        }
                        ImGui.EndMenu();
                    }
                    if (ImGui.BeginMenu("Open in Explorer", !TaskManager.AnyActiveTasks() && CFG.Current.RecentProjects.Count > 0))
                    {
                        if (ImGui.MenuItem("Open Project Folder", "", false, !TaskManager.AnyActiveTasks()))
                        {
                            string projectPath = _assetLocator.GameModDirectory;
                            Process.Start("explorer.exe", projectPath);
                        }
                        if (ImGui.MenuItem("Open Game Folder", "", false, !TaskManager.AnyActiveTasks()))
                        {
                            var gamePath = _assetLocator.GameRootDirectory;
                            Process.Start("explorer.exe", gamePath);
                        }
                        if (ImGui.MenuItem("Open Config Folder", "", false, !TaskManager.AnyActiveTasks()))
                        {
                            var configPath = CFG.GetConfigFolderPath();
                            Process.Start("explorer.exe", configPath);
                        }
                        ImGui.EndMenu();
                    }

                    if (ImGui.MenuItem($"Save {_focusedEditor.SaveType}", KeyBindings.Current.Core_SaveCurrentEditor.HintText))
                    {
                        SaveFocusedEditor();
                    }
                    if (ImGui.MenuItem("Save All", KeyBindings.Current.Core_SaveAllEditors.HintText))
                    {
                        SaveAll();
                    }
                    
                    if (ImGui.MenuItem("Editor Settings"))
                    {
                        _settingsMenu.MenuOpenState = true;
                    }

                    if (Resource.FlverResource.CaptureMaterialLayouts && ImGui.MenuItem("Dump Flver Layouts (Debug)", ""))
                    {
                        DumpFlverLayouts();
                    }
                    ImGui.EndMenu();
                }

                _focusedEditor.DrawEditorMenu();

                if (ImGui.BeginMenu("Tools"))
                {
                    if (_assetLocator.Type is GameType.DarkSoulsIII)
                    {
                        if (ImGui.MenuItem("Lightmap Atlas", KeyBindings.Current.Core_LightmapAtlas.HintText))
                        {
                            ToggleLightmapAtlas();
                        }
                    }
                    ImGui.EndMenu();
                }

                if (ImGui.BeginMenu("Help"))
                {
                    if (ImGui.MenuItem("Help Menu", KeyBindings.Current.Core_HelpMenu.HintText))
                    {
                        OpenHelpMenu();
                    }

                    ImGui.EndMenu();
                }
                if (FeatureFlags.TestMenu)
                {
                    if (ImGui.BeginMenu("Tests"))
                    {
                        if (ImGui.MenuItem("Crash me (will actually crash)"))
                        {
                            var badArray = new int[2];
                            var crash = badArray[5];
                        }
                        if (ImGui.MenuItem("MSBE read/write test"))
                        {
                            Tests.MSBReadWrite.Run(_assetLocator);
                        }
                        if (ImGui.MenuItem("BTL read/write test"))
                        {
                            Tests.BTLReadWrite.Run(_assetLocator);
                        }
                        ImGui.EndMenu();
                    }

                    if (ImGui.BeginMenu("ImGui Debug"))
                    {
                        if (ImGui.MenuItem("Demo"))
                        {
                            _showImGuiDemoWindow = true;
                        }
                        if (ImGui.MenuItem("Metrics"))
                        {
                            _showImGuiMetricsWindow = true;
                        }
                        if (ImGui.MenuItem("Debug Log"))
                        {
                            _showImGuiDebugLogWindow = true;
                        }
                        if (ImGui.MenuItem("Stack Tool"))
                        {
                            _showImGuiStackToolWindow = true;
                        }
                        ImGui.EndMenu();
                    }
                }

                if (_programUpdateAvailable)
                {
                    ImGui.PushStyleColor(ImGuiCol.Text, new Vector4(0.0f, 1.0f, 0.0f, 1.0f));
                    if (ImGui.Button("Update Available"))
                    {
                        Process myProcess = new();
                        myProcess.StartInfo.UseShellExecute = true;
                        myProcess.StartInfo.FileName = _releaseUrl;
                        myProcess.Start();
                    }
                    ImGui.PopStyleColor();
                }

                if (ImGui.BeginMenu("Tasks", TaskManager.GetLiveThreads().Count > 0))
                {
                    foreach (String task in TaskManager.GetLiveThreads())
                    {
                        ImGui.Text(task);
                    }
                    ImGui.EndMenu();
                }

                TaskLogs.Display();

                ImGui.EndMainMenuBar();
            }

            SettingsGUI();
<<<<<<< HEAD
            LightmapAtlasGUI();
=======
            HelpGUI();
>>>>>>> 1b4fc85c

            ImGui.PopStyleVar();
            Tracy.TracyCZoneEnd(ctx);

            bool open = true;
            ImGui.PushStyleVar(ImGuiStyleVar.WindowRounding, 7.0f);
            ImGui.PushStyleVar(ImGuiStyleVar.WindowBorderSize, 1.0f);
            ImGui.PushStyleVar(ImGuiStyleVar.WindowPadding, new Vector2(14.0f, 8.0f) * scale);

            // ImGui Debug windows
            if (_showImGuiDemoWindow)
                ImGui.ShowDemoWindow(ref _showImGuiDemoWindow);
            if (_showImGuiMetricsWindow)
                ImGui.ShowMetricsWindow(ref _showImGuiMetricsWindow);
            if (_showImGuiDebugLogWindow)
                ImGui.ShowDebugLogWindow(ref _showImGuiDebugLogWindow);
            if (_showImGuiStackToolWindow)
                ImGui.ShowStackToolWindow(ref _showImGuiStackToolWindow);

            // New project modal
            if (newProject)
            {
                _newProjectOptions.settings = new Editor.ProjectSettings();
                _newProjectOptions.directory = "";
                ImGui.OpenPopup("New Project");
            }
            if (ImGui.BeginPopupModal("New Project", ref open, ImGuiWindowFlags.AlwaysAutoResize))
            {
                //
                ImGui.BeginTabBar("NewProjectTabBar");
                if (ImGui.BeginTabItem("Standard"))
                {
                    if (!_standardProjectUIOpened)
                        _newProjectOptions.settings.GameType = GameType.Undefined;
                    _standardProjectUIOpened = true;

                    NewProject_NameGUI();
                    NewProject_ProjectDirectoryGUI();

                    ImGui.AlignTextToFramePadding();
                    ImGui.Text("Game Executable:   ");
                    ImGui.SameLine();
                    Utils.ImGuiGenericHelpPopup("?", "##Help_GameExecutable",
                        "The location of the game's .EXE or EBOOT.BIN file.\nThe folder with the executable will be used to obtain unpacked game data.");
                    ImGui.SameLine();
                    var gname = _newProjectOptions.settings.GameRoot;
                    if (ImGui.InputText("##gdir", ref gname, 255))
                    {
                        if (File.Exists(gname))
                            _newProjectOptions.settings.GameRoot = Path.GetDirectoryName(gname);
                        else
                            _newProjectOptions.settings.GameRoot = gname;
                        _newProjectOptions.settings.GameType = _assetLocator.GetGameTypeForExePath(gname);

                        if (_newProjectOptions.settings.GameType == GameType.Bloodborne)
                        {
                            _newProjectOptions.settings.GameRoot += @"\dvdroot_ps4";
                        }
                    }
                    ImGui.SameLine();
                    if (ImGui.Button($@"{ForkAwesome.FileO}##fd2"))
                    {
                        if (PlatformUtils.Instance.OpenFileDialog(
                            "Select executable for the game you want to mod...",
                            new[] { AssetLocator.GameExecutableFilter },
                            out string path))
                        {
                            _newProjectOptions.settings.GameRoot = Path.GetDirectoryName(path);
                            _newProjectOptions.settings.GameType = _assetLocator.GetGameTypeForExePath(path);

                            if (_newProjectOptions.settings.GameType == GameType.Bloodborne)
                            {
                                _newProjectOptions.settings.GameRoot += @"\dvdroot_ps4";
                            }
                        }
                    }
                    ImGui.Text($@"Detected Game:      {_newProjectOptions.settings.GameType}");

                    ImGui.EndTabItem();
                }
                else
                {
                    _standardProjectUIOpened = false;
                }
                
                if (ImGui.BeginTabItem("Advanced"))
                {
                    NewProject_NameGUI();
                    NewProject_ProjectDirectoryGUI();

                    ImGui.AlignTextToFramePadding();
                    ImGui.Text("Game Directory:    ");
                    ImGui.SameLine();
                    Utils.ImGuiGenericHelpPopup("?", "##Help_GameDirectory",
                        "The location of game files.\nTypically, this should be the location of the game executable.");
                    ImGui.SameLine();
                    var gname = _newProjectOptions.settings.GameRoot;
                    if (ImGui.InputText("##gdir", ref gname, 255))
                    {
                        _newProjectOptions.settings.GameRoot = gname;
                    }
                    ImGui.SameLine();
                    if (ImGui.Button($@"{ForkAwesome.FileO}##fd2"))
                    {
                        if (PlatformUtils.Instance.OpenFolderDialog("Select project directory...", out string path))
                        {
                            _newProjectOptions.settings.GameRoot = path;
                        }
                    }
                    NewProject_GameTypeComboGUI();
                    ImGui.EndTabItem();
                }
                ImGui.EndTabBar();
                //

                ImGui.Separator();
                if (_newProjectOptions.settings.GameType is GameType.DarkSoulsIISOTFS or GameType.DarkSoulsIII)
                {
                    ImGui.NewLine();
                    ImGui.AlignTextToFramePadding();
                    ImGui.Text($@"Loose Params:      ");
                    ImGui.SameLine();
                    Utils.ImGuiGenericHelpPopup("?", "##Help_LooseParams",
                        "Default: OFF\n" +
                        "DS2: Save and Load parameters as individual .param files instead of regulation.\n" +
                        "DS3: Save and Load parameters as decrypted .parambnd instead of regulation.");
                    ImGui.SameLine();
                    var looseparams = _newProjectOptions.settings.UseLooseParams;
                    if (ImGui.Checkbox("##looseparams", ref looseparams))
                    {
                        _newProjectOptions.settings.UseLooseParams = looseparams;
                    }
                }
                else if (FeatureFlags.EnablePartialParam && _newProjectOptions.settings.GameType == GameType.EldenRing)
                {
                    ImGui.NewLine();
                    ImGui.AlignTextToFramePadding();
                    ImGui.Text($@"Save partial regulation:  ");
                    ImGui.SameLine();
                    Utils.ImGuiGenericHelpPopup("TODO (disbababled)", "##Help_PartialParam",
                        "TODO: why does this setting exist separately from loose params?");
                    ImGui.SameLine();
                    var partialReg = _newProjectOptions.settings.PartialParams;
                    if (ImGui.Checkbox("##partialparams", ref partialReg))
                    {
                        _newProjectOptions.settings.PartialParams = partialReg;
                    }
                    ImGui.SameLine();
                    ImGui.TextUnformatted("Warning: partial params require merging before use in game.\nRow names on unchanged rows will be forgotten between saves");
                }
                else if (_newProjectOptions.settings.GameType is GameType.ArmoredCoreVI)
                {
                    //TODO AC6
                }
                ImGui.NewLine();

                ImGui.AlignTextToFramePadding();
                ImGui.Text($@"Import row names:  ");
                ImGui.SameLine();
                Utils.ImGuiGenericHelpPopup("?", "##Help_ImportRowNames",
                    "Default: ON\nImports and applies row names from lists stored in Assets folder.\nRow names can be imported at any time in the param editor's Edit menu.");
                ImGui.SameLine();
                ImGui.Checkbox("##loadDefaultNames", ref _newProjectOptions.loadDefaultNames);
                ImGui.NewLine();

                if (_newProjectOptions.settings.GameType == GameType.Undefined)
                    ImGui.BeginDisabled();
                if (ImGui.Button("Create", new Vector2(120, 0) * scale))
                {
                    bool validated = true;
                    if (_newProjectOptions.settings.GameRoot == null || !Directory.Exists(_newProjectOptions.settings.GameRoot))
                    {
                        PlatformUtils.Instance.MessageBox("Your game executable path does not exist. Please select a valid executable.", "Error",
                            MessageBoxButtons.OK,
                            MessageBoxIcon.None);
                        validated = false;
                    }
                    if (validated && _newProjectOptions.settings.GameType == GameType.Undefined)
                    {
                        PlatformUtils.Instance.MessageBox("Your game executable is not a valid supported game.", "Error",
                                         MessageBoxButtons.OK,
                                         MessageBoxIcon.None);
                        validated = false;
                    }
                    if (validated && (_newProjectOptions.directory == null || !Directory.Exists(_newProjectOptions.directory)))
                    {
                        PlatformUtils.Instance.MessageBox("Your selected project directory is not valid.", "Error",
                                         MessageBoxButtons.OK,
                                         MessageBoxIcon.None);
                        validated = false;
                    }
                    if (validated && File.Exists($@"{_newProjectOptions.directory}\project.json"))
                    {
                        var message = PlatformUtils.Instance.MessageBox("Your selected project directory already contains a project.json. Would you like to replace it?", "Error",
                                         MessageBoxButtons.YesNo,
                                         MessageBoxIcon.None);
                        if (message == DialogResult.No)
                            validated = false;
                    }
                    if (validated && _newProjectOptions.settings.GameRoot == _newProjectOptions.directory)
                    {
                        var message = PlatformUtils.Instance.MessageBox(
                            "Project Directory is the same as Game Directory, which allows game files to be overwritten directly.\n\n" +
                            "It's highly recommended you use the Mod Engine mod folder as your project folder instead (if possible).\n\n" +
                            "Continue and create project anyway?", "Caution",
                                         MessageBoxButtons.OKCancel,
                                         MessageBoxIcon.None);
                        if (message != DialogResult.OK)
                            validated = false;
                    }
                    if (validated && (_newProjectOptions.settings.ProjectName == null || _newProjectOptions.settings.ProjectName == ""))
                    {
                        PlatformUtils.Instance.MessageBox("You must specify a project name.", "Error",
                                         MessageBoxButtons.OK,
                                         MessageBoxIcon.None);
                        validated = false;
                    }

                    var gameroot = _newProjectOptions.settings.GameRoot;
                    if (!_assetLocator.CheckFilesExpanded(gameroot, _newProjectOptions.settings.GameType))
                    {
                        if (!GameNotUnpackedWarning(_newProjectOptions.settings.GameType))
                            validated = false;
                    }

                    if (validated)
                    {
                        _newProjectOptions.settings.GameRoot = gameroot;
                        _newProjectOptions.settings.Serialize($@"{_newProjectOptions.directory}\project.json");
                        AttemptLoadProject(_newProjectOptions.settings, $@"{_newProjectOptions.directory}\project.json", true, _newProjectOptions);

                        ImGui.CloseCurrentPopup();
                    }
                }
                if (_newProjectOptions.settings.GameType == GameType.Undefined)
                    ImGui.EndDisabled();

                ImGui.SameLine();
                if (ImGui.Button("Cancel", new Vector2(120, 0) * scale))
                {
                    ImGui.CloseCurrentPopup();
                }

                ImGui.EndPopup();
            }
            ImGui.PopStyleVar(3);

            if (FirstFrame)
            {
                ImGui.SetNextWindowFocus();
            }

            ctx = Tracy.TracyCZoneN(1, "Editor");
            foreach (var editor in _editors)
            {
                string[] commands = null;
                if (commandsplit != null && commandsplit[0] == editor.CommandEndpoint)
                {
                    commands = commandsplit.Skip(1).ToArray();
                    ImGui.SetNextWindowFocus();
                }
                
                if (_context.Device == null)
                    ImGui.PushStyleColor(ImGuiCol.WindowBg, *ImGui.GetStyleColorVec4(ImGuiCol.WindowBg));
                else
                    ImGui.PushStyleColor(ImGuiCol.WindowBg, new Vector4(0.0f, 0.0f, 0.0f, 0.0f));
                ImGui.PushStyleVar(ImGuiStyleVar.WindowPadding, new Vector2(0.0f, 0.0f));
                if (ImGui.Begin(editor.EditorName))
                {
                    ImGui.PopStyleColor(1);
                    ImGui.PopStyleVar(1);
                    editor.OnGUI(commands);
                    ImGui.End();
                    _focusedEditor = editor;
                    editor.Update(deltaseconds);
                }
                else
                {
                    ImGui.PopStyleColor(1);
                    ImGui.PopStyleVar(1);
                    ImGui.End();
                }
            }

            // Global shortcut keys
            if (!_focusedEditor.InputCaptured())
            {
                if (InputTracker.GetKeyDown(KeyBindings.Current.Core_SaveCurrentEditor))
                    SaveFocusedEditor();
                if (InputTracker.GetKeyDown(KeyBindings.Current.Core_SaveAllEditors))
                {
                    SaveAll();
                }

<<<<<<< HEAD
                if (_assetLocator.Type is GameType.DarkSoulsIII)
                {
                    if (InputTracker.GetKeyDown(KeyBindings.Current.Core_LightmapAtlas))
                    {
                        ToggleLightmapAtlas();
                    }
=======
                if (InputTracker.GetKeyDown(KeyBindings.Current.Core_HelpMenu))
                {
                    OpenHelpMenu();
>>>>>>> 1b4fc85c
                }
            }

            ImGui.PopStyleVar(2);
            UnapplyStyle();
            Tracy.TracyCZoneEnd(ctx);

            ctx = Tracy.TracyCZoneN(1, "Resource");
            Resource.ResourceManager.UpdateTasks();
            Tracy.TracyCZoneEnd(ctx);

            if (!_initialLoadComplete)
            {
                if (!TaskManager.AnyActiveTasks())
                {
                    _initialLoadComplete = true;
                }
            }

            if (!_firstframe)
            {
                FirstFrame = false;
            }
            _firstframe = false;
        }

        public void SettingsGUI()
        {
            _settingsMenu.Display();
        }
        public void HelpGUI()
        {
            _helpMenu.Display();
        }

        public void OpenHelpMenu()
        {
            if (_helpMenu.MenuOpenState)
                _helpMenu.MenuOpenState = false;
            else
                _helpMenu.MenuOpenState = true;
        }

        public void LightmapAtlasGUI()
        {
            _lightmapAtlas.Display();
        }

        public void ToggleLightmapAtlas()
        {
            _lightmapAtlas.UpdateLightmapAtlasMenu();

            if (_lightmapAtlas.MenuOpenState)
                _lightmapAtlas.MenuOpenState = false;
            else
                _lightmapAtlas.MenuOpenState = true;
        }

        public static float GetUIScale()
        {
            // TODO: Multiply by monitor DPI when available.
            return CFG.Current.UIScale;
        }
    }
}<|MERGE_RESOLUTION|>--- conflicted
+++ resolved
@@ -19,11 +19,8 @@
 using StudioCore.Graphics;
 using StudioCore.Platform;
 using Vortice.Vulkan;
-<<<<<<< HEAD
 using StudioCore.LightmapEditor;
-=======
 using StudioCore.Help;
->>>>>>> 1b4fc85c
 
 namespace StudioCore
 {
@@ -47,11 +44,8 @@
 
         private NewProjectOptions _newProjectOptions = new NewProjectOptions();
         private SettingsMenu _settingsMenu = new();
-<<<<<<< HEAD
         private LightmapAtlasMenu _lightmapAtlas;
-=======
         private Help.HelpMenu _helpMenu;
->>>>>>> 1b4fc85c
 
         private static bool _initialLoadComplete = false;
         private static bool _firstframe = true;
@@ -97,12 +91,10 @@
             _settingsMenu.ParamEditor = paramEditor;
             _settingsMenu.TextEditor = textEditor;
 
-<<<<<<< HEAD
             _lightmapAtlas = new LightmapAtlasMenu(_assetLocator);
             _lightmapAtlas.MsbEditor = msbEditor;
-=======
+
             _helpMenu = new Help.HelpMenu("HelpMenu", _assetLocator);
->>>>>>> 1b4fc85c
 
             Editor.AliasBank.SetAssetLocator(_assetLocator);
             ParamEditor.ParamBank.PrimaryBank.SetAssetLocator(_assetLocator);
@@ -951,11 +943,8 @@
             }
 
             SettingsGUI();
-<<<<<<< HEAD
             LightmapAtlasGUI();
-=======
             HelpGUI();
->>>>>>> 1b4fc85c
 
             ImGui.PopStyleVar();
             Tracy.TracyCZoneEnd(ctx);
@@ -1250,18 +1239,18 @@
                     SaveAll();
                 }
 
-<<<<<<< HEAD
+
                 if (_assetLocator.Type is GameType.DarkSoulsIII)
                 {
                     if (InputTracker.GetKeyDown(KeyBindings.Current.Core_LightmapAtlas))
                     {
                         ToggleLightmapAtlas();
                     }
-=======
+                }
+              
                 if (InputTracker.GetKeyDown(KeyBindings.Current.Core_HelpMenu))
                 {
                     OpenHelpMenu();
->>>>>>> 1b4fc85c
                 }
             }
 
