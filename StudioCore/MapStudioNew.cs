<<<<<<< HEAD
﻿using ImGuiNET;
using StudioCore.Editor;
using StudioCore.Scene;
using System;
using System.Collections.Generic;
using System.Diagnostics;
using System.IO;
using System.Linq;
using System.Numerics;
using System.Globalization;
using System.Threading;
using System.Runtime.InteropServices;
using System.Reflection;
using System.Threading.Tasks;
using SoapstoneLib;
using StudioCore.ParamEditor;
using Veldrid;
using Veldrid.Sdl2;
using Veldrid.StartupUtilities;
using System.Windows.Forms;

namespace StudioCore
{
    public class MapStudioNew
    {
        private static string _version = "1.04";
        private static string _programTitle = $"Dark Souls Map Studio version {_version}";

        private Sdl2Window _window;
        private GraphicsDevice _gd;
        private CommandList MainWindowCommandList;
        private CommandList GuiCommandList;

        private bool _windowResized = true;
        private bool _windowMoved = true;
        private bool _colorSrgb = false;

        private static double _desiredFrameLengthSeconds = 1.0 / 20.0f;
        private static bool _limitFrameRate = true;
        //private static FrameTimeAverager _fta = new FrameTimeAverager(0.666);

        private event Action<int, int> _resizeHandled;

        private int _msaaOption = 0;
        private TextureSampleCount? _newSampleCount;

        // Window framebuffer
        private ResourceLayout TextureSamplerResourceLayout;
        private Texture MainWindowColorTexture;
        private TextureView MainWindowResolvedColorView;
        private Framebuffer MainWindowFramebuffer;
        private ResourceSet MainWindowResourceSet;

        private ImGuiRenderer ImguiRenderer;

        private bool _msbEditorFocused = false;
        private MsbEditor.MsbEditorScreen _msbEditor;
        private bool _modelEditorFocused = false;
        private MsbEditor.ModelEditorScreen _modelEditor;
        private bool _paramEditorFocused = false;
        private ParamEditor.ParamEditorScreen _paramEditor;
        private bool _textEditorFocused = false;
        private TextEditor.TextEditorScreen _textEditor;

        private SoapstoneService _soapstoneService;

        public static RenderDoc RenderDocManager;

        private const bool UseRenderdoc = false;

        private AssetLocator _assetLocator;
        private Editor.ProjectSettings _projectSettings = null;

        private NewProjectOptions _newProjectOptions = new NewProjectOptions();

        private static bool _firstframe = true;
        public static bool FirstFrame = true;

        public MapStudioNew()
        {
            CFG.AttemptLoadOrDefault();

            if (UseRenderdoc)
            {
                RenderDoc.Load(out RenderDocManager);
                RenderDocManager.OverlayEnabled = false;
            }

            WindowCreateInfo windowCI = new WindowCreateInfo
            {
                X = CFG.Current.GFX_Display_X,
                Y = CFG.Current.GFX_Display_Y,
                WindowWidth = CFG.Current.GFX_Display_Width,
                WindowHeight = CFG.Current.GFX_Display_Height,
                WindowInitialState = WindowState.Maximized,
                WindowTitle = $"{_programTitle}",
            };
            GraphicsDeviceOptions gdOptions = new GraphicsDeviceOptions(false, PixelFormat.R32_Float, true, ResourceBindingModel.Improved, true, true, _colorSrgb);

#if DEBUG
            gdOptions.Debug = true;
#endif

            VeldridStartup.CreateWindowAndGraphicsDevice(
               windowCI,
               gdOptions,
               //VeldridStartup.GetPlatformDefaultBackend(),
               //GraphicsBackend.Metal,
               GraphicsBackend.Vulkan,

               //GraphicsBackend.Direct3D11,
               //GraphicsBackend.OpenGL,
               //GraphicsBackend.OpenGLES,
               out _window,
               out _gd);
            _window.Resized += () => _windowResized = true;
            _window.Moved += (p) => _windowMoved = true;

            Sdl2Native.SDL_Init(SDLInitFlags.GameController);
            //Sdl2ControllerTracker.CreateDefault(out _controllerTracker);

            var factory = _gd.ResourceFactory;
            TextureSamplerResourceLayout = factory.CreateResourceLayout(new ResourceLayoutDescription(
               new ResourceLayoutElementDescription("SourceTexture", ResourceKind.TextureReadOnly, ShaderStages.Fragment),
               new ResourceLayoutElementDescription("SourceSampler", ResourceKind.Sampler, ShaderStages.Fragment)));

            Scene.Renderer.Initialize(_gd);

            ImguiRenderer = new ImGuiRenderer(_gd, _gd.SwapchainFramebuffer.OutputDescription, CFG.Current.GFX_Display_Width,
                CFG.Current.GFX_Display_Height, ColorSpaceHandling.Legacy);
            MainWindowCommandList = factory.CreateCommandList();
            GuiCommandList = factory.CreateCommandList();

            _assetLocator = new AssetLocator();
            _msbEditor = new MsbEditor.MsbEditorScreen(_window, _gd, _assetLocator);
            _modelEditor = new MsbEditor.ModelEditorScreen(_window, _gd, _assetLocator);
            _paramEditor = new ParamEditor.ParamEditorScreen(_window, _gd);
            _textEditor = new TextEditor.TextEditorScreen(_window, _gd);
            _soapstoneService = new SoapstoneService(_version, _assetLocator, _msbEditor);

            Editor.AliasBank.SetAssetLocator(_assetLocator);
            ParamEditor.ParamBank.PrimaryBank.SetAssetLocator(_assetLocator);
            ParamEditor.ParamBank.VanillaBank.SetAssetLocator(_assetLocator);
            TextEditor.FMGBank.SetAssetLocator(_assetLocator);
            MsbEditor.MtdBank.LoadMtds(_assetLocator);

            ImGui.GetIO().ConfigFlags |= ImGuiConfigFlags.NavEnableKeyboard;
            SetupFonts();
            ImguiRenderer.OnSetupDone();

            var style = ImGui.GetStyle();
            style.TabBorderSize = 0;

            if (CFG.Current.LastProjectFile != null && CFG.Current.LastProjectFile != "")
            {
                if (File.Exists(CFG.Current.LastProjectFile))
                {
                    var project = Editor.ProjectSettings.Deserialize(CFG.Current.LastProjectFile);
                    AttemptLoadProject(project, CFG.Current.LastProjectFile, false);
                }
            }
        }

        /// <summary>
        /// Characters to load that FromSoft use, but aren't included in the ImGui Japanese glyph range.
        /// </summary>
        private char[] SpecialCharsJP = { '鉤' };

        private unsafe void SetupFonts()
        {
            var fonts = ImGui.GetIO().Fonts;
            var fileEn = Path.Combine(AppContext.BaseDirectory, $@"Assets\Fonts\RobotoMono-Light.ttf");
            var fontEn = File.ReadAllBytes(fileEn);
            var fileOther = Path.Combine(AppContext.BaseDirectory, $@"Assets\Fonts\NotoSansCJKtc-Light.otf");
            var fontOther = File.ReadAllBytes(fileOther);
            var fileIcon = Path.Combine(AppContext.BaseDirectory, $@"Assets\Fonts\forkawesome-webfont.ttf");
            var fontIcon = File.ReadAllBytes(fileIcon);
            //fonts.AddFontFromFileTTF($@"Assets\Fonts\NotoSansCJKtc-Medium.otf", 20.0f, null, fonts.GetGlyphRangesJapanese());
            fonts.Clear();

            var scale = CFG.Current.FontSizeScale;

            fixed (byte* p = fontEn)
            {
                var ptr = ImGuiNative.ImFontConfig_ImFontConfig();
                var cfg = new ImFontConfigPtr(ptr);
                cfg.GlyphMinAdvanceX = 5.0f;
                cfg.OversampleH = 5;
                cfg.OversampleV = 5;
                fonts.AddFontFromMemoryTTF((IntPtr)p, fontEn.Length, 14.0f * scale, cfg, fonts.GetGlyphRangesDefault());
            }
            fixed (byte* p = fontOther)
            {
                var ptr = ImGuiNative.ImFontConfig_ImFontConfig();
                var cfg = new ImFontConfigPtr(ptr);
                cfg.MergeMode = true;
                cfg.GlyphMinAdvanceX = 7.0f;
                cfg.OversampleH = 5;
                cfg.OversampleV = 5;

                var glyphJP = new ImFontGlyphRangesBuilderPtr(ImGuiNative.ImFontGlyphRangesBuilder_ImFontGlyphRangesBuilder());
                glyphJP.AddRanges(fonts.GetGlyphRangesJapanese());
                Array.ForEach(SpecialCharsJP, c => glyphJP.AddChar(c));
                glyphJP.BuildRanges(out ImVector glyphRangeJP);
                fonts.AddFontFromMemoryTTF((IntPtr)p, fontOther.Length, 16.0f * scale, cfg, glyphRangeJP.Data);
                glyphJP.Destroy();

                if (CFG.Current.FontChinese)
                    fonts.AddFontFromMemoryTTF((IntPtr)p, fontOther.Length, 16.0f * scale, cfg, fonts.GetGlyphRangesChineseFull());
                if (CFG.Current.FontKorean)
                    fonts.AddFontFromMemoryTTF((IntPtr)p, fontOther.Length, 16.0f * scale, cfg, fonts.GetGlyphRangesKorean());
                if (CFG.Current.FontThai)
                    fonts.AddFontFromMemoryTTF((IntPtr)p, fontOther.Length, 16.0f * scale, cfg, fonts.GetGlyphRangesThai());
                if (CFG.Current.FontVietnamese)
                    fonts.AddFontFromMemoryTTF((IntPtr)p, fontOther.Length, 16.0f * scale, cfg, fonts.GetGlyphRangesVietnamese());
                cfg.GlyphMinAdvanceX = 5.0f;
                if (CFG.Current.FontCyrillic)
                    fonts.AddFontFromMemoryTTF((IntPtr)p, fontOther.Length, 18.0f * scale, cfg, fonts.GetGlyphRangesCyrillic());
            }
            fixed (byte* p = fontIcon)
            {
                ushort[] ranges = { ForkAwesome.IconMin, ForkAwesome.IconMax, 0 };
                var ptr = ImGuiNative.ImFontConfig_ImFontConfig();
                var cfg = new ImFontConfigPtr(ptr);
                cfg.MergeMode = true;
                cfg.GlyphMinAdvanceX = 12.0f;
                cfg.OversampleH = 5;
                cfg.OversampleV = 5;
                ImFontGlyphRangesBuilder b = new ImFontGlyphRangesBuilder();

                fixed (ushort* r = ranges)
                {
                    var f = fonts.AddFontFromMemoryTTF((IntPtr)p, fontIcon.Length, 16.0f * scale, cfg, (IntPtr)r);
                }
            }
            fonts.Build();
            ImguiRenderer.RecreateFontDeviceTexture();
        }

        public void SetupCSharpDefaults()
        {
            Thread.CurrentThread.CurrentCulture = CultureInfo.InvariantCulture;
        }

        public void ManageImGuiConfigBackups()
        {
            if (!File.Exists("imgui.ini"))
            {
                if (File.Exists("imgui.ini.backup"))
                    File.Copy("imgui.ini.backup", "imgui.ini");
            }
            else if (!File.Exists("imgui.ini.backup"))
            {
                if (File.Exists("imgui.ini"))
                    File.Copy("imgui.ini", "imgui.ini.backup");
            }
        }

        public void Run()
        {
            SetupCSharpDefaults();
            ManageImGuiConfigBackups();

            if (CFG.Current.EnableSoapstone)
            {
                SoapstoneServer.RunAsync(KnownServer.DSMapStudio, _soapstoneService);
            }
            /*Task.Run(() =>
            {
                while (true)
                {
                    Thread.Sleep(5000);
                    GC.Collect();
                    GC.WaitForPendingFinalizers();

                    GC.Collect();
                }
            });*/

            // Flush geometry megabuffers for editor geometry
            //Renderer.GeometryBufferAllocator.FlushStaging();

            long previousFrameTicks = 0;
            Stopwatch sw = new Stopwatch();
            sw.Start();
            Tracy.Startup();
            while (_window.Exists)
            {
                // Make sure any awaited UI thread work has a chance to complete
                //await Task.Yield();

                Tracy.TracyCFrameMark();

                // Limit frame rate when window isn't focused unless we are profiling
                bool focused = Tracy.EnableTracy ? true : _window.Focused;
                if (!focused)
                {
                    _desiredFrameLengthSeconds = 1.0 / 20.0f;
                }
                else
                {
                    _desiredFrameLengthSeconds = 1.0 / 60.0f;
                }
                long currentFrameTicks = sw.ElapsedTicks;
                double deltaSeconds = (currentFrameTicks - previousFrameTicks) / (double)Stopwatch.Frequency;

                var ctx = Tracy.TracyCZoneNC(1, "Sleep", 0xFF0000FF);
                while (_limitFrameRate && deltaSeconds < _desiredFrameLengthSeconds)
                {
                    currentFrameTicks = sw.ElapsedTicks;
                    deltaSeconds = (currentFrameTicks - previousFrameTicks) / (double)Stopwatch.Frequency;
                    System.Threading.Thread.Sleep(focused ? 0 : 1);
                }
                Tracy.TracyCZoneEnd(ctx);

                previousFrameTicks = currentFrameTicks;

                ctx = Tracy.TracyCZoneNC(1, "Update", 0xFF00FF00);
                InputSnapshot snapshot = null;
                Sdl2Events.ProcessEvents();
                snapshot = _window.PumpEvents();
                InputTracker.UpdateFrameInput(snapshot, _window);
                Update((float)deltaSeconds);
                Tracy.TracyCZoneEnd(ctx);
                if (!_window.Exists)
                {
                    break;
                }

                if (true)//_window.Focused)
                {
                    ctx = Tracy.TracyCZoneNC(1, "Draw", 0xFFFF0000);
                    Draw();
                    Tracy.TracyCZoneEnd(ctx);
                }
                else
                {
                    // Flush the background queues
                    Renderer.Frame(null, true);
                }
            }

            //DestroyAllObjects();
            Tracy.Shutdown();
            Resource.ResourceManager.Shutdown();
            _gd.Dispose();
            CFG.Save();

            System.Windows.Forms.Application.Exit();
        }

        // Try to shutdown things gracefully on a crash
        public void CrashShutdown()
        {
            Tracy.Shutdown();
            Resource.ResourceManager.Shutdown();
            _gd.Dispose();
            System.Windows.Forms.Application.Exit();
        }

        private string CrashLogPath = $"{Directory.GetCurrentDirectory()}\\Crash Logs";
        public void ExportCrashLog(List<string> exceptionInfo)
        {
            var time = $"{DateTime.Now:yyyy-M-dd--HH-mm-ss}";
            exceptionInfo.Insert(0, $"DSMapStudio Version {_version}");
            Directory.CreateDirectory($"{CrashLogPath}");
            var crashLogPath = $"{CrashLogPath}\\Log {time}.txt";
            File.WriteAllLines(crashLogPath, exceptionInfo);

            if (exceptionInfo.Count > 10)
                MessageBox.Show($"DSMapStudio has run into an issue.\nCrash log has been generated at \"{crashLogPath}\".",
                    $"DSMapStudio Unhandled Error - {_version}", MessageBoxButtons.OK, MessageBoxIcon.Error);
            else
                MessageBox.Show($"DSMapStudio has run into an issue.\nCrash log has been generated at \"{crashLogPath}\".\n\nCrash Log:\n{string.Join("\n", exceptionInfo)}",
                    $"DSMapStudio Unhandled Error - {_version}", MessageBoxButtons.OK, MessageBoxIcon.Error);
        }

        private void ChangeProjectSettings(Editor.ProjectSettings newsettings, string moddir, NewProjectOptions options)
        {
            _projectSettings = newsettings;
            _assetLocator.SetFromProjectSettings(newsettings, moddir);

            Editor.AliasBank.ReloadAliases();
            ParamEditor.ParamBank.ReloadParams(newsettings, options);
            MsbEditor.MtdBank.ReloadMtds();
            _msbEditor.ReloadUniverse();
            _modelEditor.ReloadAssetBrowser();
            
            //Resources loaded here should be moved to databanks
            _msbEditor.OnProjectChanged(_projectSettings);
            _modelEditor.OnProjectChanged(_projectSettings);
            _textEditor.OnProjectChanged(_projectSettings);
            _paramEditor.OnProjectChanged(_projectSettings);
        }

        public void ApplyStyle()
        {
            // Colors
            ImGui.PushStyleColor(ImGuiCol.WindowBg, new Vector4(0.176f, 0.176f, 0.188f, 1.0f));
            //ImGui.PushStyleColor(ImGuiCol.ChildBg, new Vector4(0.145f, 0.145f, 0.149f, 1.0f));
            ImGui.PushStyleColor(ImGuiCol.PopupBg, new Vector4(0.106f, 0.106f, 0.110f, 1.0f));
            ImGui.PushStyleColor(ImGuiCol.Border, new Vector4(0.247f, 0.247f, 0.275f, 1.0f));
            ImGui.PushStyleColor(ImGuiCol.FrameBg, new Vector4(0.200f, 0.200f, 0.216f, 1.0f));
            ImGui.PushStyleColor(ImGuiCol.FrameBgHovered, new Vector4(0.247f, 0.247f, 0.275f, 1.0f));
            ImGui.PushStyleColor(ImGuiCol.FrameBgActive, new Vector4(0.200f, 0.200f, 0.216f, 1.0f));
            ImGui.PushStyleColor(ImGuiCol.TitleBg, new Vector4(0.176f, 0.176f, 0.188f, 1.0f));
            ImGui.PushStyleColor(ImGuiCol.TitleBgActive, new Vector4(0.176f, 0.176f, 0.188f, 1.0f));
            ImGui.PushStyleColor(ImGuiCol.MenuBarBg, new Vector4(0.176f, 0.176f, 0.188f, 1.0f));
            ImGui.PushStyleColor(ImGuiCol.ScrollbarBg, new Vector4(0.243f, 0.243f, 0.249f, 1.0f));
            ImGui.PushStyleColor(ImGuiCol.ScrollbarGrab, new Vector4(0.408f, 0.408f, 0.408f, 1.0f));
            ImGui.PushStyleColor(ImGuiCol.ScrollbarGrabHovered, new Vector4(0.635f, 0.635f, 0.635f, 1.0f));
            ImGui.PushStyleColor(ImGuiCol.ScrollbarGrabActive, new Vector4(1.000f, 1.000f, 1.000f, 1.0f));
            ImGui.PushStyleColor(ImGuiCol.CheckMark, new Vector4(1.000f, 1.000f, 1.000f, 1.0f));
            ImGui.PushStyleColor(ImGuiCol.SliderGrab, new Vector4(0.635f, 0.635f, 0.635f, 1.0f));
            ImGui.PushStyleColor(ImGuiCol.SliderGrabActive, new Vector4(1.000f, 1.000f, 1.000f, 1.0f));
            ImGui.PushStyleColor(ImGuiCol.Button, new Vector4(0.176f, 0.176f, 0.188f, 1.0f));
            ImGui.PushStyleColor(ImGuiCol.ButtonHovered, new Vector4(0.247f, 0.247f, 0.275f, 1.0f));
            ImGui.PushStyleColor(ImGuiCol.ButtonActive, new Vector4(0.200f, 0.600f, 1.000f, 1.0f));
            ImGui.PushStyleColor(ImGuiCol.Header, new Vector4(0.000f, 0.478f, 0.800f, 1.0f));
            ImGui.PushStyleColor(ImGuiCol.HeaderHovered, new Vector4(0.247f, 0.247f, 0.275f, 1.0f));
            ImGui.PushStyleColor(ImGuiCol.HeaderActive, new Vector4(0.161f, 0.550f, 0.939f, 1.0f));
            ImGui.PushStyleColor(ImGuiCol.Tab, new Vector4(0.176f, 0.176f, 0.188f, 1.0f));
            ImGui.PushStyleColor(ImGuiCol.TabHovered, new Vector4(0.110f, 0.592f, 0.918f, 1.0f));
            ImGui.PushStyleColor(ImGuiCol.TabActive, new Vector4(0.200f, 0.600f, 1.000f, 1.0f));
            ImGui.PushStyleColor(ImGuiCol.TabUnfocused, new Vector4(0.176f, 0.176f, 0.188f, 1.0f));
            ImGui.PushStyleColor(ImGuiCol.TabUnfocusedActive, new Vector4(0.247f, 0.247f, 0.275f, 1.0f));

            // Sizes
            ImGui.PushStyleVar(ImGuiStyleVar.FrameBorderSize, 1.0f);
            ImGui.PushStyleVar(ImGuiStyleVar.TabRounding, 0.0f);
            ImGui.PushStyleVar(ImGuiStyleVar.ScrollbarRounding, 0.0f);
            ImGui.PushStyleVar(ImGuiStyleVar.ScrollbarSize, 16.0f);
            ImGui.PushStyleVar(ImGuiStyleVar.WindowMinSize, new Vector2(100f,100f));
        }

        public void UnapplyStyle()
        {
            ImGui.PopStyleColor(27);
            ImGui.PopStyleVar(5);
        }

        private void DumpFlverLayouts()
        {
            var browseDlg = new System.Windows.Forms.SaveFileDialog()
            {
                Filter = "Text file (*.txt) |*.TXT",
                ValidateNames = true,
            };

            if (browseDlg.ShowDialog() == System.Windows.Forms.DialogResult.OK)
            {
                using (var file = new StreamWriter(browseDlg.FileName))
                {
                    foreach (var mat in Resource.FlverResource.MaterialLayouts)
                    {
                        file.WriteLine(mat.Key + ":");
                        foreach (var member in mat.Value)
                        {
                            file.WriteLine($@"{member.Index}: {member.Type.ToString()}: {member.Semantic.ToString()}");
                        }
                        file.WriteLine();
                    }
                }
            }
        }

        private bool AttemptLoadProject(Editor.ProjectSettings settings, string filename, bool updateRecents=true, NewProjectOptions options=null)
        {
            bool success = true;

            // Check if game exe exists
            if (!Directory.Exists(settings.GameRoot))
            {
                success = false;
                System.Windows.Forms.MessageBox.Show($@"Could not find game data directory for {settings.GameType}. Please select the game executable.", "Error",
                    System.Windows.Forms.MessageBoxButtons.OK,
                    System.Windows.Forms.MessageBoxIcon.None);

                var rbrowseDlg = new System.Windows.Forms.OpenFileDialog()
                {
                    Filter = AssetLocator.GameExecutatbleFilter,
                    ValidateNames = true,
                    CheckFileExists = true,
                    CheckPathExists = true,
                    //ShowReadOnly = true,
                };

                var gametype = GameType.Undefined;
                while (gametype != settings.GameType)
                {
                    if (rbrowseDlg.ShowDialog() == System.Windows.Forms.DialogResult.OK)
                    {
                        settings.GameRoot = rbrowseDlg.FileName;
                        gametype = _assetLocator.GetGameTypeForExePath(settings.GameRoot);
                        if (gametype != settings.GameType)
                        {
                            System.Windows.Forms.MessageBox.Show($@"Selected executable was not for {settings.GameType}. Please select the correct game executable.", "Error",
                                System.Windows.Forms.MessageBoxButtons.OK,
                                System.Windows.Forms.MessageBoxIcon.None);
                        }
                        else
                        {
                            success = true;
                            settings.GameRoot = Path.GetDirectoryName(settings.GameRoot);
                            if (settings.GameType == GameType.Bloodborne)
                            {
                                settings.GameRoot = settings.GameRoot + @"\dvdroot_ps4";
                            }
                            settings.Serialize(filename);
                        }
                    }
                    else
                    {
                        break;
                    }
                }
            }

            if (success)
            {
                if (!_assetLocator.CheckFilesExpanded(settings.GameRoot, settings.GameType))
                {
                    System.Windows.Forms.MessageBox.Show($@"The files for {settings.GameType} do not appear to be unpacked. Please use UDSFM for DS1:PTDE and UXM for the rest of the games to unpack the files.", "Error",
                        System.Windows.Forms.MessageBoxButtons.OK,
                        System.Windows.Forms.MessageBoxIcon.None);
                    return false;
                }
                if ((settings.GameType == GameType.Sekiro || settings.GameType == GameType.EldenRing) && !File.Exists(Path.Join(Path.GetFullPath("."), "oo2core_6_win64.dll")))
                {
                    //Technically we're not checking it exists, but the same can be said for many things we assume from CheckFilesExpanded
                    File.Copy(Path.Join(settings.GameRoot, "oo2core_6_win64.dll"), Path.Join(Path.GetFullPath("."), "oo2core_6_win64.dll"));
                }
                _projectSettings = settings;
                ChangeProjectSettings(_projectSettings, Path.GetDirectoryName(filename), options);
                CFG.Current.LastProjectFile = filename;
                _window.Title = $"{_programTitle}  -  {_projectSettings.ProjectName}";

                if (updateRecents)
                {
                    var recent = new CFG.RecentProject();
                    recent.Name = _projectSettings.ProjectName;
                    recent.GameType = _projectSettings.GameType;
                    recent.ProjectFile = filename;
                    CFG.Current.RecentProjects.Insert(0, recent);
                    if (CFG.Current.RecentProjects.Count > CFG.MAX_RECENT_PROJECTS)
                    {
                        CFG.Current.RecentProjects.RemoveAt(CFG.Current.RecentProjects.Count - 1);
                    }
                }
            }
            return success;
        }

        //Unhappy with this being here
        [DllImport("user32.dll", EntryPoint = "ShowWindow")]
        [return: MarshalAs(UnmanagedType.Bool)]
        private static extern bool _user32_ShowWindow(IntPtr hWnd, int nCmdShow);

        // Saves modded files to a recovery directory in the mod folder on crash
        public void AttemptSaveOnCrash()
        {
            bool success = _assetLocator.CreateRecoveryProject();
            if (success)
            {
                _msbEditor.SaveAll();
                _modelEditor.SaveAll();
                _paramEditor.SaveAll();
                _textEditor.SaveAll();
                System.Windows.Forms.MessageBox.Show(
                    $@"Your project was successfully saved to {_assetLocator.GameModDirectory} for manual recovery. " +
                    "You must manually replace your projects with these recovery files should you wish to restore them. " +
                    "Given the program has crashed, these files may be corrupt and you should backup your last good saved " +
                    "files before attempting to use these.",
                    "Saved recovery",
                    System.Windows.Forms.MessageBoxButtons.OK,
                    System.Windows.Forms.MessageBoxIcon.Warning);
            }
        }

        private void SaveFocusedEditor()
        {
            if (_projectSettings != null && _projectSettings.ProjectName != null)
            {
                _projectSettings.Serialize(CFG.Current.LastProjectFile); //Danger zone assuming on lastProjectFile
                if (_msbEditorFocused)
                {
                    _msbEditor.Save();
                }
                if (_modelEditorFocused)
                {
                    _modelEditor.Save();
                }
                if (_paramEditorFocused)
                {
                    _paramEditor.Save();
                }
                if (_textEditorFocused)
                {
                    _textEditor.Save();
                }
            }
        }

        private KeyBind _currentKeyBind;
        private void Update(float deltaseconds)
        {
            var ctx = Tracy.TracyCZoneN(1, "Imgui");
            ImguiRenderer.Update(deltaseconds, InputTracker.FrameSnapshot);
            Tracy.TracyCZoneEnd(ctx);
            List<string> tasks = Editor.TaskManager.GetLiveThreads();
            Editor.TaskManager.ThrowTaskExceptions();

            string[] commandsplit = EditorCommandQueue.GetNextCommand();
            if (commandsplit != null && commandsplit[0] == "windowFocus")
            {
                //this is a hack, cannot grab focus except for when un-minimising
                _user32_ShowWindow(_window.Handle, 6);
                _user32_ShowWindow(_window.Handle, 9);
            }

            ctx = Tracy.TracyCZoneN(1, "Style");
            //ImGui.BeginFrame(); // Imguizmo begin frame
            ApplyStyle();
            var vp = ImGui.GetMainViewport();
            ImGui.SetNextWindowPos(vp.Pos);
            ImGui.SetNextWindowSize(vp.Size);
            ImGui.PushStyleVar(ImGuiStyleVar.WindowRounding, 0.0f);
            ImGui.PushStyleVar(ImGuiStyleVar.WindowBorderSize, 0.0f);
            ImGui.PushStyleVar(ImGuiStyleVar.WindowPadding, new Vector2(0.0f, 0.0f));
            ImGuiWindowFlags flags = ImGuiWindowFlags.NoTitleBar | ImGuiWindowFlags.NoCollapse | ImGuiWindowFlags.NoResize | ImGuiWindowFlags.NoMove;
            flags |= ImGuiWindowFlags.NoDocking | ImGuiWindowFlags.MenuBar;
            flags |= ImGuiWindowFlags.NoBringToFrontOnFocus | ImGuiWindowFlags.NoNavFocus;
            flags |= ImGuiWindowFlags.NoBackground;
            ImGui.PushStyleColor(ImGuiCol.WindowBg, new Vector4(0.0f, 0.0f, 0.0f, 0.0f));
            if (ImGui.Begin("DockSpace_W", flags))
            {
                //Console.WriteLine("hi");
            }
            var dsid = ImGui.GetID("DockSpace");
            ImGui.DockSpace(dsid, new Vector2(0, 0), ImGuiDockNodeFlags.NoSplit);
            ImGui.PopStyleVar(1);
            ImGui.End();
            ImGui.PopStyleColor(1);
            Tracy.TracyCZoneEnd(ctx);

            ctx = Tracy.TracyCZoneN(1, "Menu");
            bool newProject = false;
            bool keyBindGUI = false;
            ImGui.PushStyleVar(ImGuiStyleVar.FrameBorderSize, 0.0f);
            if (ImGui.BeginMainMenuBar())
            {
                if (ImGui.BeginMenu("File"))
                {
                    if (ImGui.MenuItem("Enable Texturing (alpha)", "", CFG.Current.EnableTexturing))
                    {
                        CFG.Current.EnableTexturing = !CFG.Current.EnableTexturing;
                    }
                    if (ImGui.MenuItem("New Project", "", false, Editor.TaskManager.GetLiveThreads().Count == 0))
                    {
                        newProject = true;
                    }
                    if (ImGui.MenuItem("Open Project", "", false, Editor.TaskManager.GetLiveThreads().Count == 0))
                    {
                        var browseDlg = new System.Windows.Forms.OpenFileDialog()
                        {
                            Filter = AssetLocator.JsonFilter,
                            ValidateNames = true,
                            CheckFileExists = true,
                            CheckPathExists = true,
                        };

                        if (browseDlg.ShowDialog() == System.Windows.Forms.DialogResult.OK)
                        {
                            var settings = Editor.ProjectSettings.Deserialize(browseDlg.FileName);
                            AttemptLoadProject(settings, browseDlg.FileName);
                        }
                    }
                    if (ImGui.BeginMenu("Recent Projects", Editor.TaskManager.GetLiveThreads().Count == 0 && CFG.Current.RecentProjects.Count > 0))
                    {
                        CFG.RecentProject recent = null;
                        foreach (var p in CFG.Current.RecentProjects)
                        {
                            if (ImGui.MenuItem($@"{p.GameType.ToString()}:{p.Name}"))
                            {
                                if (File.Exists(p.ProjectFile))
                                {
                                    var settings = Editor.ProjectSettings.Deserialize(p.ProjectFile);
                                    if (AttemptLoadProject(settings, p.ProjectFile, false))
                                    {
                                        recent = p;
                                    }
                                }
                            }
                        }
                        if (recent != null)
                        {
                            CFG.Current.RecentProjects.Remove(recent);
                            CFG.Current.RecentProjects.Insert(0, recent);
                            CFG.Current.LastProjectFile = recent.ProjectFile;
                        }
                        ImGui.EndMenu();
                    }

                    string focusType = "";
                    if (_msbEditorFocused)
                    {
                        focusType = "Maps";
                    }
                    else if (_modelEditorFocused)
                    {
                        focusType = "Models";
                    }
                    else if (_paramEditorFocused)
                    {
                        focusType = "Params";
                    }
                    else if (_textEditorFocused)
                    {
                        focusType = "Text";
                    }

                    if (ImGui.MenuItem($"Save {focusType}", KeyBindings.Current.Core_SaveCurrentEditor.HintText))
                    {
                        SaveFocusedEditor();
                    }
                    if (ImGui.MenuItem("Save All"))
                    {
                        _msbEditor.SaveAll();
                        _modelEditor.SaveAll();
                        _paramEditor.SaveAll();
                        _textEditor.SaveAll();
                    }
                    if (Resource.FlverResource.CaptureMaterialLayouts && ImGui.MenuItem("Dump Flver Layouts (Debug)", ""))
                    {
                        DumpFlverLayouts();
                    }
                    ImGui.EndMenu();
                }
                if (_msbEditorFocused)
                {
                    _msbEditor.DrawEditorMenu();
                }
                else if (_modelEditorFocused)
                {
                    _modelEditor.DrawEditorMenu();
                }
                else if (_paramEditorFocused)
                {
                    _paramEditor.DrawEditorMenu();
                }
                else if (_textEditorFocused)
                {
                    _textEditor.DrawEditorMenu();
                }
                if (ImGui.BeginMenu("Settings"))
                {
                    if (_projectSettings == null || _projectSettings.ProjectName == null)
                    {
                        ImGui.MenuItem("Project Settings: (No project)", false);
                    }
                    else
                    {
                        if (ImGui.BeginMenu($@"Project Settings: {_projectSettings.ProjectName}", Editor.TaskManager.GetLiveThreads().Count == 0))
                        {
                            bool useLoose = _projectSettings.UseLooseParams;
                            if ((_projectSettings.GameType == GameType.DarkSoulsIISOTFS || _projectSettings.GameType == GameType.DarkSoulsIII) && ImGui.Checkbox("Use Loose Params", ref useLoose))
                            {
                                _projectSettings.UseLooseParams = useLoose;
                            }
                            bool usepartial = _projectSettings.PartialParams;
                            if ((FeatureFlags.EnablePartialParam || usepartial) &&
                                _projectSettings.GameType == GameType.EldenRing && ImGui.Checkbox("Partial Params", ref usepartial))
                            {
                                _projectSettings.PartialParams = usepartial;
                            }
                            ImGui.EndMenu();
                        }
                    }

                    if (ImGui.Selectable("Key bindings"))
                    {
                        keyBindGUI = true;
                    }
                    if (ImGui.BeginMenu("Fonts"))
                    {
                        ImGui.Text("Please restart program for font changes to take effect.");
                        ImGui.Separator();

                        if (ImGui.SliderFloat("Font Scale", ref CFG.Current.FontSizeScale, 0.5f, 4.0f))
                        {
                            CFG.Current.FontSizeScale = (float)Math.Round(CFG.Current.FontSizeScale, 1);
                        }
                        if (ImGui.BeginMenu("Additional Language Fonts"))
                        {
                            ImGui.Text("Additional fonts take more VRAM and increase startup time.");
                            ImGui.Separator();
                            if (ImGui.MenuItem("Chinese", "", CFG.Current.FontChinese))
                            {
                                CFG.Current.FontChinese = !CFG.Current.FontChinese;
                            }
                            if (ImGui.MenuItem("Korean", "", CFG.Current.FontKorean))
                            {
                                CFG.Current.FontKorean = !CFG.Current.FontKorean;
                            }
                            if (ImGui.MenuItem("Thai", "", CFG.Current.FontThai))
                            {
                                CFG.Current.FontThai = !CFG.Current.FontThai;
                            }
                            if (ImGui.MenuItem("Vietnamese", "", CFG.Current.FontVietnamese))
                            {
                                CFG.Current.FontVietnamese = !CFG.Current.FontVietnamese;
                            }
                            if (ImGui.MenuItem("Cyrillic", "", CFG.Current.FontCyrillic))
                            {
                                CFG.Current.FontCyrillic = !CFG.Current.FontCyrillic;
                            }
                            ImGui.EndMenu();
                        }
                        ImGui.EndMenu();
                    }
                    if (ImGui.BeginMenu("Map Editor"))
                    {
                        ImGui.Checkbox("Exclude loaded maps from search filter", ref CFG.Current.Map_AlwaysListLoadedMaps);
                        ImGui.EndMenu();
                    }
                    if (ImGui.BeginMenu("Viewport Settings"))
                    {
                        if (ImGui.Button("Reset"))
                        {
                            CFG.Current.GFX_Camera_FOV = CFG.Default.GFX_Camera_FOV;

                            _msbEditor.Viewport.FarClip = CFG.Default.GFX_RenderDistance_Max;
                            CFG.Current.GFX_RenderDistance_Max = _msbEditor.Viewport.FarClip;

                            _msbEditor.Viewport._worldView.CameraMoveSpeed_Slow = CFG.Default.GFX_Camera_MoveSpeed_Slow;
                            CFG.Current.GFX_Camera_MoveSpeed_Slow = _msbEditor.Viewport._worldView.CameraMoveSpeed_Slow;

                            _msbEditor.Viewport._worldView.CameraMoveSpeed_Normal = CFG.Default.GFX_Camera_MoveSpeed_Normal;
                            CFG.Current.GFX_Camera_MoveSpeed_Normal = _msbEditor.Viewport._worldView.CameraMoveSpeed_Normal;

                            _msbEditor.Viewport._worldView.CameraMoveSpeed_Fast = CFG.Default.GFX_Camera_MoveSpeed_Fast;
                            CFG.Current.GFX_Camera_MoveSpeed_Fast = _msbEditor.Viewport._worldView.CameraMoveSpeed_Fast;
                        }
                        float cam_fov = CFG.Current.GFX_Camera_FOV;
                        if (ImGui.SliderFloat("Camera FOV", ref cam_fov, 40.0f, 140.0f))
                        {
                            CFG.Current.GFX_Camera_FOV = cam_fov;
                        }
                        if (ImGui.SliderFloat("Map Max Render Distance", ref _msbEditor.Viewport.FarClip, 10.0f, 500000.0f))
                        {
                            CFG.Current.GFX_RenderDistance_Max = _msbEditor.Viewport.FarClip;
                        }
                        if (ImGui.SliderFloat("Map Camera Speed (Slow)", ref _msbEditor.Viewport._worldView.CameraMoveSpeed_Slow, 0.1f, 999.0f))
                        {
                            CFG.Current.GFX_Camera_MoveSpeed_Slow = _msbEditor.Viewport._worldView.CameraMoveSpeed_Slow;
                        }
                        if (ImGui.SliderFloat("Map Camera Speed (Normal)", ref _msbEditor.Viewport._worldView.CameraMoveSpeed_Normal, 0.1f, 999.0f))
                        {
                            CFG.Current.GFX_Camera_MoveSpeed_Normal = _msbEditor.Viewport._worldView.CameraMoveSpeed_Normal;
                        }
                        if (ImGui.SliderFloat("Map Camera Speed (Fast)", ref _msbEditor.Viewport._worldView.CameraMoveSpeed_Fast, 0.1f, 999.0f))
                        {
                            CFG.Current.GFX_Camera_MoveSpeed_Fast = _msbEditor.Viewport._worldView.CameraMoveSpeed_Fast;
                        }
                        ImGui.EndMenu();
                    }
                    if (ImGui.BeginMenu("Soapstone Server"))
                    {
                        string running = SoapstoneServer.GetRunningPort() is int port ? $"running on port {port}" : "not running";
                        ImGui.Text($"The server is {running}.\nIt is not accessible over the network, only to other programs on this computer.\nPlease restart the program for changes to take effect.");
                        ImGui.Separator();
                        if (ImGui.MenuItem("Enable Cross-Editor Features", "", CFG.Current.EnableSoapstone))
                        {
                            CFG.Current.EnableSoapstone = !CFG.Current.EnableSoapstone;
                        }
                        ImGui.EndMenu();
                    }
                    if (ImGui.MenuItem("Enable Texturing (alpha)", "", CFG.Current.EnableTexturing))
                    {
                        CFG.Current.EnableTexturing = !CFG.Current.EnableTexturing;
                    }
                    if (ImGui.MenuItem("Show Original FMG Names", "", CFG.Current.FMG_ShowOriginalNames))
                    {
                        CFG.Current.FMG_ShowOriginalNames = !CFG.Current.FMG_ShowOriginalNames;
                    }

                    if (ImGui.Button("Open Config Folder"))
                    {
                        if (File.Exists(CFG.GetConfigFilePath()))
                        {
                            // Open folder in Windows Explorer
                            Process.Start(@"explorer.exe", CFG.GetConfigFolderPath());
                        }
                    }
                    ImGui.EndMenu();
                }
                if (ImGui.BeginMenu("Help"))
                {
                    if (ImGui.BeginMenu("About"))
                    {
                        ImGui.Text("Original Author:\n" +
                                   "Katalash\n\n" +
                                   "Core Development Team:\n" +
                                   "Katalash\n" +
                                   "Philiquaz\n" +
                                   "King bore haha (george)\n\n" +
                                   "Additional Contributors:\n" +
                                   "Thefifthmatt\n" +
                                   "Shadowth117\n\n" +
                                   "Special Thanks:\n" +
                                   "TKGP\n" +
                                   "Meowmaritus\n" +
                                   "Vawser\n" +
                                   "Radai\n" +
                                   "Moonlight Ruin");
                        ImGui.EndMenu();
                    }
                    
                    if (ImGui.BeginMenu("How to use"))
                    {
                        ImGui.Text("Usage of many features is assisted through the symbol (?).\nIn many cases, right clicking items will provide further information and options.");
                        ImGui.EndMenu();
                    }
                    
                    if (ImGui.BeginMenu("Camera Controls"))
                    {
                        ImGui.Text("Holding click on the viewport will enable camera controls.\nUse WASD to navigate.\nUse right click to rotate the camera.\nHold Shift to temporarily speed up and Ctrl to temporarily slow down.\nScroll the mouse wheel to adjust overall speed.");
                        ImGui.EndMenu();
                    }

                    if (ImGui.MenuItem("Modding Wiki"))
                    {
                        Process.Start(new ProcessStartInfo
                        {
                            FileName = "http://soulsmodding.wikidot.com/",
                            UseShellExecute = true
                        });
                    }
                    
                    if (ImGui.MenuItem("Map ID Reference"))
                    {
                        Process.Start(new ProcessStartInfo
                        {
                            FileName = "http://soulsmodding.wikidot.com/reference:map-list",
                            UseShellExecute = true
                        });
                    }
                    
                    if (ImGui.MenuItem("DSMapStudio Discord"))
                    {
                        Process.Start(new ProcessStartInfo
                        {
                            FileName = "https://discord.gg/CKDBCUFhB3",
                            UseShellExecute = true
                        });
                    }
                    
                    if (ImGui.MenuItem("FromSoftware Modding Discord"))
                    {
                        Process.Start(new ProcessStartInfo
                        {
                            FileName = "https://discord.gg/mT2JJjx",
                            UseShellExecute = true
                        });
                    }
                    /*
                    if (ImGui.BeginMenu("Edits aren't sticking!"))
                    {
                        ImGui.Text("The mechanism that is used to detect if a field has been changed can stop existing before registering a change.\nThis occurs when switching param, row or using tab between fields.\nI hope to have this fixed soon, however it is a complicated issue.\nTo ensure a change sticks, simply click off the field you are editing.");
                        ImGui.EndMenu();
                    }
                    */
                    ImGui.EndMenu();
                }
                if (FeatureFlags.TestMenu)
                {
                    if (ImGui.BeginMenu("Tests"))
                    {
                        if (ImGui.MenuItem("Crash me (will actually crash)"))
                        {
                            var badArray = new int[2];
                            var crash = badArray[5];
                        }
                        if (ImGui.MenuItem("MSBE read/write test"))
                        {
                            Tests.MSBReadWrite.Run(_assetLocator);
                        }
                        if (ImGui.MenuItem("BTL read/write test"))
                        {
                            Tests.BTLReadWrite.Run(_assetLocator);
                        }
                        ImGui.EndMenu();
                    }

                }
                if (TaskManager.GetLiveThreads().Count > 0 && ImGui.BeginMenu("Tasks"))
                {
                    foreach (String task in TaskManager.GetLiveThreads()) {
                        ImGui.Text(task);
                    }
                    ImGui.EndMenu();
                }
                if (TaskManager.warningList.Count > 0)
                {
                    ImGui.PushStyleColor(ImGuiCol.Text, new Vector4(1.0f, 0f, 0f, 1.0f));
                    if (ImGui.BeginMenu("!! WARNINGS !!"))
                    {
                        ImGui.PushStyleColor(ImGuiCol.Text, new Vector4(1.0f, 1.0f, 1.0f, 1.0f));
                        ImGui.Text("Click warnings to remove them from list");
                        if (ImGui.Button("Remove All Warnings"))
                            TaskManager.warningList.Clear();

                        ImGui.Separator();
                        foreach (var task in TaskManager.warningList)
                        {
                            if (ImGui.Selectable(task.Value, false, ImGuiSelectableFlags.DontClosePopups))
                            {
                                TaskManager.warningList.TryRemove(task);
                            }
                        }
                        ImGui.PopStyleColor();
                        ImGui.EndMenu();
                    }
                    ImGui.PopStyleColor();
                }
                /*
                //Recently completed task
                ImGui.PushStyleColor(ImGuiCol.Text, new Vector4(.1f, 1f, .4f, 1.0f));
                ImGui.Spacing();
                ImGui.Text($"{TaskManager.lastCompletedActionString}");
                ImGui.PopStyleColor();
                */

                ImGui.EndMainMenuBar();
            }
            ImGui.PopStyleVar();
            Tracy.TracyCZoneEnd(ctx);

            bool open = true;
            ImGui.PushStyleVar(ImGuiStyleVar.WindowRounding, 7.0f);
            ImGui.PushStyleVar(ImGuiStyleVar.WindowBorderSize, 1.0f);

            if (keyBindGUI)
                ImGui.OpenPopup("Key Bind Settings");
            if (ImGui.BeginPopupModal("Key Bind Settings", ref open))
            {
                if (InputTracker.GetKeyDown(Key.Escape))
                {
                    _currentKeyBind = null;
                }
                else if (ImGui.IsAnyItemActive())
                {
                    _currentKeyBind = null;
                }

                ImGui.Columns(2);
                foreach (var bind in KeyBindings.Current.GetType().GetFields())
                {
                    var bindVal = (KeyBind)bind.GetValue(KeyBindings.Current);
                    ImGui.Text(bind.Name);
                    ImGui.NextColumn();
                    if (_currentKeyBind == bindVal)
                    {
                        ImGui.Button("Press Key <Esc - Cancel>");
                        var newkey = InputTracker.GetNewKeyBind();
                        if (newkey != null)
                        {
                            bind.SetValue(KeyBindings.Current, newkey);
                            _currentKeyBind = null;
                        }
                    }
                    else if (ImGui.Button($"{bindVal.HintText}##{bind.Name}"))
                    {
                        _currentKeyBind = bindVal;
                    }
                    ImGui.NextColumn();
                }
                ImGui.Separator();
                if (ImGui.Button("Restore Defaults"))
                {
                    KeyBindings.ResetKeyBinds();
                }
                ImGui.EndPopup();
            }

            ImGui.PushStyleVar(ImGuiStyleVar.WindowPadding, new Vector2(14.0f, 8.0f));

            // New project modal
            if (newProject)
            {
                _newProjectOptions.settings = new Editor.ProjectSettings();
                _newProjectOptions.directory = "";
                ImGui.OpenPopup("New Project");
            }
            if (ImGui.BeginPopupModal("New Project", ref open, ImGuiWindowFlags.AlwaysAutoResize)) // The Grey overlay is apparently an imgui bug (that has been fixed in updated builds; in some forks at least).
            {
                ImGui.AlignTextToFramePadding();
                ImGui.Text("Project Name:      ");
                ImGui.SameLine();
                var pname = _newProjectOptions.settings.ProjectName;
                if (ImGui.InputText("##pname", ref pname, 255))
                {
                    _newProjectOptions.settings.ProjectName = pname;
                }

                ImGui.AlignTextToFramePadding();
                ImGui.Text("Project Directory: ");
                ImGui.SameLine();
                ImGui.InputText("##pdir", ref _newProjectOptions.directory, 255);
                ImGui.SameLine();
                if (ImGui.Button($@"{ForkAwesome.FileO}"))
                {
                    var browseDlg = new System.Windows.Forms.FolderBrowserDialog();

                    if (browseDlg.ShowDialog() == System.Windows.Forms.DialogResult.OK)
                    {
                        _newProjectOptions.directory = browseDlg.SelectedPath;
                    }
                }

                ImGui.AlignTextToFramePadding();
                ImGui.Text("Game Executable:   ");
                ImGui.SameLine();
                var gname = _newProjectOptions.settings.GameRoot;
                if (ImGui.InputText("##gdir", ref gname, 255))
                {
                    _newProjectOptions.settings.GameRoot = gname;
                    _newProjectOptions.settings.GameType = _assetLocator.GetGameTypeForExePath(_newProjectOptions.settings.GameRoot);
                }
                ImGui.SameLine();
                ImGui.PushID("fd2");
                if (ImGui.Button($@"{ForkAwesome.FileO}"))
                {
                    var browseDlg = new System.Windows.Forms.OpenFileDialog()
                    {
                        Filter = AssetLocator.GameExecutatbleFilter,
                        ValidateNames = true,
                        CheckFileExists = true,
                        CheckPathExists = true,
                        //ShowReadOnly = true,
                    };

                    if (browseDlg.ShowDialog() == System.Windows.Forms.DialogResult.OK)
                    {
                        _newProjectOptions.settings.GameRoot = browseDlg.FileName;
                        _newProjectOptions.settings.GameType = _assetLocator.GetGameTypeForExePath(_newProjectOptions.settings.GameRoot);
                    }
                }
                ImGui.PopID();
                ImGui.Text($@"Detected Game:      {_newProjectOptions.settings.GameType.ToString()}");

                ImGui.NewLine();
                ImGui.Separator();
                ImGui.NewLine();
                if (_newProjectOptions.settings.GameType == GameType.DarkSoulsIISOTFS || _newProjectOptions.settings.GameType == GameType.DarkSoulsIII)
                {
                    ImGui.AlignTextToFramePadding();
                    ImGui.Text($@"Use Loose Params:  ");
                    ImGui.SameLine();
                    var looseparams = _newProjectOptions.settings.UseLooseParams;
                    if (ImGui.Checkbox("##looseparams", ref looseparams))
                    {
                        _newProjectOptions.settings.UseLooseParams = looseparams;
                    }
                    ImGui.NewLine();
                }
                if (FeatureFlags.EnablePartialParam && _newProjectOptions.settings.GameType == GameType.EldenRing)
                {
                    ImGui.AlignTextToFramePadding();
                    ImGui.Text($@"Save partial regulation:  ");
                    ImGui.SameLine();
                    var partialReg = _newProjectOptions.settings.PartialParams;
                    if (ImGui.Checkbox("##partialparams", ref partialReg))
                    {
                        _newProjectOptions.settings.PartialParams = partialReg;
                    }
                    ImGui.TextUnformatted("Warning: partial params require merging before use in game.\nRow names on unchanged rows will be forgotten between saves");
                    ImGui.NewLine();
                }
                ImGui.AlignTextToFramePadding();
                ImGui.Text($@"Load default row names:  ");
                ImGui.SameLine();
                ImGui.Checkbox("##loadDefaultNames", ref _newProjectOptions.loadDefaultNames);
                ImGui.NewLine();

                if (ImGui.Button("Create", new Vector2(120, 0)))
                {
                    bool validated = true;
                    if (_newProjectOptions.settings.GameRoot == null || !File.Exists(_newProjectOptions.settings.GameRoot))
                    {
                        System.Windows.Forms.MessageBox.Show("Your game executable path does not exist. Please select a valid executable.", "Error",
                            System.Windows.Forms.MessageBoxButtons.OK,
                            System.Windows.Forms.MessageBoxIcon.None);
                        validated = false;
                    }
                    if (validated && _newProjectOptions.settings.GameType == GameType.Undefined)
                    {
                        System.Windows.Forms.MessageBox.Show("Your game executable is not a valid supported game.", "Error",
                                         System.Windows.Forms.MessageBoxButtons.OK,
                                         System.Windows.Forms.MessageBoxIcon.None);
                        validated = false;
                    }
                    if (validated && (_newProjectOptions.directory == null || !Directory.Exists(_newProjectOptions.directory)))
                    {
                        System.Windows.Forms.MessageBox.Show("Your selected project directory is not valid.", "Error",
                                         System.Windows.Forms.MessageBoxButtons.OK,
                                         System.Windows.Forms.MessageBoxIcon.None);
                        validated = false;
                    }
                    if (validated && File.Exists($@"{_newProjectOptions.directory}\project.json"))
                    {
                        System.Windows.Forms.MessageBox.Show("Your selected project directory is already a project.", "Error",
                                         System.Windows.Forms.MessageBoxButtons.OK,
                                         System.Windows.Forms.MessageBoxIcon.None);
                        validated = false;
                    }
                    if (validated && (Path.GetDirectoryName(_newProjectOptions.settings.GameRoot)).Equals(_newProjectOptions.directory))
                    {
                        var message = System.Windows.Forms.MessageBox.Show(
                            "Project Directory is the same as Game Directory, which allows game files to be overwritten directly.\n\n" +
                            "It's highly recommended you use the Mod Engine mod folder as your project folder instead (if possible).\n\n" +
                            "Continue and create project anyway?", "Caution",
                                         System.Windows.Forms.MessageBoxButtons.OKCancel,
                                         System.Windows.Forms.MessageBoxIcon.None);
                        if (message != System.Windows.Forms.DialogResult.OK)
                            validated = false;
                    }
                    if (validated && (_newProjectOptions.settings.ProjectName == null || _newProjectOptions.settings.ProjectName == ""))
                    {
                        System.Windows.Forms.MessageBox.Show("You must specify a project name.", "Error",
                                         System.Windows.Forms.MessageBoxButtons.OK,
                                         System.Windows.Forms.MessageBoxIcon.None);
                        validated = false;
                    }

                    string gameroot = Path.GetDirectoryName(_newProjectOptions.settings.GameRoot);
                    if (_newProjectOptions.settings.GameType == GameType.Bloodborne)
                    {
                        gameroot = gameroot + @"\dvdroot_ps4";
                    }
                    if (!_assetLocator.CheckFilesExpanded(gameroot, _newProjectOptions.settings.GameType))
                    {
                        System.Windows.Forms.MessageBox.Show($@"The files for {_newProjectOptions.settings.GameType} do not appear to be unpacked. Please use UDSFM for DS1:PTDE and UXM for the rest of the games to unpack the files.", "Error",
                            System.Windows.Forms.MessageBoxButtons.OK,
                            System.Windows.Forms.MessageBoxIcon.None);
                        validated = false;
                    }

                    if (validated)
                    {
                        _newProjectOptions.settings.GameRoot = gameroot;
                        _newProjectOptions.settings.Serialize($@"{_newProjectOptions.directory}\project.json");
                        AttemptLoadProject(_newProjectOptions.settings, $@"{_newProjectOptions.directory}\project.json", true, _newProjectOptions);

                        ImGui.CloseCurrentPopup();
                    }
                }
                ImGui.SameLine();
                if (ImGui.Button("Cancel", new Vector2(120, 0)))
                {
                    ImGui.CloseCurrentPopup();
                }
                ImGui.EndPopup();
            }
            ImGui.PopStyleVar(3);

            ImGui.PushStyleVar(ImGuiStyleVar.WindowPadding, new Vector2(0.0f, 0.0f));
            if (FirstFrame)
            {
                ImGui.SetNextWindowFocus();
            }
            string[] mapcmds = null;
            if (commandsplit != null && commandsplit[0] == "map")
            {
                mapcmds = commandsplit.Skip(1).ToArray();
                ImGui.SetNextWindowFocus();
            }
            ctx = Tracy.TracyCZoneN(1, "Editor");
            ImGui.PushStyleColor(ImGuiCol.WindowBg, new Vector4(0.0f, 0.0f, 0.0f, 0.0f));
            if (ImGui.Begin("Map Editor"))
            {
                ImGui.PopStyleColor(1);
                ImGui.PopStyleVar(1);
                _msbEditor.OnGUI(mapcmds);
                ImGui.End();
                _msbEditorFocused = true;
                _msbEditor.Update(deltaseconds);
            }
            else
            {
                ImGui.PopStyleColor(1);
                ImGui.PopStyleVar(1);
                _msbEditorFocused = false;
                ImGui.End();
            }

            ImGui.PushStyleVar(ImGuiStyleVar.WindowPadding, new Vector2(0.0f, 0.0f));
            ImGui.PushStyleColor(ImGuiCol.WindowBg, new Vector4(0.0f, 0.0f, 0.0f, 0.0f));
            if (ImGui.Begin("Model Editor"))
            {
                ImGui.PopStyleColor(1);
                ImGui.PopStyleVar(1);
                _modelEditor.OnGUI();
                _modelEditorFocused = true;
                _modelEditor.Update(deltaseconds);
            }
            else
            {
                ImGui.PopStyleColor(1);
                ImGui.PopStyleVar(1);
                _modelEditorFocused = false;
            }
            ImGui.End();

            string[] paramcmds = null;
            if (commandsplit != null && commandsplit[0] == "param")
            {
                paramcmds = commandsplit.Skip(1).ToArray();
                ImGui.SetNextWindowFocus();
            }
            if (ImGui.Begin("Param Editor"))
            {
                _paramEditor.OnGUI(paramcmds);
                _paramEditorFocused = true;
            }
            else
            {
                _paramEditorFocused = false;
            }
            ImGui.End();

            // Global shortcut keys
            if (InputTracker.GetKeyDown(KeyBindings.Current.Core_SaveCurrentEditor) && !_msbEditor.Viewport.ViewportSelected)
                SaveFocusedEditor();

            string[] textcmds = null;
            if (commandsplit != null && commandsplit[0] == "text")
            {
                textcmds = commandsplit.Skip(1).ToArray();
                ImGui.SetNextWindowFocus();
            }
            ImGui.PushStyleVar(ImGuiStyleVar.WindowPadding, new Vector2(4, 4));
            if (ImGui.Begin("Text Editor"))
            {
                _textEditor.OnGUI(textcmds);
                _textEditorFocused = true;
            }
            else
            {
                _textEditorFocused = false;
            }
            ImGui.End();
            ImGui.PopStyleVar();

            ImGui.PopStyleVar(2);
            UnapplyStyle();
            Tracy.TracyCZoneEnd(ctx);

            ctx = Tracy.TracyCZoneN(1, "Resource");
            Resource.ResourceManager.UpdateTasks();
            Tracy.TracyCZoneEnd(ctx);

            if (!_firstframe)
            {
                FirstFrame = false;
            }
            _firstframe = false;
        }

        private void RecreateWindowFramebuffers(CommandList cl)
        {
            MainWindowColorTexture?.Dispose();
            MainWindowFramebuffer?.Dispose();
            MainWindowResourceSet?.Dispose();

            var factory = _gd.ResourceFactory;
            _gd.GetPixelFormatSupport(
                PixelFormat.R8_G8_B8_A8_UNorm,
                TextureType.Texture2D,
                TextureUsage.RenderTarget,
                out PixelFormatProperties properties);

            TextureDescription mainColorDesc = TextureDescription.Texture2D(
                _gd.SwapchainFramebuffer.Width,
                _gd.SwapchainFramebuffer.Height,
                1,
                1,
                PixelFormat.R8_G8_B8_A8_UNorm,
                TextureUsage.RenderTarget | TextureUsage.Sampled,
                TextureSampleCount.Count1);
            MainWindowColorTexture = factory.CreateTexture(ref mainColorDesc);
            MainWindowFramebuffer = factory.CreateFramebuffer(new FramebufferDescription(null, MainWindowColorTexture));
            //MainWindowResourceSet = factory.CreateResourceSet(new ResourceSetDescription(TextureSamplerResourceLayout, MainWindowResolvedColorView, _gd.PointSampler));
        }

        private void Draw()
        {
            Debug.Assert(_window.Exists);
            int width = _window.Width;
            int height = _window.Height;
            int x = _window.X;
            int y = _window.Y;

            if (_windowResized)
            {
                _windowResized = false;

                CFG.Current.GFX_Display_Width = width;
                CFG.Current.GFX_Display_Height = height;

                _gd.ResizeMainWindow((uint)width, (uint)height);
                //_scene.Camera.WindowResized(width, height);
                _resizeHandled?.Invoke(width, height);
                CommandList cl = _gd.ResourceFactory.CreateCommandList();
                cl.Begin();
                //_sc.RecreateWindowSizedResources(_gd, cl);
                RecreateWindowFramebuffers(cl);
                ImguiRenderer.WindowResized(width, height);
                _msbEditor.EditorResized(_window, _gd);
                _modelEditor.EditorResized(_window, _gd);
                cl.End();
                _gd.SubmitCommands(cl);
                cl.Dispose();
            }

            if (_windowMoved)
            {
                _windowMoved = false;
                CFG.Current.GFX_Display_X = x;
                CFG.Current.GFX_Display_Y = y;
            }

            if (_newSampleCount != null)
            {
                //_sc.MainSceneSampleCount = _newSampleCount.Value;
                _newSampleCount = null;
                //DestroyAllObjects();
                //CreateAllObjects();
            }

            //_frameCommands.Begin();

            //CommonMaterials.FlushAll(_frameCommands);

            //_scene.RenderAllStages(_gd, _frameCommands, _sc);

            //CommandList cl2 = _gd.ResourceFactory.CreateCommandList();
            MainWindowCommandList.Begin();
            //cl2.SetFramebuffer(_gd.SwapchainFramebuffer);
            MainWindowCommandList.SetFramebuffer(_gd.SwapchainFramebuffer);
            MainWindowCommandList.ClearColorTarget(0, new RgbaFloat(0.176f, 0.176f, 0.188f, 1.0f));
            float depthClear = _gd.IsDepthRangeZeroToOne ? 1f : 0f;
            MainWindowCommandList.ClearDepthStencil(0.0f);
            MainWindowCommandList.SetFullViewport(0);
            //MainWindowCommandList.End();
            //_gd.SubmitCommands(MainWindowCommandList);
            //_gd.WaitForIdle();
            if (_msbEditorFocused)
            {
                _msbEditor.Draw(_gd, MainWindowCommandList);
            }
            if (_modelEditorFocused)
            {
                _modelEditor.Draw(_gd, MainWindowCommandList);
            }
            var fence = Scene.Renderer.Frame(MainWindowCommandList, false);
            //GuiCommandList.Begin();
            //GuiCommandList.SetFramebuffer(_gd.SwapchainFramebuffer);
            MainWindowCommandList.SetFullViewport(0);
            MainWindowCommandList.SetFullScissorRects();
            ImguiRenderer.Render(_gd, MainWindowCommandList);
            //GuiCommandList.End();
            MainWindowCommandList.End();
            _gd.SubmitCommands(MainWindowCommandList, fence);
            Scene.Renderer.SubmitPostDrawCommandLists();
            //Scene.SceneRenderPipeline.TestUpdateView(_gd, MainWindowCommandList, TestWorldView.CameraTransform.CameraViewMatrix);

            _gd.SwapBuffers();
        }
    }
}
=======
﻿using ImGuiNET;
using StudioCore.Editor;
using StudioCore.Scene;
using System;
using System.Collections.Generic;
using System.Diagnostics;
using System.IO;
using System.Linq;
using System.Numerics;
using System.Globalization;
using System.Threading;
using System.Runtime.InteropServices;
using System.Reflection;
using System.Threading.Tasks;
using SoapstoneLib;
using StudioCore.ParamEditor;
using Veldrid;
using Veldrid.Sdl2;
using Veldrid.StartupUtilities;
using System.Windows.Forms;

namespace StudioCore
{
    public class MapStudioNew
    {
        private static string _version = "1.04.1";
        private static string _programTitle = $"Dark Souls Map Studio version {_version}";

        private Sdl2Window _window;
        private GraphicsDevice _gd;
        private CommandList MainWindowCommandList;
        private CommandList GuiCommandList;

        private bool _windowResized = true;
        private bool _windowMoved = true;
        private bool _colorSrgb = false;

        private static double _desiredFrameLengthSeconds = 1.0 / 20.0f;
        private static bool _limitFrameRate = true;
        //private static FrameTimeAverager _fta = new FrameTimeAverager(0.666);

        private event Action<int, int> _resizeHandled;

        private int _msaaOption = 0;
        private TextureSampleCount? _newSampleCount;

        // Window framebuffer
        private ResourceLayout TextureSamplerResourceLayout;
        private Texture MainWindowColorTexture;
        private TextureView MainWindowResolvedColorView;
        private Framebuffer MainWindowFramebuffer;
        private ResourceSet MainWindowResourceSet;

        private ImGuiRenderer ImguiRenderer;

        private bool _msbEditorFocused = false;
        private MsbEditor.MsbEditorScreen _msbEditor;
        private bool _modelEditorFocused = false;
        private MsbEditor.ModelEditorScreen _modelEditor;
        private bool _paramEditorFocused = false;
        private ParamEditor.ParamEditorScreen _paramEditor;
        private bool _textEditorFocused = false;
        private TextEditor.TextEditorScreen _textEditor;

        private SoapstoneService _soapstoneService;

        public static RenderDoc RenderDocManager;

        private const bool UseRenderdoc = false;

        private AssetLocator _assetLocator;
        private Editor.ProjectSettings _projectSettings = null;

        private NewProjectOptions _newProjectOptions = new NewProjectOptions();

        private static bool _firstframe = true;
        public static bool FirstFrame = true;

        public MapStudioNew()
        {
            CFG.AttemptLoadOrDefault();

            if (UseRenderdoc)
            {
                RenderDoc.Load(out RenderDocManager);
                RenderDocManager.OverlayEnabled = false;
            }

            WindowCreateInfo windowCI = new WindowCreateInfo
            {
                X = CFG.Current.GFX_Display_X,
                Y = CFG.Current.GFX_Display_Y,
                WindowWidth = CFG.Current.GFX_Display_Width,
                WindowHeight = CFG.Current.GFX_Display_Height,
                WindowInitialState = WindowState.Maximized,
                WindowTitle = $"{_programTitle}",
            };
            GraphicsDeviceOptions gdOptions = new GraphicsDeviceOptions(false, PixelFormat.R32_Float, true, ResourceBindingModel.Improved, true, true, _colorSrgb);

#if DEBUG
            gdOptions.Debug = true;
#endif

            VeldridStartup.CreateWindowAndGraphicsDevice(
               windowCI,
               gdOptions,
               //VeldridStartup.GetPlatformDefaultBackend(),
               //GraphicsBackend.Metal,
               GraphicsBackend.Vulkan,

               //GraphicsBackend.Direct3D11,
               //GraphicsBackend.OpenGL,
               //GraphicsBackend.OpenGLES,
               out _window,
               out _gd);
            _window.Resized += () => _windowResized = true;
            _window.Moved += (p) => _windowMoved = true;

            Sdl2Native.SDL_Init(SDLInitFlags.GameController);
            //Sdl2ControllerTracker.CreateDefault(out _controllerTracker);

            var factory = _gd.ResourceFactory;
            TextureSamplerResourceLayout = factory.CreateResourceLayout(new ResourceLayoutDescription(
               new ResourceLayoutElementDescription("SourceTexture", ResourceKind.TextureReadOnly, ShaderStages.Fragment),
               new ResourceLayoutElementDescription("SourceSampler", ResourceKind.Sampler, ShaderStages.Fragment)));

            Scene.Renderer.Initialize(_gd);

            ImguiRenderer = new ImGuiRenderer(_gd, _gd.SwapchainFramebuffer.OutputDescription, CFG.Current.GFX_Display_Width,
                CFG.Current.GFX_Display_Height, ColorSpaceHandling.Legacy);
            MainWindowCommandList = factory.CreateCommandList();
            GuiCommandList = factory.CreateCommandList();

            _assetLocator = new AssetLocator();
            _msbEditor = new MsbEditor.MsbEditorScreen(_window, _gd, _assetLocator);
            _modelEditor = new MsbEditor.ModelEditorScreen(_window, _gd, _assetLocator);
            _paramEditor = new ParamEditor.ParamEditorScreen(_window, _gd);
            _textEditor = new TextEditor.TextEditorScreen(_window, _gd);
            _soapstoneService = new SoapstoneService(_version, _assetLocator, _msbEditor);

            Editor.AliasBank.SetAssetLocator(_assetLocator);
            ParamEditor.ParamBank.PrimaryBank.SetAssetLocator(_assetLocator);
            ParamEditor.ParamBank.VanillaBank.SetAssetLocator(_assetLocator);
            TextEditor.FMGBank.SetAssetLocator(_assetLocator);
            MsbEditor.MtdBank.LoadMtds(_assetLocator);

            ImGui.GetIO().ConfigFlags |= ImGuiConfigFlags.NavEnableKeyboard;
            SetupFonts();
            ImguiRenderer.OnSetupDone();

            var style = ImGui.GetStyle();
            style.TabBorderSize = 0;

            if (CFG.Current.LastProjectFile != null && CFG.Current.LastProjectFile != "")
            {
                if (File.Exists(CFG.Current.LastProjectFile))
                {
                    var project = Editor.ProjectSettings.Deserialize(CFG.Current.LastProjectFile);
                    AttemptLoadProject(project, CFG.Current.LastProjectFile, false);
                }
            }
        }

        /// <summary>
        /// Characters to load that FromSoft use, but aren't included in the ImGui Japanese glyph range.
        /// </summary>
        private char[] SpecialCharsJP = { '鉤' };

        private unsafe void SetupFonts()
        {
            var fonts = ImGui.GetIO().Fonts;
            var fileEn = Path.Combine(AppContext.BaseDirectory, $@"Assets\Fonts\RobotoMono-Light.ttf");
            var fontEn = File.ReadAllBytes(fileEn);
            var fileOther = Path.Combine(AppContext.BaseDirectory, $@"Assets\Fonts\NotoSansCJKtc-Light.otf");
            var fontOther = File.ReadAllBytes(fileOther);
            var fileIcon = Path.Combine(AppContext.BaseDirectory, $@"Assets\Fonts\forkawesome-webfont.ttf");
            var fontIcon = File.ReadAllBytes(fileIcon);
            //fonts.AddFontFromFileTTF($@"Assets\Fonts\NotoSansCJKtc-Medium.otf", 20.0f, null, fonts.GetGlyphRangesJapanese());
            fonts.Clear();

            var scale = CFG.Current.FontSizeScale;

            fixed (byte* p = fontEn)
            {
                var ptr = ImGuiNative.ImFontConfig_ImFontConfig();
                var cfg = new ImFontConfigPtr(ptr);
                cfg.GlyphMinAdvanceX = 5.0f;
                cfg.OversampleH = 5;
                cfg.OversampleV = 5;
                fonts.AddFontFromMemoryTTF((IntPtr)p, fontEn.Length, 14.0f * scale, cfg, fonts.GetGlyphRangesDefault());
            }
            fixed (byte* p = fontOther)
            {
                var ptr = ImGuiNative.ImFontConfig_ImFontConfig();
                var cfg = new ImFontConfigPtr(ptr);
                cfg.MergeMode = true;
                cfg.GlyphMinAdvanceX = 7.0f;
                cfg.OversampleH = 5;
                cfg.OversampleV = 5;

                var glyphJP = new ImFontGlyphRangesBuilderPtr(ImGuiNative.ImFontGlyphRangesBuilder_ImFontGlyphRangesBuilder());
                glyphJP.AddRanges(fonts.GetGlyphRangesJapanese());
                Array.ForEach(SpecialCharsJP, c => glyphJP.AddChar(c));
                glyphJP.BuildRanges(out ImVector glyphRangeJP);
                fonts.AddFontFromMemoryTTF((IntPtr)p, fontOther.Length, 16.0f * scale, cfg, glyphRangeJP.Data);
                glyphJP.Destroy();

                if (CFG.Current.FontChinese)
                    fonts.AddFontFromMemoryTTF((IntPtr)p, fontOther.Length, 16.0f * scale, cfg, fonts.GetGlyphRangesChineseFull());
                if (CFG.Current.FontKorean)
                    fonts.AddFontFromMemoryTTF((IntPtr)p, fontOther.Length, 16.0f * scale, cfg, fonts.GetGlyphRangesKorean());
                if (CFG.Current.FontThai)
                    fonts.AddFontFromMemoryTTF((IntPtr)p, fontOther.Length, 16.0f * scale, cfg, fonts.GetGlyphRangesThai());
                if (CFG.Current.FontVietnamese)
                    fonts.AddFontFromMemoryTTF((IntPtr)p, fontOther.Length, 16.0f * scale, cfg, fonts.GetGlyphRangesVietnamese());
                cfg.GlyphMinAdvanceX = 5.0f;
                if (CFG.Current.FontCyrillic)
                    fonts.AddFontFromMemoryTTF((IntPtr)p, fontOther.Length, 18.0f * scale, cfg, fonts.GetGlyphRangesCyrillic());
            }
            fixed (byte* p = fontIcon)
            {
                ushort[] ranges = { ForkAwesome.IconMin, ForkAwesome.IconMax, 0 };
                var ptr = ImGuiNative.ImFontConfig_ImFontConfig();
                var cfg = new ImFontConfigPtr(ptr);
                cfg.MergeMode = true;
                cfg.GlyphMinAdvanceX = 12.0f;
                cfg.OversampleH = 5;
                cfg.OversampleV = 5;
                ImFontGlyphRangesBuilder b = new ImFontGlyphRangesBuilder();

                fixed (ushort* r = ranges)
                {
                    var f = fonts.AddFontFromMemoryTTF((IntPtr)p, fontIcon.Length, 16.0f * scale, cfg, (IntPtr)r);
                }
            }
            fonts.Build();
            ImguiRenderer.RecreateFontDeviceTexture();
        }

        public void SetupCSharpDefaults()
        {
            Thread.CurrentThread.CurrentCulture = CultureInfo.InvariantCulture;
        }

        public void ManageImGuiConfigBackups()
        {
            if (!File.Exists("imgui.ini"))
            {
                if (File.Exists("imgui.ini.backup"))
                    File.Copy("imgui.ini.backup", "imgui.ini");
            }
            else if (!File.Exists("imgui.ini.backup"))
            {
                if (File.Exists("imgui.ini"))
                    File.Copy("imgui.ini", "imgui.ini.backup");
            }
        }

        public void Run()
        {
            SetupCSharpDefaults();
            ManageImGuiConfigBackups();

            if (CFG.Current.EnableSoapstone)
            {
                SoapstoneServer.RunAsync(KnownServer.DSMapStudio, _soapstoneService);
            }
            /*Task.Run(() =>
            {
                while (true)
                {
                    Thread.Sleep(5000);
                    GC.Collect();
                    GC.WaitForPendingFinalizers();

                    GC.Collect();
                }
            });*/

            // Flush geometry megabuffers for editor geometry
            //Renderer.GeometryBufferAllocator.FlushStaging();

            long previousFrameTicks = 0;
            Stopwatch sw = new Stopwatch();
            sw.Start();
            Tracy.Startup();
            while (_window.Exists)
            {
                // Make sure any awaited UI thread work has a chance to complete
                //await Task.Yield();

                Tracy.TracyCFrameMark();

                // Limit frame rate when window isn't focused unless we are profiling
                bool focused = Tracy.EnableTracy ? true : _window.Focused;
                if (!focused)
                {
                    _desiredFrameLengthSeconds = 1.0 / 20.0f;
                }
                else
                {
                    _desiredFrameLengthSeconds = 1.0 / 60.0f;
                }
                long currentFrameTicks = sw.ElapsedTicks;
                double deltaSeconds = (currentFrameTicks - previousFrameTicks) / (double)Stopwatch.Frequency;

                var ctx = Tracy.TracyCZoneNC(1, "Sleep", 0xFF0000FF);
                while (_limitFrameRate && deltaSeconds < _desiredFrameLengthSeconds)
                {
                    currentFrameTicks = sw.ElapsedTicks;
                    deltaSeconds = (currentFrameTicks - previousFrameTicks) / (double)Stopwatch.Frequency;
                    System.Threading.Thread.Sleep(focused ? 0 : 1);
                }
                Tracy.TracyCZoneEnd(ctx);

                previousFrameTicks = currentFrameTicks;

                ctx = Tracy.TracyCZoneNC(1, "Update", 0xFF00FF00);
                InputSnapshot snapshot = null;
                Sdl2Events.ProcessEvents();
                snapshot = _window.PumpEvents();
                InputTracker.UpdateFrameInput(snapshot, _window);
                Update((float)deltaSeconds);
                Tracy.TracyCZoneEnd(ctx);
                if (!_window.Exists)
                {
                    break;
                }

                if (true)//_window.Focused)
                {
                    ctx = Tracy.TracyCZoneNC(1, "Draw", 0xFFFF0000);
                    Draw();
                    Tracy.TracyCZoneEnd(ctx);
                }
                else
                {
                    // Flush the background queues
                    Renderer.Frame(null, true);
                }
            }

            //DestroyAllObjects();
            Tracy.Shutdown();
            Resource.ResourceManager.Shutdown();
            _gd.Dispose();
            CFG.Save();

            System.Windows.Forms.Application.Exit();
        }

        // Try to shutdown things gracefully on a crash
        public void CrashShutdown()
        {
            Tracy.Shutdown();
            Resource.ResourceManager.Shutdown();
            _gd.Dispose();
            System.Windows.Forms.Application.Exit();
        }

        private string CrashLogPath = $"{Directory.GetCurrentDirectory()}\\Crash Logs";
        public void ExportCrashLog(List<string> exceptionInfo)
        {
            var time = $"{DateTime.Now:yyyy-M-dd--HH-mm-ss}";
            exceptionInfo.Insert(0, $"DSMapStudio Version {_version}");
            Directory.CreateDirectory($"{CrashLogPath}");
            var crashLogPath = $"{CrashLogPath}\\Log {time}.txt";
            File.WriteAllLines(crashLogPath, exceptionInfo);

            if (exceptionInfo.Count > 10)
                MessageBox.Show($"DSMapStudio has run into an issue.\nCrash log has been generated at \"{crashLogPath}\".",
                    $"DSMapStudio Unhandled Error - {_version}", MessageBoxButtons.OK, MessageBoxIcon.Error);
            else
                MessageBox.Show($"DSMapStudio has run into an issue.\nCrash log has been generated at \"{crashLogPath}\".\n\nCrash Log:\n{string.Join("\n", exceptionInfo)}",
                    $"DSMapStudio Unhandled Error - {_version}", MessageBoxButtons.OK, MessageBoxIcon.Error);
        }

        private void ChangeProjectSettings(Editor.ProjectSettings newsettings, string moddir, NewProjectOptions options)
        {
            _projectSettings = newsettings;
            _assetLocator.SetFromProjectSettings(newsettings, moddir);

            Editor.AliasBank.ReloadAliases();
            ParamEditor.ParamBank.ReloadParams(newsettings, options);
            MsbEditor.MtdBank.ReloadMtds();
            _msbEditor.ReloadUniverse();
            _modelEditor.ReloadAssetBrowser();
            
            //Resources loaded here should be moved to databanks
            _msbEditor.OnProjectChanged(_projectSettings);
            _modelEditor.OnProjectChanged(_projectSettings);
            _textEditor.OnProjectChanged(_projectSettings);
            _paramEditor.OnProjectChanged(_projectSettings);
        }

        public void ApplyStyle()
        {
            // Colors
            ImGui.PushStyleColor(ImGuiCol.WindowBg, new Vector4(0.176f, 0.176f, 0.188f, 1.0f));
            //ImGui.PushStyleColor(ImGuiCol.ChildBg, new Vector4(0.145f, 0.145f, 0.149f, 1.0f));
            ImGui.PushStyleColor(ImGuiCol.PopupBg, new Vector4(0.106f, 0.106f, 0.110f, 1.0f));
            ImGui.PushStyleColor(ImGuiCol.Border, new Vector4(0.247f, 0.247f, 0.275f, 1.0f));
            ImGui.PushStyleColor(ImGuiCol.FrameBg, new Vector4(0.200f, 0.200f, 0.216f, 1.0f));
            ImGui.PushStyleColor(ImGuiCol.FrameBgHovered, new Vector4(0.247f, 0.247f, 0.275f, 1.0f));
            ImGui.PushStyleColor(ImGuiCol.FrameBgActive, new Vector4(0.200f, 0.200f, 0.216f, 1.0f));
            ImGui.PushStyleColor(ImGuiCol.TitleBg, new Vector4(0.176f, 0.176f, 0.188f, 1.0f));
            ImGui.PushStyleColor(ImGuiCol.TitleBgActive, new Vector4(0.176f, 0.176f, 0.188f, 1.0f));
            ImGui.PushStyleColor(ImGuiCol.MenuBarBg, new Vector4(0.176f, 0.176f, 0.188f, 1.0f));
            ImGui.PushStyleColor(ImGuiCol.ScrollbarBg, new Vector4(0.243f, 0.243f, 0.249f, 1.0f));
            ImGui.PushStyleColor(ImGuiCol.ScrollbarGrab, new Vector4(0.408f, 0.408f, 0.408f, 1.0f));
            ImGui.PushStyleColor(ImGuiCol.ScrollbarGrabHovered, new Vector4(0.635f, 0.635f, 0.635f, 1.0f));
            ImGui.PushStyleColor(ImGuiCol.ScrollbarGrabActive, new Vector4(1.000f, 1.000f, 1.000f, 1.0f));
            ImGui.PushStyleColor(ImGuiCol.CheckMark, new Vector4(1.000f, 1.000f, 1.000f, 1.0f));
            ImGui.PushStyleColor(ImGuiCol.SliderGrab, new Vector4(0.635f, 0.635f, 0.635f, 1.0f));
            ImGui.PushStyleColor(ImGuiCol.SliderGrabActive, new Vector4(1.000f, 1.000f, 1.000f, 1.0f));
            ImGui.PushStyleColor(ImGuiCol.Button, new Vector4(0.176f, 0.176f, 0.188f, 1.0f));
            ImGui.PushStyleColor(ImGuiCol.ButtonHovered, new Vector4(0.247f, 0.247f, 0.275f, 1.0f));
            ImGui.PushStyleColor(ImGuiCol.ButtonActive, new Vector4(0.200f, 0.600f, 1.000f, 1.0f));
            ImGui.PushStyleColor(ImGuiCol.Header, new Vector4(0.000f, 0.478f, 0.800f, 1.0f));
            ImGui.PushStyleColor(ImGuiCol.HeaderHovered, new Vector4(0.247f, 0.247f, 0.275f, 1.0f));
            ImGui.PushStyleColor(ImGuiCol.HeaderActive, new Vector4(0.161f, 0.550f, 0.939f, 1.0f));
            ImGui.PushStyleColor(ImGuiCol.Tab, new Vector4(0.176f, 0.176f, 0.188f, 1.0f));
            ImGui.PushStyleColor(ImGuiCol.TabHovered, new Vector4(0.110f, 0.592f, 0.918f, 1.0f));
            ImGui.PushStyleColor(ImGuiCol.TabActive, new Vector4(0.200f, 0.600f, 1.000f, 1.0f));
            ImGui.PushStyleColor(ImGuiCol.TabUnfocused, new Vector4(0.176f, 0.176f, 0.188f, 1.0f));
            ImGui.PushStyleColor(ImGuiCol.TabUnfocusedActive, new Vector4(0.247f, 0.247f, 0.275f, 1.0f));

            // Sizes
            ImGui.PushStyleVar(ImGuiStyleVar.FrameBorderSize, 1.0f);
            ImGui.PushStyleVar(ImGuiStyleVar.TabRounding, 0.0f);
            ImGui.PushStyleVar(ImGuiStyleVar.ScrollbarRounding, 0.0f);
            ImGui.PushStyleVar(ImGuiStyleVar.ScrollbarSize, 16.0f);
            ImGui.PushStyleVar(ImGuiStyleVar.WindowMinSize, new Vector2(100f,100f));
        }

        public void UnapplyStyle()
        {
            ImGui.PopStyleColor(27);
            ImGui.PopStyleVar(5);
        }

        private void DumpFlverLayouts()
        {
            var browseDlg = new System.Windows.Forms.SaveFileDialog()
            {
                Filter = "Text file (*.txt) |*.TXT",
                ValidateNames = true,
            };

            if (browseDlg.ShowDialog() == System.Windows.Forms.DialogResult.OK)
            {
                using (var file = new StreamWriter(browseDlg.FileName))
                {
                    foreach (var mat in Resource.FlverResource.MaterialLayouts)
                    {
                        file.WriteLine(mat.Key + ":");
                        foreach (var member in mat.Value)
                        {
                            file.WriteLine($@"{member.Index}: {member.Type.ToString()}: {member.Semantic.ToString()}");
                        }
                        file.WriteLine();
                    }
                }
            }
        }

        private bool AttemptLoadProject(Editor.ProjectSettings settings, string filename, bool updateRecents=true, NewProjectOptions options=null)
        {
            bool success = true;

            // Check if game exe exists
            if (!Directory.Exists(settings.GameRoot))
            {
                success = false;
                System.Windows.Forms.MessageBox.Show($@"Could not find game data directory for {settings.GameType}. Please select the game executable.", "Error",
                    System.Windows.Forms.MessageBoxButtons.OK,
                    System.Windows.Forms.MessageBoxIcon.None);

                var rbrowseDlg = new System.Windows.Forms.OpenFileDialog()
                {
                    Filter = AssetLocator.GameExecutatbleFilter,
                    ValidateNames = true,
                    CheckFileExists = true,
                    CheckPathExists = true,
                    //ShowReadOnly = true,
                };

                var gametype = GameType.Undefined;
                while (gametype != settings.GameType)
                {
                    if (rbrowseDlg.ShowDialog() == System.Windows.Forms.DialogResult.OK)
                    {
                        settings.GameRoot = rbrowseDlg.FileName;
                        gametype = _assetLocator.GetGameTypeForExePath(settings.GameRoot);
                        if (gametype != settings.GameType)
                        {
                            System.Windows.Forms.MessageBox.Show($@"Selected executable was not for {settings.GameType}. Please select the correct game executable.", "Error",
                                System.Windows.Forms.MessageBoxButtons.OK,
                                System.Windows.Forms.MessageBoxIcon.None);
                        }
                        else
                        {
                            success = true;
                            settings.GameRoot = Path.GetDirectoryName(settings.GameRoot);
                            if (settings.GameType == GameType.Bloodborne)
                            {
                                settings.GameRoot = settings.GameRoot + @"\dvdroot_ps4";
                            }
                            settings.Serialize(filename);
                        }
                    }
                    else
                    {
                        break;
                    }
                }
            }

            if (success)
            {
                if (!_assetLocator.CheckFilesExpanded(settings.GameRoot, settings.GameType))
                {
                    System.Windows.Forms.MessageBox.Show($@"The files for {settings.GameType} do not appear to be unpacked. Please use UDSFM for DS1:PTDE and UXM for the rest of the games to unpack the files.", "Error",
                        System.Windows.Forms.MessageBoxButtons.OK,
                        System.Windows.Forms.MessageBoxIcon.None);
                    return false;
                }
                if ((settings.GameType == GameType.Sekiro || settings.GameType == GameType.EldenRing) && !File.Exists(Path.Join(Path.GetFullPath("."), "oo2core_6_win64.dll")))
                {
                    //Technically we're not checking it exists, but the same can be said for many things we assume from CheckFilesExpanded
                    File.Copy(Path.Join(settings.GameRoot, "oo2core_6_win64.dll"), Path.Join(Path.GetFullPath("."), "oo2core_6_win64.dll"));
                }
                _projectSettings = settings;
                ChangeProjectSettings(_projectSettings, Path.GetDirectoryName(filename), options);
                CFG.Current.LastProjectFile = filename;
                _window.Title = $"{_programTitle}  -  {_projectSettings.ProjectName}";

                if (updateRecents)
                {
                    var recent = new CFG.RecentProject();
                    recent.Name = _projectSettings.ProjectName;
                    recent.GameType = _projectSettings.GameType;
                    recent.ProjectFile = filename;
                    CFG.Current.RecentProjects.Insert(0, recent);
                    if (CFG.Current.RecentProjects.Count > CFG.MAX_RECENT_PROJECTS)
                    {
                        CFG.Current.RecentProjects.RemoveAt(CFG.Current.RecentProjects.Count - 1);
                    }
                }
            }
            return success;
        }

        //Unhappy with this being here
        [DllImport("user32.dll", EntryPoint = "ShowWindow")]
        [return: MarshalAs(UnmanagedType.Bool)]
        private static extern bool _user32_ShowWindow(IntPtr hWnd, int nCmdShow);

        // Saves modded files to a recovery directory in the mod folder on crash
        public void AttemptSaveOnCrash()
        {
            bool success = _assetLocator.CreateRecoveryProject();
            if (success)
            {
                _msbEditor.SaveAll();
                _modelEditor.SaveAll();
                _paramEditor.SaveAll();
                _textEditor.SaveAll();
                System.Windows.Forms.MessageBox.Show(
                    $@"Your project was successfully saved to {_assetLocator.GameModDirectory} for manual recovery. " +
                    "You must manually replace your projects with these recovery files should you wish to restore them. " +
                    "Given the program has crashed, these files may be corrupt and you should backup your last good saved " +
                    "files before attempting to use these.",
                    "Saved recovery",
                    System.Windows.Forms.MessageBoxButtons.OK,
                    System.Windows.Forms.MessageBoxIcon.Warning);
            }
        }

        private void SaveFocusedEditor()
        {
            if (_projectSettings != null && _projectSettings.ProjectName != null)
            {
                _projectSettings.Serialize(CFG.Current.LastProjectFile); //Danger zone assuming on lastProjectFile
                if (_msbEditorFocused)
                {
                    _msbEditor.Save();
                }
                if (_modelEditorFocused)
                {
                    _modelEditor.Save();
                }
                if (_paramEditorFocused)
                {
                    _paramEditor.Save();
                }
                if (_textEditorFocused)
                {
                    _textEditor.Save();
                }
            }
        }

        private KeyBind _currentKeyBind;
        private void Update(float deltaseconds)
        {
            var ctx = Tracy.TracyCZoneN(1, "Imgui");
            ImguiRenderer.Update(deltaseconds, InputTracker.FrameSnapshot);
            Tracy.TracyCZoneEnd(ctx);
            List<string> tasks = Editor.TaskManager.GetLiveThreads();
            Editor.TaskManager.ThrowTaskExceptions();

            string[] commandsplit = EditorCommandQueue.GetNextCommand();
            if (commandsplit != null && commandsplit[0] == "windowFocus")
            {
                //this is a hack, cannot grab focus except for when un-minimising
                _user32_ShowWindow(_window.Handle, 6);
                _user32_ShowWindow(_window.Handle, 9);
            }

            ctx = Tracy.TracyCZoneN(1, "Style");
            //ImGui.BeginFrame(); // Imguizmo begin frame
            ApplyStyle();
            var vp = ImGui.GetMainViewport();
            ImGui.SetNextWindowPos(vp.Pos);
            ImGui.SetNextWindowSize(vp.Size);
            ImGui.PushStyleVar(ImGuiStyleVar.WindowRounding, 0.0f);
            ImGui.PushStyleVar(ImGuiStyleVar.WindowBorderSize, 0.0f);
            ImGui.PushStyleVar(ImGuiStyleVar.WindowPadding, new Vector2(0.0f, 0.0f));
            ImGuiWindowFlags flags = ImGuiWindowFlags.NoTitleBar | ImGuiWindowFlags.NoCollapse | ImGuiWindowFlags.NoResize | ImGuiWindowFlags.NoMove;
            flags |= ImGuiWindowFlags.NoDocking | ImGuiWindowFlags.MenuBar;
            flags |= ImGuiWindowFlags.NoBringToFrontOnFocus | ImGuiWindowFlags.NoNavFocus;
            flags |= ImGuiWindowFlags.NoBackground;
            ImGui.PushStyleColor(ImGuiCol.WindowBg, new Vector4(0.0f, 0.0f, 0.0f, 0.0f));
            if (ImGui.Begin("DockSpace_W", flags))
            {
                //Console.WriteLine("hi");
            }
            var dsid = ImGui.GetID("DockSpace");
            ImGui.DockSpace(dsid, new Vector2(0, 0), ImGuiDockNodeFlags.NoSplit);
            ImGui.PopStyleVar(1);
            ImGui.End();
            ImGui.PopStyleColor(1);
            Tracy.TracyCZoneEnd(ctx);

            ctx = Tracy.TracyCZoneN(1, "Menu");
            bool newProject = false;
            bool keyBindGUI = false;
            ImGui.PushStyleVar(ImGuiStyleVar.FrameBorderSize, 0.0f);
            if (ImGui.BeginMainMenuBar())
            {
                if (ImGui.BeginMenu("File"))
                {
                    if (ImGui.MenuItem("Enable Texturing (alpha)", "", CFG.Current.EnableTexturing))
                    {
                        CFG.Current.EnableTexturing = !CFG.Current.EnableTexturing;
                    }
                    if (ImGui.MenuItem("New Project", "", false, Editor.TaskManager.GetLiveThreads().Count == 0))
                    {
                        newProject = true;
                    }
                    if (ImGui.MenuItem("Open Project", "", false, Editor.TaskManager.GetLiveThreads().Count == 0))
                    {
                        var browseDlg = new System.Windows.Forms.OpenFileDialog()
                        {
                            Filter = AssetLocator.JsonFilter,
                            ValidateNames = true,
                            CheckFileExists = true,
                            CheckPathExists = true,
                        };

                        if (browseDlg.ShowDialog() == System.Windows.Forms.DialogResult.OK)
                        {
                            var settings = Editor.ProjectSettings.Deserialize(browseDlg.FileName);
                            AttemptLoadProject(settings, browseDlg.FileName);
                        }
                    }
                    if (ImGui.BeginMenu("Recent Projects", Editor.TaskManager.GetLiveThreads().Count == 0 && CFG.Current.RecentProjects.Count > 0))
                    {
                        CFG.RecentProject recent = null;
                        foreach (var p in CFG.Current.RecentProjects)
                        {
                            if (ImGui.MenuItem($@"{p.GameType.ToString()}:{p.Name}"))
                            {
                                if (File.Exists(p.ProjectFile))
                                {
                                    var settings = Editor.ProjectSettings.Deserialize(p.ProjectFile);
                                    if (AttemptLoadProject(settings, p.ProjectFile, false))
                                    {
                                        recent = p;
                                    }
                                }
                            }
                        }
                        if (recent != null)
                        {
                            CFG.Current.RecentProjects.Remove(recent);
                            CFG.Current.RecentProjects.Insert(0, recent);
                            CFG.Current.LastProjectFile = recent.ProjectFile;
                        }
                        ImGui.EndMenu();
                    }
                    if (ImGui.BeginMenu("Open in Explorer", Editor.TaskManager.GetLiveThreads().Count == 0 && CFG.Current.RecentProjects.Count > 0))
                    {
                        if (ImGui.MenuItem("Open Project Folder", "", false, Editor.TaskManager.GetLiveThreads().Count == 0))
                        {
                            string projectPath = _assetLocator.GameModDirectory;
                            Process.Start("explorer.exe", projectPath);
                        }
                        if (ImGui.MenuItem("Open Game Folder", "", false, Editor.TaskManager.GetLiveThreads().Count == 0))
                        {
                            var gamePath = _assetLocator.GameRootDirectory;
                            Process.Start("explorer.exe", gamePath);
                        }
                        if (ImGui.MenuItem("Open Config Folder", "", false, Editor.TaskManager.GetLiveThreads().Count == 0))
                        {
                            var configPath = CFG.GetConfigFolderPath();
                            Process.Start("explorer.exe", configPath);
                        }
                        ImGui.EndMenu();
                    }

                    string focusType = "";
                    if (_msbEditorFocused)
                    {
                        focusType = "Maps";
                    }
                    else if (_modelEditorFocused)
                    {
                        focusType = "Models";
                    }
                    else if (_paramEditorFocused)
                    {
                        focusType = "Params";
                    }
                    else if (_textEditorFocused)
                    {
                        focusType = "Text";
                    }

                    if (ImGui.MenuItem($"Save {focusType}", KeyBindings.Current.Core_SaveCurrentEditor.HintText))
                    {
                        SaveFocusedEditor();
                    }
                    if (ImGui.MenuItem("Save All", KeyBindings.Current.Core_SaveAllEditors.HintText))
                    {
                        _msbEditor.SaveAll();
                        _modelEditor.SaveAll();
                        _paramEditor.SaveAll();
                        _textEditor.SaveAll();
                    }
                    if (Resource.FlverResource.CaptureMaterialLayouts && ImGui.MenuItem("Dump Flver Layouts (Debug)", ""))
                    {
                        DumpFlverLayouts();
                    }
                    ImGui.EndMenu();
                }
                if (_msbEditorFocused)
                {
                    _msbEditor.DrawEditorMenu();
                }
                else if (_modelEditorFocused)
                {
                    _modelEditor.DrawEditorMenu();
                }
                else if (_paramEditorFocused)
                {
                    _paramEditor.DrawEditorMenu();
                }
                else if (_textEditorFocused)
                {
                    _textEditor.DrawEditorMenu();
                }
                if (ImGui.BeginMenu("Settings"))
                {
                    if (_projectSettings == null || _projectSettings.ProjectName == null)
                    {
                        ImGui.MenuItem("Project Settings: (No project)", false);
                    }
                    else
                    {
                        if (ImGui.BeginMenu($@"Project Settings: {_projectSettings.ProjectName}", Editor.TaskManager.GetLiveThreads().Count == 0))
                        {
                            bool useLoose = _projectSettings.UseLooseParams;
                            if ((_projectSettings.GameType is GameType.DarkSoulsIISOTFS or GameType.DarkSoulsIII)
                                && ImGui.Checkbox("Use Loose Params", ref useLoose))
                            {
                                _projectSettings.UseLooseParams = useLoose;
                            }

                            bool usepartial = _projectSettings.PartialParams;
                            if ((FeatureFlags.EnablePartialParam || usepartial) &&
                                _projectSettings.GameType == GameType.EldenRing && ImGui.Checkbox("Partial Params", ref usepartial))
                            {
                                _projectSettings.PartialParams = usepartial;
                            }
                            ImGui.EndMenu();
                        }
                    }

                    if (ImGui.Selectable("Key Bindings"))
                    {
                        keyBindGUI = true;
                    }
                    if (ImGui.BeginMenu("Fonts"))
                    {
                        ImGui.Text("Please restart program for font changes to take effect.");
                        ImGui.Separator();

                        if (ImGui.SliderFloat("Font Scale", ref CFG.Current.FontSizeScale, 0.5f, 4.0f))
                        {
                            CFG.Current.FontSizeScale = (float)Math.Round(CFG.Current.FontSizeScale, 1);
                        }
                        if (ImGui.BeginMenu("Additional Language Fonts"))
                        {
                            ImGui.Text("Additional fonts take more VRAM and increase startup time.");
                            ImGui.Separator();
                            if (ImGui.MenuItem("Chinese", "", CFG.Current.FontChinese))
                            {
                                CFG.Current.FontChinese = !CFG.Current.FontChinese;
                            }
                            if (ImGui.MenuItem("Korean", "", CFG.Current.FontKorean))
                            {
                                CFG.Current.FontKorean = !CFG.Current.FontKorean;
                            }
                            if (ImGui.MenuItem("Thai", "", CFG.Current.FontThai))
                            {
                                CFG.Current.FontThai = !CFG.Current.FontThai;
                            }
                            if (ImGui.MenuItem("Vietnamese", "", CFG.Current.FontVietnamese))
                            {
                                CFG.Current.FontVietnamese = !CFG.Current.FontVietnamese;
                            }
                            if (ImGui.MenuItem("Cyrillic", "", CFG.Current.FontCyrillic))
                            {
                                CFG.Current.FontCyrillic = !CFG.Current.FontCyrillic;
                            }
                            ImGui.EndMenu();
                        }
                        ImGui.EndMenu();
                    }
                    if (ImGui.BeginMenu("Map Editor"))
                    {
                        ImGui.Checkbox("Exclude loaded maps from search filter", ref CFG.Current.Map_AlwaysListLoadedMaps);
                        ImGui.EndMenu();
                    }
                    if (ImGui.BeginMenu("Viewport Settings"))
                    {
                        if (ImGui.Button("Reset"))
                        {
                            CFG.Current.GFX_Camera_FOV = CFG.Default.GFX_Camera_FOV;

                            _msbEditor.Viewport.FarClip = CFG.Default.GFX_RenderDistance_Max;
                            CFG.Current.GFX_RenderDistance_Max = _msbEditor.Viewport.FarClip;

                            _msbEditor.Viewport._worldView.CameraMoveSpeed_Slow = CFG.Default.GFX_Camera_MoveSpeed_Slow;
                            CFG.Current.GFX_Camera_MoveSpeed_Slow = _msbEditor.Viewport._worldView.CameraMoveSpeed_Slow;

                            _msbEditor.Viewport._worldView.CameraMoveSpeed_Normal = CFG.Default.GFX_Camera_MoveSpeed_Normal;
                            CFG.Current.GFX_Camera_MoveSpeed_Normal = _msbEditor.Viewport._worldView.CameraMoveSpeed_Normal;

                            _msbEditor.Viewport._worldView.CameraMoveSpeed_Fast = CFG.Default.GFX_Camera_MoveSpeed_Fast;
                            CFG.Current.GFX_Camera_MoveSpeed_Fast = _msbEditor.Viewport._worldView.CameraMoveSpeed_Fast;
                        }
                        float cam_fov = CFG.Current.GFX_Camera_FOV;
                        if (ImGui.SliderFloat("Camera FOV", ref cam_fov, 40.0f, 140.0f))
                        {
                            CFG.Current.GFX_Camera_FOV = cam_fov;
                        }
                        if (ImGui.SliderFloat("Map Max Render Distance", ref _msbEditor.Viewport.FarClip, 10.0f, 500000.0f))
                        {
                            CFG.Current.GFX_RenderDistance_Max = _msbEditor.Viewport.FarClip;
                        }
                        if (ImGui.SliderFloat("Map Camera Speed (Slow)", ref _msbEditor.Viewport._worldView.CameraMoveSpeed_Slow, 0.1f, 999.0f))
                        {
                            CFG.Current.GFX_Camera_MoveSpeed_Slow = _msbEditor.Viewport._worldView.CameraMoveSpeed_Slow;
                        }
                        if (ImGui.SliderFloat("Map Camera Speed (Normal)", ref _msbEditor.Viewport._worldView.CameraMoveSpeed_Normal, 0.1f, 999.0f))
                        {
                            CFG.Current.GFX_Camera_MoveSpeed_Normal = _msbEditor.Viewport._worldView.CameraMoveSpeed_Normal;
                        }
                        if (ImGui.SliderFloat("Map Camera Speed (Fast)", ref _msbEditor.Viewport._worldView.CameraMoveSpeed_Fast, 0.1f, 999.0f))
                        {
                            CFG.Current.GFX_Camera_MoveSpeed_Fast = _msbEditor.Viewport._worldView.CameraMoveSpeed_Fast;
                        }
                        ImGui.EndMenu();
                    }
                    if (ImGui.BeginMenu("Soapstone Server"))
                    {
                        string running = SoapstoneServer.GetRunningPort() is int port ? $"running on port {port}" : "not running";
                        ImGui.Text($"The server is {running}.\nIt is not accessible over the network, only to other programs on this computer.\nPlease restart the program for changes to take effect.");
                        ImGui.Separator();
                        if (ImGui.MenuItem("Enable Cross-Editor Features", "", CFG.Current.EnableSoapstone))
                        {
                            CFG.Current.EnableSoapstone = !CFG.Current.EnableSoapstone;
                        }
                        ImGui.EndMenu();
                    }
                    if (ImGui.MenuItem("Enable Texturing (alpha)", "", CFG.Current.EnableTexturing))
                    {
                        CFG.Current.EnableTexturing = !CFG.Current.EnableTexturing;
                    }
                    if (ImGui.MenuItem("Show Original FMG Names", "", CFG.Current.FMG_ShowOriginalNames))
                    {
                        CFG.Current.FMG_ShowOriginalNames = !CFG.Current.FMG_ShowOriginalNames;
                    }
                    ImGui.EndMenu();
                }
                if (ImGui.BeginMenu("Help"))
                {
                    if (ImGui.BeginMenu("About"))
                    {
                        ImGui.Text("Original Author:\n" +
                                   "Katalash\n\n" +
                                   "Core Development Team:\n" +
                                   "Katalash\n" +
                                   "Philiquaz\n" +
                                   "King bore haha (george)\n\n" +
                                   "Additional Contributors:\n" +
                                   "Thefifthmatt\n" +
                                   "Shadowth117\n" +
                                   "Nordgaren\n\n" +
                                   "Special Thanks:\n" +
                                   "TKGP\n" +
                                   "Meowmaritus\n" +
                                   "Vawser\n" +
                                   "Radai\n" +
                                   "Moonlight Ruin");
                        ImGui.EndMenu();
                    }
                    
                    if (ImGui.BeginMenu("How to use"))
                    {
                        ImGui.Text("Usage of many features is assisted through the symbol (?).\nIn many cases, right clicking items will provide further information and options.");
                        ImGui.EndMenu();
                    }
                    
                    if (ImGui.BeginMenu("Camera Controls"))
                    {
                        ImGui.Text("Holding click on the viewport will enable camera controls.\nUse WASD to navigate.\nUse right click to rotate the camera.\nHold Shift to temporarily speed up and Ctrl to temporarily slow down.\nScroll the mouse wheel to adjust overall speed.");
                        ImGui.EndMenu();
                    }

                    if (ImGui.MenuItem("Modding Wiki"))
                    {
                        Process.Start(new ProcessStartInfo
                        {
                            FileName = "http://soulsmodding.wikidot.com/",
                            UseShellExecute = true
                        });
                    }
                    
                    if (ImGui.MenuItem("Map ID Reference"))
                    {
                        Process.Start(new ProcessStartInfo
                        {
                            FileName = "http://soulsmodding.wikidot.com/reference:map-list",
                            UseShellExecute = true
                        });
                    }
                    
                    if (ImGui.MenuItem("DSMapStudio Discord"))
                    {
                        Process.Start(new ProcessStartInfo
                        {
                            FileName = "https://discord.gg/CKDBCUFhB3",
                            UseShellExecute = true
                        });
                    }
                    
                    if (ImGui.MenuItem("FromSoftware Modding Discord"))
                    {
                        Process.Start(new ProcessStartInfo
                        {
                            FileName = "https://discord.gg/mT2JJjx",
                            UseShellExecute = true
                        });
                    }
                    /*
                    if (ImGui.BeginMenu("Edits aren't sticking!"))
                    {
                        ImGui.Text("The mechanism that is used to detect if a field has been changed can stop existing before registering a change.\nThis occurs when switching param, row or using tab between fields.\nI hope to have this fixed soon, however it is a complicated issue.\nTo ensure a change sticks, simply click off the field you are editing.");
                        ImGui.EndMenu();
                    }
                    */
                    ImGui.EndMenu();
                }
                if (FeatureFlags.TestMenu)
                {
                    if (ImGui.BeginMenu("Tests"))
                    {
                        if (ImGui.MenuItem("Crash me (will actually crash)"))
                        {
                            var badArray = new int[2];
                            var crash = badArray[5];
                        }
                        if (ImGui.MenuItem("MSBE read/write test"))
                        {
                            Tests.MSBReadWrite.Run(_assetLocator);
                        }
                        if (ImGui.MenuItem("BTL read/write test"))
                        {
                            Tests.BTLReadWrite.Run(_assetLocator);
                        }
                        ImGui.EndMenu();
                    }

                }
                if (TaskManager.GetLiveThreads().Count > 0 && ImGui.BeginMenu("Tasks"))
                {
                    foreach (String task in TaskManager.GetLiveThreads()) {
                        ImGui.Text(task);
                    }
                    ImGui.EndMenu();
                }
                if (TaskManager.warningList.Count > 0)
                {
                    ImGui.PushStyleColor(ImGuiCol.Text, new Vector4(1.0f, 0f, 0f, 1.0f));
                    if (ImGui.BeginMenu("!! WARNINGS !!"))
                    {
                        ImGui.PushStyleColor(ImGuiCol.Text, new Vector4(1.0f, 1.0f, 1.0f, 1.0f));
                        ImGui.Text("Click warnings to remove them from list");
                        if (ImGui.Button("Remove All Warnings"))
                            TaskManager.warningList.Clear();

                        ImGui.Separator();
                        foreach (var task in TaskManager.warningList)
                        {
                            if (ImGui.Selectable(task.Value, false, ImGuiSelectableFlags.DontClosePopups))
                            {
                                TaskManager.warningList.TryRemove(task);
                            }
                        }
                        ImGui.PopStyleColor();
                        ImGui.EndMenu();
                    }
                    ImGui.PopStyleColor();
                }
                /*
                //Recently completed task
                ImGui.PushStyleColor(ImGuiCol.Text, new Vector4(.1f, 1f, .4f, 1.0f));
                ImGui.Spacing();
                ImGui.Text($"{TaskManager.lastCompletedActionString}");
                ImGui.PopStyleColor();
                */

                ImGui.EndMainMenuBar();
            }
            ImGui.PopStyleVar();
            Tracy.TracyCZoneEnd(ctx);

            bool open = true;
            ImGui.PushStyleVar(ImGuiStyleVar.WindowRounding, 7.0f);
            ImGui.PushStyleVar(ImGuiStyleVar.WindowBorderSize, 1.0f);

            if (keyBindGUI)
                ImGui.OpenPopup("Key Bind Settings");
            if (ImGui.BeginPopupModal("Key Bind Settings", ref open))
            {
                if (ImGui.IsAnyItemActive())
                {
                    _currentKeyBind = null;
                }
                ImGui.Columns(2);
                foreach (var bind in KeyBindings.Current.GetType().GetFields())
                {
                    var bindVal = (KeyBind)bind.GetValue(KeyBindings.Current);
                    ImGui.Text(bind.Name);
                    ImGui.NextColumn();
                    var keyText = bindVal.HintText;
                    if (keyText == "")
                        keyText = "[None]";
                    if (_currentKeyBind == bindVal)
                    {
                        ImGui.Button("Press Key <Esc - Clear>");
                        if (InputTracker.GetKeyDown(Key.Escape))
                        {
                            bind.SetValue(KeyBindings.Current, new KeyBind());
                            _currentKeyBind = null;
                        }
                        else
                        {
                            var newkey = InputTracker.GetNewKeyBind();
                            if (newkey != null)
                            {
                                bind.SetValue(KeyBindings.Current, newkey);
                                _currentKeyBind = null;
                            }
                        }
                    }
                    else if (ImGui.Button($"{keyText}##{bind.Name}"))
                    {
                        _currentKeyBind = bindVal;
                    }
                    ImGui.NextColumn();
                }
                ImGui.Separator();
                if (ImGui.Button("Restore Defaults"))
                {
                    KeyBindings.ResetKeyBinds();
                }
                ImGui.EndPopup();
            }

            ImGui.PushStyleVar(ImGuiStyleVar.WindowPadding, new Vector2(14.0f, 8.0f));

            // New project modal
            if (newProject)
            {
                _newProjectOptions.settings = new Editor.ProjectSettings();
                _newProjectOptions.directory = "";
                ImGui.OpenPopup("New Project");
            }
            if (ImGui.BeginPopupModal("New Project", ref open, ImGuiWindowFlags.AlwaysAutoResize)) // The Grey overlay is apparently an imgui bug (that has been fixed in updated builds; in some forks at least).
            {
                ImGui.AlignTextToFramePadding();
                ImGui.Text("Project Name:      ");
                ImGui.SameLine();
                Utils.ImGuiGenericHelpPopup("?", "##Help_ProjectName",
                    "Project's display name. Only affects visuals within DSMS.");
                ImGui.SameLine();
                var pname = _newProjectOptions.settings.ProjectName;
                if (ImGui.InputText("##pname", ref pname, 255))
                {
                    _newProjectOptions.settings.ProjectName = pname;
                }

                ImGui.AlignTextToFramePadding();
                ImGui.Text("Project Directory: ");
                ImGui.SameLine();
                Utils.ImGuiGenericHelpPopup("?", "##Help_ProjectDirectory",
                    "The location mod files will be saved.\nTypically, this should be Mod Engine's Mod folder.");
                ImGui.SameLine();
                ImGui.InputText("##pdir", ref _newProjectOptions.directory, 255);
                ImGui.SameLine();
                if (ImGui.Button($@"{ForkAwesome.FileO}"))
                {
                    var browseDlg = new System.Windows.Forms.FolderBrowserDialog();

                    if (browseDlg.ShowDialog() == System.Windows.Forms.DialogResult.OK)
                    {
                        _newProjectOptions.directory = browseDlg.SelectedPath;
                    }
                }

                ImGui.AlignTextToFramePadding();
                ImGui.Text("Game Executable:   ");
                ImGui.SameLine();
                Utils.ImGuiGenericHelpPopup("?", "##Help_GameExecutable",
                    "The location of the game's .EXE file.\nThe folder with the .EXE will be used to obtain unpacked game data.");
                ImGui.SameLine();
                var gname = _newProjectOptions.settings.GameRoot;
                if (ImGui.InputText("##gdir", ref gname, 255))
                {
                    _newProjectOptions.settings.GameRoot = gname;
                    _newProjectOptions.settings.GameType = _assetLocator.GetGameTypeForExePath(_newProjectOptions.settings.GameRoot);
                }
                ImGui.SameLine();
                ImGui.PushID("fd2");
                if (ImGui.Button($@"{ForkAwesome.FileO}"))
                {
                    var browseDlg = new System.Windows.Forms.OpenFileDialog()
                    {
                        Filter = AssetLocator.GameExecutatbleFilter,
                        ValidateNames = true,
                        CheckFileExists = true,
                        CheckPathExists = true,
                        //ShowReadOnly = true,
                    };

                    if (browseDlg.ShowDialog() == System.Windows.Forms.DialogResult.OK)
                    {
                        _newProjectOptions.settings.GameRoot = browseDlg.FileName;
                        _newProjectOptions.settings.GameType = _assetLocator.GetGameTypeForExePath(_newProjectOptions.settings.GameRoot);
                    }
                }
                ImGui.PopID();
                ImGui.Text($@"Detected Game:      {_newProjectOptions.settings.GameType.ToString()}");

                ImGui.NewLine();
                ImGui.Separator();
                ImGui.NewLine();
                if (_newProjectOptions.settings.GameType is GameType.DarkSoulsIISOTFS or GameType.DarkSoulsIII)
                {
                    ImGui.AlignTextToFramePadding();
                    ImGui.Text($@"Loose Params:      ");
                    ImGui.SameLine();
                    Utils.ImGuiGenericHelpPopup("?", "##Help_LooseParams",
                        "Default: OFF\n" +
                        "DS2: Save and Load parameters as individual .param files instead of regulation.\n" +
                        "DS3: Save and Load parameters as decrypted .parambnd instead of regulation.");
                    ImGui.SameLine();
                    var looseparams = _newProjectOptions.settings.UseLooseParams;
                    if (ImGui.Checkbox("##looseparams", ref looseparams))
                    {
                        _newProjectOptions.settings.UseLooseParams = looseparams;
                    }
                    ImGui.NewLine();
                }
                else if (FeatureFlags.EnablePartialParam && _newProjectOptions.settings.GameType == GameType.EldenRing)
                {
                    ImGui.AlignTextToFramePadding();
                    ImGui.Text($@"Save partial regulation:  ");
                    ImGui.SameLine();
                    Utils.ImGuiGenericHelpPopup("TODO (disbababled)", "##Help_PartialParam",
                        "TODO: why does this setting exist separately from loose params?");
                    ImGui.SameLine();
                    var partialReg = _newProjectOptions.settings.PartialParams;
                    if (ImGui.Checkbox("##partialparams", ref partialReg))
                    {
                        _newProjectOptions.settings.PartialParams = partialReg;
                    }
                    ImGui.SameLine();
                    ImGui.TextUnformatted("Warning: partial params require merging before use in game.\nRow names on unchanged rows will be forgotten between saves");
                    ImGui.NewLine();
                }
                ImGui.AlignTextToFramePadding();
                ImGui.Text($@"Import row names:  ");
                ImGui.SameLine();
                Utils.ImGuiGenericHelpPopup("?", "##Help_ImportRowNames",
                    "Default: ON\nImports and applies row names from lists stored in Assets folder.\nRow names can be imported at any time in the param editor's Edit menu.");
                ImGui.SameLine();
                ImGui.Checkbox("##loadDefaultNames", ref _newProjectOptions.loadDefaultNames);
                ImGui.NewLine();

                if (ImGui.Button("Create", new Vector2(120, 0)))
                {
                    bool validated = true;
                    if (_newProjectOptions.settings.GameRoot == null || !File.Exists(_newProjectOptions.settings.GameRoot))
                    {
                        System.Windows.Forms.MessageBox.Show("Your game executable path does not exist. Please select a valid executable.", "Error",
                            System.Windows.Forms.MessageBoxButtons.OK,
                            System.Windows.Forms.MessageBoxIcon.None);
                        validated = false;
                    }
                    if (validated && _newProjectOptions.settings.GameType == GameType.Undefined)
                    {
                        System.Windows.Forms.MessageBox.Show("Your game executable is not a valid supported game.", "Error",
                                         System.Windows.Forms.MessageBoxButtons.OK,
                                         System.Windows.Forms.MessageBoxIcon.None);
                        validated = false;
                    }
                    if (validated && (_newProjectOptions.directory == null || !Directory.Exists(_newProjectOptions.directory)))
                    {
                        System.Windows.Forms.MessageBox.Show("Your selected project directory is not valid.", "Error",
                                         System.Windows.Forms.MessageBoxButtons.OK,
                                         System.Windows.Forms.MessageBoxIcon.None);
                        validated = false;
                    }
                    if (validated && File.Exists($@"{_newProjectOptions.directory}\project.json"))
                    {
                        System.Windows.Forms.MessageBox.Show("Your selected project directory is already a project.", "Error",
                                         System.Windows.Forms.MessageBoxButtons.OK,
                                         System.Windows.Forms.MessageBoxIcon.None);
                        validated = false;
                    }
                    if (validated && (Path.GetDirectoryName(_newProjectOptions.settings.GameRoot)).Equals(_newProjectOptions.directory))
                    {
                        var message = System.Windows.Forms.MessageBox.Show(
                            "Project Directory is the same as Game Directory, which allows game files to be overwritten directly.\n\n" +
                            "It's highly recommended you use the Mod Engine mod folder as your project folder instead (if possible).\n\n" +
                            "Continue and create project anyway?", "Caution",
                                         System.Windows.Forms.MessageBoxButtons.OKCancel,
                                         System.Windows.Forms.MessageBoxIcon.None);
                        if (message != System.Windows.Forms.DialogResult.OK)
                            validated = false;
                    }
                    if (validated && (_newProjectOptions.settings.ProjectName == null || _newProjectOptions.settings.ProjectName == ""))
                    {
                        System.Windows.Forms.MessageBox.Show("You must specify a project name.", "Error",
                                         System.Windows.Forms.MessageBoxButtons.OK,
                                         System.Windows.Forms.MessageBoxIcon.None);
                        validated = false;
                    }

                    string gameroot = Path.GetDirectoryName(_newProjectOptions.settings.GameRoot);
                    if (_newProjectOptions.settings.GameType == GameType.Bloodborne)
                    {
                        gameroot = gameroot + @"\dvdroot_ps4";
                    }
                    if (!_assetLocator.CheckFilesExpanded(gameroot, _newProjectOptions.settings.GameType))
                    {
                        System.Windows.Forms.MessageBox.Show($@"The files for {_newProjectOptions.settings.GameType} do not appear to be unpacked. Please use UDSFM for DS1:PTDE and UXM for the rest of the games to unpack the files.", "Error",
                            System.Windows.Forms.MessageBoxButtons.OK,
                            System.Windows.Forms.MessageBoxIcon.None);
                        validated = false;
                    }

                    if (validated)
                    {
                        _newProjectOptions.settings.GameRoot = gameroot;
                        _newProjectOptions.settings.Serialize($@"{_newProjectOptions.directory}\project.json");
                        AttemptLoadProject(_newProjectOptions.settings, $@"{_newProjectOptions.directory}\project.json", true, _newProjectOptions);

                        ImGui.CloseCurrentPopup();
                    }
                }
                ImGui.SameLine();
                if (ImGui.Button("Cancel", new Vector2(120, 0)))
                {
                    ImGui.CloseCurrentPopup();
                }
                ImGui.EndPopup();
            }
            ImGui.PopStyleVar(3);

            ImGui.PushStyleVar(ImGuiStyleVar.WindowPadding, new Vector2(0.0f, 0.0f));
            if (FirstFrame)
            {
                ImGui.SetNextWindowFocus();
            }
            string[] mapcmds = null;
            if (commandsplit != null && commandsplit[0] == "map")
            {
                mapcmds = commandsplit.Skip(1).ToArray();
                ImGui.SetNextWindowFocus();
            }
            ctx = Tracy.TracyCZoneN(1, "Editor");
            ImGui.PushStyleColor(ImGuiCol.WindowBg, new Vector4(0.0f, 0.0f, 0.0f, 0.0f));
            if (ImGui.Begin("Map Editor"))
            {
                ImGui.PopStyleColor(1);
                ImGui.PopStyleVar(1);
                _msbEditor.OnGUI(mapcmds);
                ImGui.End();
                _msbEditorFocused = true;
                _msbEditor.Update(deltaseconds);
            }
            else
            {
                ImGui.PopStyleColor(1);
                ImGui.PopStyleVar(1);
                _msbEditorFocused = false;
                ImGui.End();
            }

            ImGui.PushStyleVar(ImGuiStyleVar.WindowPadding, new Vector2(0.0f, 0.0f));
            ImGui.PushStyleColor(ImGuiCol.WindowBg, new Vector4(0.0f, 0.0f, 0.0f, 0.0f));
            if (ImGui.Begin("Model Editor"))
            {
                ImGui.PopStyleColor(1);
                ImGui.PopStyleVar(1);
                _modelEditor.OnGUI();
                _modelEditorFocused = true;
                _modelEditor.Update(deltaseconds);
            }
            else
            {
                ImGui.PopStyleColor(1);
                ImGui.PopStyleVar(1);
                _modelEditorFocused = false;
            }
            ImGui.End();

            string[] paramcmds = null;
            if (commandsplit != null && commandsplit[0] == "param")
            {
                paramcmds = commandsplit.Skip(1).ToArray();
                ImGui.SetNextWindowFocus();
            }
            if (ImGui.Begin("Param Editor"))
            {
                _paramEditor.OnGUI(paramcmds);
                _paramEditorFocused = true;
            }
            else
            {
                _paramEditorFocused = false;
            }
            ImGui.End();

            // Global shortcut keys
            if (!_msbEditor.Viewport.ViewportSelected)
            {
                if (InputTracker.GetKeyDown(KeyBindings.Current.Core_SaveCurrentEditor))
                    SaveFocusedEditor();
                if (InputTracker.GetKeyDown(KeyBindings.Current.Core_SaveAllEditors))
                {
                    _msbEditor.SaveAll();
                    _modelEditor.SaveAll();
                    _paramEditor.SaveAll();
                    _textEditor.SaveAll();
                }
            }

            string[] textcmds = null;
            if (commandsplit != null && commandsplit[0] == "text")
            {
                textcmds = commandsplit.Skip(1).ToArray();
                ImGui.SetNextWindowFocus();
            }
            ImGui.PushStyleVar(ImGuiStyleVar.WindowPadding, new Vector2(4, 4));
            if (ImGui.Begin("Text Editor"))
            {
                _textEditor.OnGUI(textcmds);
                _textEditorFocused = true;
            }
            else
            {
                _textEditorFocused = false;
            }
            ImGui.End();
            ImGui.PopStyleVar();

            ImGui.PopStyleVar(2);
            UnapplyStyle();
            Tracy.TracyCZoneEnd(ctx);

            ctx = Tracy.TracyCZoneN(1, "Resource");
            Resource.ResourceManager.UpdateTasks();
            Tracy.TracyCZoneEnd(ctx);

            if (!_firstframe)
            {
                FirstFrame = false;
            }
            _firstframe = false;
        }

        private void RecreateWindowFramebuffers(CommandList cl)
        {
            MainWindowColorTexture?.Dispose();
            MainWindowFramebuffer?.Dispose();
            MainWindowResourceSet?.Dispose();

            var factory = _gd.ResourceFactory;
            _gd.GetPixelFormatSupport(
                PixelFormat.R8_G8_B8_A8_UNorm,
                TextureType.Texture2D,
                TextureUsage.RenderTarget,
                out PixelFormatProperties properties);

            TextureDescription mainColorDesc = TextureDescription.Texture2D(
                _gd.SwapchainFramebuffer.Width,
                _gd.SwapchainFramebuffer.Height,
                1,
                1,
                PixelFormat.R8_G8_B8_A8_UNorm,
                TextureUsage.RenderTarget | TextureUsage.Sampled,
                TextureSampleCount.Count1);
            MainWindowColorTexture = factory.CreateTexture(ref mainColorDesc);
            MainWindowFramebuffer = factory.CreateFramebuffer(new FramebufferDescription(null, MainWindowColorTexture));
            //MainWindowResourceSet = factory.CreateResourceSet(new ResourceSetDescription(TextureSamplerResourceLayout, MainWindowResolvedColorView, _gd.PointSampler));
        }

        private void Draw()
        {
            Debug.Assert(_window.Exists);
            int width = _window.Width;
            int height = _window.Height;
            int x = _window.X;
            int y = _window.Y;

            if (_windowResized)
            {
                _windowResized = false;

                CFG.Current.GFX_Display_Width = width;
                CFG.Current.GFX_Display_Height = height;

                _gd.ResizeMainWindow((uint)width, (uint)height);
                //_scene.Camera.WindowResized(width, height);
                _resizeHandled?.Invoke(width, height);
                CommandList cl = _gd.ResourceFactory.CreateCommandList();
                cl.Begin();
                //_sc.RecreateWindowSizedResources(_gd, cl);
                RecreateWindowFramebuffers(cl);
                ImguiRenderer.WindowResized(width, height);
                _msbEditor.EditorResized(_window, _gd);
                _modelEditor.EditorResized(_window, _gd);
                cl.End();
                _gd.SubmitCommands(cl);
                cl.Dispose();
            }

            if (_windowMoved)
            {
                _windowMoved = false;
                CFG.Current.GFX_Display_X = x;
                CFG.Current.GFX_Display_Y = y;
            }

            if (_newSampleCount != null)
            {
                //_sc.MainSceneSampleCount = _newSampleCount.Value;
                _newSampleCount = null;
                //DestroyAllObjects();
                //CreateAllObjects();
            }

            //_frameCommands.Begin();

            //CommonMaterials.FlushAll(_frameCommands);

            //_scene.RenderAllStages(_gd, _frameCommands, _sc);

            //CommandList cl2 = _gd.ResourceFactory.CreateCommandList();
            MainWindowCommandList.Begin();
            //cl2.SetFramebuffer(_gd.SwapchainFramebuffer);
            MainWindowCommandList.SetFramebuffer(_gd.SwapchainFramebuffer);
            MainWindowCommandList.ClearColorTarget(0, new RgbaFloat(0.176f, 0.176f, 0.188f, 1.0f));
            float depthClear = _gd.IsDepthRangeZeroToOne ? 1f : 0f;
            MainWindowCommandList.ClearDepthStencil(0.0f);
            MainWindowCommandList.SetFullViewport(0);
            //MainWindowCommandList.End();
            //_gd.SubmitCommands(MainWindowCommandList);
            //_gd.WaitForIdle();
            if (_msbEditorFocused)
            {
                _msbEditor.Draw(_gd, MainWindowCommandList);
            }
            if (_modelEditorFocused)
            {
                _modelEditor.Draw(_gd, MainWindowCommandList);
            }
            var fence = Scene.Renderer.Frame(MainWindowCommandList, false);
            //GuiCommandList.Begin();
            //GuiCommandList.SetFramebuffer(_gd.SwapchainFramebuffer);
            MainWindowCommandList.SetFullViewport(0);
            MainWindowCommandList.SetFullScissorRects();
            ImguiRenderer.Render(_gd, MainWindowCommandList);
            //GuiCommandList.End();
            MainWindowCommandList.End();
            _gd.SubmitCommands(MainWindowCommandList, fence);
            Scene.Renderer.SubmitPostDrawCommandLists();
            //Scene.SceneRenderPipeline.TestUpdateView(_gd, MainWindowCommandList, TestWorldView.CameraTransform.CameraViewMatrix);

            _gd.SwapBuffers();
        }
    }
}
>>>>>>> 563c8991
<|MERGE_RESOLUTION|>--- conflicted
+++ resolved
@@ -1,3015 +1,1531 @@
-<<<<<<< HEAD
-﻿using ImGuiNET;
-using StudioCore.Editor;
-using StudioCore.Scene;
-using System;
-using System.Collections.Generic;
-using System.Diagnostics;
-using System.IO;
-using System.Linq;
-using System.Numerics;
-using System.Globalization;
-using System.Threading;
-using System.Runtime.InteropServices;
-using System.Reflection;
-using System.Threading.Tasks;
-using SoapstoneLib;
-using StudioCore.ParamEditor;
-using Veldrid;
-using Veldrid.Sdl2;
-using Veldrid.StartupUtilities;
-using System.Windows.Forms;
-
-namespace StudioCore
-{
-    public class MapStudioNew
-    {
-        private static string _version = "1.04";
-        private static string _programTitle = $"Dark Souls Map Studio version {_version}";
-
-        private Sdl2Window _window;
-        private GraphicsDevice _gd;
-        private CommandList MainWindowCommandList;
-        private CommandList GuiCommandList;
-
-        private bool _windowResized = true;
-        private bool _windowMoved = true;
-        private bool _colorSrgb = false;
-
-        private static double _desiredFrameLengthSeconds = 1.0 / 20.0f;
-        private static bool _limitFrameRate = true;
-        //private static FrameTimeAverager _fta = new FrameTimeAverager(0.666);
-
-        private event Action<int, int> _resizeHandled;
-
-        private int _msaaOption = 0;
-        private TextureSampleCount? _newSampleCount;
-
-        // Window framebuffer
-        private ResourceLayout TextureSamplerResourceLayout;
-        private Texture MainWindowColorTexture;
-        private TextureView MainWindowResolvedColorView;
-        private Framebuffer MainWindowFramebuffer;
-        private ResourceSet MainWindowResourceSet;
-
-        private ImGuiRenderer ImguiRenderer;
-
-        private bool _msbEditorFocused = false;
-        private MsbEditor.MsbEditorScreen _msbEditor;
-        private bool _modelEditorFocused = false;
-        private MsbEditor.ModelEditorScreen _modelEditor;
-        private bool _paramEditorFocused = false;
-        private ParamEditor.ParamEditorScreen _paramEditor;
-        private bool _textEditorFocused = false;
-        private TextEditor.TextEditorScreen _textEditor;
-
-        private SoapstoneService _soapstoneService;
-
-        public static RenderDoc RenderDocManager;
-
-        private const bool UseRenderdoc = false;
-
-        private AssetLocator _assetLocator;
-        private Editor.ProjectSettings _projectSettings = null;
-
-        private NewProjectOptions _newProjectOptions = new NewProjectOptions();
-
-        private static bool _firstframe = true;
-        public static bool FirstFrame = true;
-
-        public MapStudioNew()
-        {
-            CFG.AttemptLoadOrDefault();
-
-            if (UseRenderdoc)
-            {
-                RenderDoc.Load(out RenderDocManager);
-                RenderDocManager.OverlayEnabled = false;
-            }
-
-            WindowCreateInfo windowCI = new WindowCreateInfo
-            {
-                X = CFG.Current.GFX_Display_X,
-                Y = CFG.Current.GFX_Display_Y,
-                WindowWidth = CFG.Current.GFX_Display_Width,
-                WindowHeight = CFG.Current.GFX_Display_Height,
-                WindowInitialState = WindowState.Maximized,
-                WindowTitle = $"{_programTitle}",
-            };
-            GraphicsDeviceOptions gdOptions = new GraphicsDeviceOptions(false, PixelFormat.R32_Float, true, ResourceBindingModel.Improved, true, true, _colorSrgb);
-
-#if DEBUG
-            gdOptions.Debug = true;
-#endif
-
-            VeldridStartup.CreateWindowAndGraphicsDevice(
-               windowCI,
-               gdOptions,
-               //VeldridStartup.GetPlatformDefaultBackend(),
-               //GraphicsBackend.Metal,
-               GraphicsBackend.Vulkan,
-
-               //GraphicsBackend.Direct3D11,
-               //GraphicsBackend.OpenGL,
-               //GraphicsBackend.OpenGLES,
-               out _window,
-               out _gd);
-            _window.Resized += () => _windowResized = true;
-            _window.Moved += (p) => _windowMoved = true;
-
-            Sdl2Native.SDL_Init(SDLInitFlags.GameController);
-            //Sdl2ControllerTracker.CreateDefault(out _controllerTracker);
-
-            var factory = _gd.ResourceFactory;
-            TextureSamplerResourceLayout = factory.CreateResourceLayout(new ResourceLayoutDescription(
-               new ResourceLayoutElementDescription("SourceTexture", ResourceKind.TextureReadOnly, ShaderStages.Fragment),
-               new ResourceLayoutElementDescription("SourceSampler", ResourceKind.Sampler, ShaderStages.Fragment)));
-
-            Scene.Renderer.Initialize(_gd);
-
-            ImguiRenderer = new ImGuiRenderer(_gd, _gd.SwapchainFramebuffer.OutputDescription, CFG.Current.GFX_Display_Width,
-                CFG.Current.GFX_Display_Height, ColorSpaceHandling.Legacy);
-            MainWindowCommandList = factory.CreateCommandList();
-            GuiCommandList = factory.CreateCommandList();
-
-            _assetLocator = new AssetLocator();
-            _msbEditor = new MsbEditor.MsbEditorScreen(_window, _gd, _assetLocator);
-            _modelEditor = new MsbEditor.ModelEditorScreen(_window, _gd, _assetLocator);
-            _paramEditor = new ParamEditor.ParamEditorScreen(_window, _gd);
-            _textEditor = new TextEditor.TextEditorScreen(_window, _gd);
-            _soapstoneService = new SoapstoneService(_version, _assetLocator, _msbEditor);
-
-            Editor.AliasBank.SetAssetLocator(_assetLocator);
-            ParamEditor.ParamBank.PrimaryBank.SetAssetLocator(_assetLocator);
-            ParamEditor.ParamBank.VanillaBank.SetAssetLocator(_assetLocator);
-            TextEditor.FMGBank.SetAssetLocator(_assetLocator);
-            MsbEditor.MtdBank.LoadMtds(_assetLocator);
-
-            ImGui.GetIO().ConfigFlags |= ImGuiConfigFlags.NavEnableKeyboard;
-            SetupFonts();
-            ImguiRenderer.OnSetupDone();
-
-            var style = ImGui.GetStyle();
-            style.TabBorderSize = 0;
-
-            if (CFG.Current.LastProjectFile != null && CFG.Current.LastProjectFile != "")
-            {
-                if (File.Exists(CFG.Current.LastProjectFile))
-                {
-                    var project = Editor.ProjectSettings.Deserialize(CFG.Current.LastProjectFile);
-                    AttemptLoadProject(project, CFG.Current.LastProjectFile, false);
-                }
-            }
-        }
-
-        /// <summary>
-        /// Characters to load that FromSoft use, but aren't included in the ImGui Japanese glyph range.
-        /// </summary>
-        private char[] SpecialCharsJP = { '鉤' };
-
-        private unsafe void SetupFonts()
-        {
-            var fonts = ImGui.GetIO().Fonts;
-            var fileEn = Path.Combine(AppContext.BaseDirectory, $@"Assets\Fonts\RobotoMono-Light.ttf");
-            var fontEn = File.ReadAllBytes(fileEn);
-            var fileOther = Path.Combine(AppContext.BaseDirectory, $@"Assets\Fonts\NotoSansCJKtc-Light.otf");
-            var fontOther = File.ReadAllBytes(fileOther);
-            var fileIcon = Path.Combine(AppContext.BaseDirectory, $@"Assets\Fonts\forkawesome-webfont.ttf");
-            var fontIcon = File.ReadAllBytes(fileIcon);
-            //fonts.AddFontFromFileTTF($@"Assets\Fonts\NotoSansCJKtc-Medium.otf", 20.0f, null, fonts.GetGlyphRangesJapanese());
-            fonts.Clear();
-
-            var scale = CFG.Current.FontSizeScale;
-
-            fixed (byte* p = fontEn)
-            {
-                var ptr = ImGuiNative.ImFontConfig_ImFontConfig();
-                var cfg = new ImFontConfigPtr(ptr);
-                cfg.GlyphMinAdvanceX = 5.0f;
-                cfg.OversampleH = 5;
-                cfg.OversampleV = 5;
-                fonts.AddFontFromMemoryTTF((IntPtr)p, fontEn.Length, 14.0f * scale, cfg, fonts.GetGlyphRangesDefault());
-            }
-            fixed (byte* p = fontOther)
-            {
-                var ptr = ImGuiNative.ImFontConfig_ImFontConfig();
-                var cfg = new ImFontConfigPtr(ptr);
-                cfg.MergeMode = true;
-                cfg.GlyphMinAdvanceX = 7.0f;
-                cfg.OversampleH = 5;
-                cfg.OversampleV = 5;
-
-                var glyphJP = new ImFontGlyphRangesBuilderPtr(ImGuiNative.ImFontGlyphRangesBuilder_ImFontGlyphRangesBuilder());
-                glyphJP.AddRanges(fonts.GetGlyphRangesJapanese());
-                Array.ForEach(SpecialCharsJP, c => glyphJP.AddChar(c));
-                glyphJP.BuildRanges(out ImVector glyphRangeJP);
-                fonts.AddFontFromMemoryTTF((IntPtr)p, fontOther.Length, 16.0f * scale, cfg, glyphRangeJP.Data);
-                glyphJP.Destroy();
-
-                if (CFG.Current.FontChinese)
-                    fonts.AddFontFromMemoryTTF((IntPtr)p, fontOther.Length, 16.0f * scale, cfg, fonts.GetGlyphRangesChineseFull());
-                if (CFG.Current.FontKorean)
-                    fonts.AddFontFromMemoryTTF((IntPtr)p, fontOther.Length, 16.0f * scale, cfg, fonts.GetGlyphRangesKorean());
-                if (CFG.Current.FontThai)
-                    fonts.AddFontFromMemoryTTF((IntPtr)p, fontOther.Length, 16.0f * scale, cfg, fonts.GetGlyphRangesThai());
-                if (CFG.Current.FontVietnamese)
-                    fonts.AddFontFromMemoryTTF((IntPtr)p, fontOther.Length, 16.0f * scale, cfg, fonts.GetGlyphRangesVietnamese());
-                cfg.GlyphMinAdvanceX = 5.0f;
-                if (CFG.Current.FontCyrillic)
-                    fonts.AddFontFromMemoryTTF((IntPtr)p, fontOther.Length, 18.0f * scale, cfg, fonts.GetGlyphRangesCyrillic());
-            }
-            fixed (byte* p = fontIcon)
-            {
-                ushort[] ranges = { ForkAwesome.IconMin, ForkAwesome.IconMax, 0 };
-                var ptr = ImGuiNative.ImFontConfig_ImFontConfig();
-                var cfg = new ImFontConfigPtr(ptr);
-                cfg.MergeMode = true;
-                cfg.GlyphMinAdvanceX = 12.0f;
-                cfg.OversampleH = 5;
-                cfg.OversampleV = 5;
-                ImFontGlyphRangesBuilder b = new ImFontGlyphRangesBuilder();
-
-                fixed (ushort* r = ranges)
-                {
-                    var f = fonts.AddFontFromMemoryTTF((IntPtr)p, fontIcon.Length, 16.0f * scale, cfg, (IntPtr)r);
-                }
-            }
-            fonts.Build();
-            ImguiRenderer.RecreateFontDeviceTexture();
-        }
-
-        public void SetupCSharpDefaults()
-        {
-            Thread.CurrentThread.CurrentCulture = CultureInfo.InvariantCulture;
-        }
-
-        public void ManageImGuiConfigBackups()
-        {
-            if (!File.Exists("imgui.ini"))
-            {
-                if (File.Exists("imgui.ini.backup"))
-                    File.Copy("imgui.ini.backup", "imgui.ini");
-            }
-            else if (!File.Exists("imgui.ini.backup"))
-            {
-                if (File.Exists("imgui.ini"))
-                    File.Copy("imgui.ini", "imgui.ini.backup");
-            }
-        }
-
-        public void Run()
-        {
-            SetupCSharpDefaults();
-            ManageImGuiConfigBackups();
-
-            if (CFG.Current.EnableSoapstone)
-            {
-                SoapstoneServer.RunAsync(KnownServer.DSMapStudio, _soapstoneService);
-            }
-            /*Task.Run(() =>
-            {
-                while (true)
-                {
-                    Thread.Sleep(5000);
-                    GC.Collect();
-                    GC.WaitForPendingFinalizers();
-
-                    GC.Collect();
-                }
-            });*/
-
-            // Flush geometry megabuffers for editor geometry
-            //Renderer.GeometryBufferAllocator.FlushStaging();
-
-            long previousFrameTicks = 0;
-            Stopwatch sw = new Stopwatch();
-            sw.Start();
-            Tracy.Startup();
-            while (_window.Exists)
-            {
-                // Make sure any awaited UI thread work has a chance to complete
-                //await Task.Yield();
-
-                Tracy.TracyCFrameMark();
-
-                // Limit frame rate when window isn't focused unless we are profiling
-                bool focused = Tracy.EnableTracy ? true : _window.Focused;
-                if (!focused)
-                {
-                    _desiredFrameLengthSeconds = 1.0 / 20.0f;
-                }
-                else
-                {
-                    _desiredFrameLengthSeconds = 1.0 / 60.0f;
-                }
-                long currentFrameTicks = sw.ElapsedTicks;
-                double deltaSeconds = (currentFrameTicks - previousFrameTicks) / (double)Stopwatch.Frequency;
-
-                var ctx = Tracy.TracyCZoneNC(1, "Sleep", 0xFF0000FF);
-                while (_limitFrameRate && deltaSeconds < _desiredFrameLengthSeconds)
-                {
-                    currentFrameTicks = sw.ElapsedTicks;
-                    deltaSeconds = (currentFrameTicks - previousFrameTicks) / (double)Stopwatch.Frequency;
-                    System.Threading.Thread.Sleep(focused ? 0 : 1);
-                }
-                Tracy.TracyCZoneEnd(ctx);
-
-                previousFrameTicks = currentFrameTicks;
-
-                ctx = Tracy.TracyCZoneNC(1, "Update", 0xFF00FF00);
-                InputSnapshot snapshot = null;
-                Sdl2Events.ProcessEvents();
-                snapshot = _window.PumpEvents();
-                InputTracker.UpdateFrameInput(snapshot, _window);
-                Update((float)deltaSeconds);
-                Tracy.TracyCZoneEnd(ctx);
-                if (!_window.Exists)
-                {
-                    break;
-                }
-
-                if (true)//_window.Focused)
-                {
-                    ctx = Tracy.TracyCZoneNC(1, "Draw", 0xFFFF0000);
-                    Draw();
-                    Tracy.TracyCZoneEnd(ctx);
-                }
-                else
-                {
-                    // Flush the background queues
-                    Renderer.Frame(null, true);
-                }
-            }
-
-            //DestroyAllObjects();
-            Tracy.Shutdown();
-            Resource.ResourceManager.Shutdown();
-            _gd.Dispose();
-            CFG.Save();
-
-            System.Windows.Forms.Application.Exit();
-        }
-
-        // Try to shutdown things gracefully on a crash
-        public void CrashShutdown()
-        {
-            Tracy.Shutdown();
-            Resource.ResourceManager.Shutdown();
-            _gd.Dispose();
-            System.Windows.Forms.Application.Exit();
-        }
-
-        private string CrashLogPath = $"{Directory.GetCurrentDirectory()}\\Crash Logs";
-        public void ExportCrashLog(List<string> exceptionInfo)
-        {
-            var time = $"{DateTime.Now:yyyy-M-dd--HH-mm-ss}";
-            exceptionInfo.Insert(0, $"DSMapStudio Version {_version}");
-            Directory.CreateDirectory($"{CrashLogPath}");
-            var crashLogPath = $"{CrashLogPath}\\Log {time}.txt";
-            File.WriteAllLines(crashLogPath, exceptionInfo);
-
-            if (exceptionInfo.Count > 10)
-                MessageBox.Show($"DSMapStudio has run into an issue.\nCrash log has been generated at \"{crashLogPath}\".",
-                    $"DSMapStudio Unhandled Error - {_version}", MessageBoxButtons.OK, MessageBoxIcon.Error);
-            else
-                MessageBox.Show($"DSMapStudio has run into an issue.\nCrash log has been generated at \"{crashLogPath}\".\n\nCrash Log:\n{string.Join("\n", exceptionInfo)}",
-                    $"DSMapStudio Unhandled Error - {_version}", MessageBoxButtons.OK, MessageBoxIcon.Error);
-        }
-
-        private void ChangeProjectSettings(Editor.ProjectSettings newsettings, string moddir, NewProjectOptions options)
-        {
-            _projectSettings = newsettings;
-            _assetLocator.SetFromProjectSettings(newsettings, moddir);
-
-            Editor.AliasBank.ReloadAliases();
-            ParamEditor.ParamBank.ReloadParams(newsettings, options);
-            MsbEditor.MtdBank.ReloadMtds();
-            _msbEditor.ReloadUniverse();
-            _modelEditor.ReloadAssetBrowser();
-            
-            //Resources loaded here should be moved to databanks
-            _msbEditor.OnProjectChanged(_projectSettings);
-            _modelEditor.OnProjectChanged(_projectSettings);
-            _textEditor.OnProjectChanged(_projectSettings);
-            _paramEditor.OnProjectChanged(_projectSettings);
-        }
-
-        public void ApplyStyle()
-        {
-            // Colors
-            ImGui.PushStyleColor(ImGuiCol.WindowBg, new Vector4(0.176f, 0.176f, 0.188f, 1.0f));
-            //ImGui.PushStyleColor(ImGuiCol.ChildBg, new Vector4(0.145f, 0.145f, 0.149f, 1.0f));
-            ImGui.PushStyleColor(ImGuiCol.PopupBg, new Vector4(0.106f, 0.106f, 0.110f, 1.0f));
-            ImGui.PushStyleColor(ImGuiCol.Border, new Vector4(0.247f, 0.247f, 0.275f, 1.0f));
-            ImGui.PushStyleColor(ImGuiCol.FrameBg, new Vector4(0.200f, 0.200f, 0.216f, 1.0f));
-            ImGui.PushStyleColor(ImGuiCol.FrameBgHovered, new Vector4(0.247f, 0.247f, 0.275f, 1.0f));
-            ImGui.PushStyleColor(ImGuiCol.FrameBgActive, new Vector4(0.200f, 0.200f, 0.216f, 1.0f));
-            ImGui.PushStyleColor(ImGuiCol.TitleBg, new Vector4(0.176f, 0.176f, 0.188f, 1.0f));
-            ImGui.PushStyleColor(ImGuiCol.TitleBgActive, new Vector4(0.176f, 0.176f, 0.188f, 1.0f));
-            ImGui.PushStyleColor(ImGuiCol.MenuBarBg, new Vector4(0.176f, 0.176f, 0.188f, 1.0f));
-            ImGui.PushStyleColor(ImGuiCol.ScrollbarBg, new Vector4(0.243f, 0.243f, 0.249f, 1.0f));
-            ImGui.PushStyleColor(ImGuiCol.ScrollbarGrab, new Vector4(0.408f, 0.408f, 0.408f, 1.0f));
-            ImGui.PushStyleColor(ImGuiCol.ScrollbarGrabHovered, new Vector4(0.635f, 0.635f, 0.635f, 1.0f));
-            ImGui.PushStyleColor(ImGuiCol.ScrollbarGrabActive, new Vector4(1.000f, 1.000f, 1.000f, 1.0f));
-            ImGui.PushStyleColor(ImGuiCol.CheckMark, new Vector4(1.000f, 1.000f, 1.000f, 1.0f));
-            ImGui.PushStyleColor(ImGuiCol.SliderGrab, new Vector4(0.635f, 0.635f, 0.635f, 1.0f));
-            ImGui.PushStyleColor(ImGuiCol.SliderGrabActive, new Vector4(1.000f, 1.000f, 1.000f, 1.0f));
-            ImGui.PushStyleColor(ImGuiCol.Button, new Vector4(0.176f, 0.176f, 0.188f, 1.0f));
-            ImGui.PushStyleColor(ImGuiCol.ButtonHovered, new Vector4(0.247f, 0.247f, 0.275f, 1.0f));
-            ImGui.PushStyleColor(ImGuiCol.ButtonActive, new Vector4(0.200f, 0.600f, 1.000f, 1.0f));
-            ImGui.PushStyleColor(ImGuiCol.Header, new Vector4(0.000f, 0.478f, 0.800f, 1.0f));
-            ImGui.PushStyleColor(ImGuiCol.HeaderHovered, new Vector4(0.247f, 0.247f, 0.275f, 1.0f));
-            ImGui.PushStyleColor(ImGuiCol.HeaderActive, new Vector4(0.161f, 0.550f, 0.939f, 1.0f));
-            ImGui.PushStyleColor(ImGuiCol.Tab, new Vector4(0.176f, 0.176f, 0.188f, 1.0f));
-            ImGui.PushStyleColor(ImGuiCol.TabHovered, new Vector4(0.110f, 0.592f, 0.918f, 1.0f));
-            ImGui.PushStyleColor(ImGuiCol.TabActive, new Vector4(0.200f, 0.600f, 1.000f, 1.0f));
-            ImGui.PushStyleColor(ImGuiCol.TabUnfocused, new Vector4(0.176f, 0.176f, 0.188f, 1.0f));
-            ImGui.PushStyleColor(ImGuiCol.TabUnfocusedActive, new Vector4(0.247f, 0.247f, 0.275f, 1.0f));
-
-            // Sizes
-            ImGui.PushStyleVar(ImGuiStyleVar.FrameBorderSize, 1.0f);
-            ImGui.PushStyleVar(ImGuiStyleVar.TabRounding, 0.0f);
-            ImGui.PushStyleVar(ImGuiStyleVar.ScrollbarRounding, 0.0f);
-            ImGui.PushStyleVar(ImGuiStyleVar.ScrollbarSize, 16.0f);
-            ImGui.PushStyleVar(ImGuiStyleVar.WindowMinSize, new Vector2(100f,100f));
-        }
-
-        public void UnapplyStyle()
-        {
-            ImGui.PopStyleColor(27);
-            ImGui.PopStyleVar(5);
-        }
-
-        private void DumpFlverLayouts()
-        {
-            var browseDlg = new System.Windows.Forms.SaveFileDialog()
-            {
-                Filter = "Text file (*.txt) |*.TXT",
-                ValidateNames = true,
-            };
-
-            if (browseDlg.ShowDialog() == System.Windows.Forms.DialogResult.OK)
-            {
-                using (var file = new StreamWriter(browseDlg.FileName))
-                {
-                    foreach (var mat in Resource.FlverResource.MaterialLayouts)
-                    {
-                        file.WriteLine(mat.Key + ":");
-                        foreach (var member in mat.Value)
-                        {
-                            file.WriteLine($@"{member.Index}: {member.Type.ToString()}: {member.Semantic.ToString()}");
-                        }
-                        file.WriteLine();
-                    }
-                }
-            }
-        }
-
-        private bool AttemptLoadProject(Editor.ProjectSettings settings, string filename, bool updateRecents=true, NewProjectOptions options=null)
-        {
-            bool success = true;
-
-            // Check if game exe exists
-            if (!Directory.Exists(settings.GameRoot))
-            {
-                success = false;
-                System.Windows.Forms.MessageBox.Show($@"Could not find game data directory for {settings.GameType}. Please select the game executable.", "Error",
-                    System.Windows.Forms.MessageBoxButtons.OK,
-                    System.Windows.Forms.MessageBoxIcon.None);
-
-                var rbrowseDlg = new System.Windows.Forms.OpenFileDialog()
-                {
-                    Filter = AssetLocator.GameExecutatbleFilter,
-                    ValidateNames = true,
-                    CheckFileExists = true,
-                    CheckPathExists = true,
-                    //ShowReadOnly = true,
-                };
-
-                var gametype = GameType.Undefined;
-                while (gametype != settings.GameType)
-                {
-                    if (rbrowseDlg.ShowDialog() == System.Windows.Forms.DialogResult.OK)
-                    {
-                        settings.GameRoot = rbrowseDlg.FileName;
-                        gametype = _assetLocator.GetGameTypeForExePath(settings.GameRoot);
-                        if (gametype != settings.GameType)
-                        {
-                            System.Windows.Forms.MessageBox.Show($@"Selected executable was not for {settings.GameType}. Please select the correct game executable.", "Error",
-                                System.Windows.Forms.MessageBoxButtons.OK,
-                                System.Windows.Forms.MessageBoxIcon.None);
-                        }
-                        else
-                        {
-                            success = true;
-                            settings.GameRoot = Path.GetDirectoryName(settings.GameRoot);
-                            if (settings.GameType == GameType.Bloodborne)
-                            {
-                                settings.GameRoot = settings.GameRoot + @"\dvdroot_ps4";
-                            }
-                            settings.Serialize(filename);
-                        }
-                    }
-                    else
-                    {
-                        break;
-                    }
-                }
-            }
-
-            if (success)
-            {
-                if (!_assetLocator.CheckFilesExpanded(settings.GameRoot, settings.GameType))
-                {
-                    System.Windows.Forms.MessageBox.Show($@"The files for {settings.GameType} do not appear to be unpacked. Please use UDSFM for DS1:PTDE and UXM for the rest of the games to unpack the files.", "Error",
-                        System.Windows.Forms.MessageBoxButtons.OK,
-                        System.Windows.Forms.MessageBoxIcon.None);
-                    return false;
-                }
-                if ((settings.GameType == GameType.Sekiro || settings.GameType == GameType.EldenRing) && !File.Exists(Path.Join(Path.GetFullPath("."), "oo2core_6_win64.dll")))
-                {
-                    //Technically we're not checking it exists, but the same can be said for many things we assume from CheckFilesExpanded
-                    File.Copy(Path.Join(settings.GameRoot, "oo2core_6_win64.dll"), Path.Join(Path.GetFullPath("."), "oo2core_6_win64.dll"));
-                }
-                _projectSettings = settings;
-                ChangeProjectSettings(_projectSettings, Path.GetDirectoryName(filename), options);
-                CFG.Current.LastProjectFile = filename;
-                _window.Title = $"{_programTitle}  -  {_projectSettings.ProjectName}";
-
-                if (updateRecents)
-                {
-                    var recent = new CFG.RecentProject();
-                    recent.Name = _projectSettings.ProjectName;
-                    recent.GameType = _projectSettings.GameType;
-                    recent.ProjectFile = filename;
-                    CFG.Current.RecentProjects.Insert(0, recent);
-                    if (CFG.Current.RecentProjects.Count > CFG.MAX_RECENT_PROJECTS)
-                    {
-                        CFG.Current.RecentProjects.RemoveAt(CFG.Current.RecentProjects.Count - 1);
-                    }
-                }
-            }
-            return success;
-        }
-
-        //Unhappy with this being here
-        [DllImport("user32.dll", EntryPoint = "ShowWindow")]
-        [return: MarshalAs(UnmanagedType.Bool)]
-        private static extern bool _user32_ShowWindow(IntPtr hWnd, int nCmdShow);
-
-        // Saves modded files to a recovery directory in the mod folder on crash
-        public void AttemptSaveOnCrash()
-        {
-            bool success = _assetLocator.CreateRecoveryProject();
-            if (success)
-            {
-                _msbEditor.SaveAll();
-                _modelEditor.SaveAll();
-                _paramEditor.SaveAll();
-                _textEditor.SaveAll();
-                System.Windows.Forms.MessageBox.Show(
-                    $@"Your project was successfully saved to {_assetLocator.GameModDirectory} for manual recovery. " +
-                    "You must manually replace your projects with these recovery files should you wish to restore them. " +
-                    "Given the program has crashed, these files may be corrupt and you should backup your last good saved " +
-                    "files before attempting to use these.",
-                    "Saved recovery",
-                    System.Windows.Forms.MessageBoxButtons.OK,
-                    System.Windows.Forms.MessageBoxIcon.Warning);
-            }
-        }
-
-        private void SaveFocusedEditor()
-        {
-            if (_projectSettings != null && _projectSettings.ProjectName != null)
-            {
-                _projectSettings.Serialize(CFG.Current.LastProjectFile); //Danger zone assuming on lastProjectFile
-                if (_msbEditorFocused)
-                {
-                    _msbEditor.Save();
-                }
-                if (_modelEditorFocused)
-                {
-                    _modelEditor.Save();
-                }
-                if (_paramEditorFocused)
-                {
-                    _paramEditor.Save();
-                }
-                if (_textEditorFocused)
-                {
-                    _textEditor.Save();
-                }
-            }
-        }
-
-        private KeyBind _currentKeyBind;
-        private void Update(float deltaseconds)
-        {
-            var ctx = Tracy.TracyCZoneN(1, "Imgui");
-            ImguiRenderer.Update(deltaseconds, InputTracker.FrameSnapshot);
-            Tracy.TracyCZoneEnd(ctx);
-            List<string> tasks = Editor.TaskManager.GetLiveThreads();
-            Editor.TaskManager.ThrowTaskExceptions();
-
-            string[] commandsplit = EditorCommandQueue.GetNextCommand();
-            if (commandsplit != null && commandsplit[0] == "windowFocus")
-            {
-                //this is a hack, cannot grab focus except for when un-minimising
-                _user32_ShowWindow(_window.Handle, 6);
-                _user32_ShowWindow(_window.Handle, 9);
-            }
-
-            ctx = Tracy.TracyCZoneN(1, "Style");
-            //ImGui.BeginFrame(); // Imguizmo begin frame
-            ApplyStyle();
-            var vp = ImGui.GetMainViewport();
-            ImGui.SetNextWindowPos(vp.Pos);
-            ImGui.SetNextWindowSize(vp.Size);
-            ImGui.PushStyleVar(ImGuiStyleVar.WindowRounding, 0.0f);
-            ImGui.PushStyleVar(ImGuiStyleVar.WindowBorderSize, 0.0f);
-            ImGui.PushStyleVar(ImGuiStyleVar.WindowPadding, new Vector2(0.0f, 0.0f));
-            ImGuiWindowFlags flags = ImGuiWindowFlags.NoTitleBar | ImGuiWindowFlags.NoCollapse | ImGuiWindowFlags.NoResize | ImGuiWindowFlags.NoMove;
-            flags |= ImGuiWindowFlags.NoDocking | ImGuiWindowFlags.MenuBar;
-            flags |= ImGuiWindowFlags.NoBringToFrontOnFocus | ImGuiWindowFlags.NoNavFocus;
-            flags |= ImGuiWindowFlags.NoBackground;
-            ImGui.PushStyleColor(ImGuiCol.WindowBg, new Vector4(0.0f, 0.0f, 0.0f, 0.0f));
-            if (ImGui.Begin("DockSpace_W", flags))
-            {
-                //Console.WriteLine("hi");
-            }
-            var dsid = ImGui.GetID("DockSpace");
-            ImGui.DockSpace(dsid, new Vector2(0, 0), ImGuiDockNodeFlags.NoSplit);
-            ImGui.PopStyleVar(1);
-            ImGui.End();
-            ImGui.PopStyleColor(1);
-            Tracy.TracyCZoneEnd(ctx);
-
-            ctx = Tracy.TracyCZoneN(1, "Menu");
-            bool newProject = false;
-            bool keyBindGUI = false;
-            ImGui.PushStyleVar(ImGuiStyleVar.FrameBorderSize, 0.0f);
-            if (ImGui.BeginMainMenuBar())
-            {
-                if (ImGui.BeginMenu("File"))
-                {
-                    if (ImGui.MenuItem("Enable Texturing (alpha)", "", CFG.Current.EnableTexturing))
-                    {
-                        CFG.Current.EnableTexturing = !CFG.Current.EnableTexturing;
-                    }
-                    if (ImGui.MenuItem("New Project", "", false, Editor.TaskManager.GetLiveThreads().Count == 0))
-                    {
-                        newProject = true;
-                    }
-                    if (ImGui.MenuItem("Open Project", "", false, Editor.TaskManager.GetLiveThreads().Count == 0))
-                    {
-                        var browseDlg = new System.Windows.Forms.OpenFileDialog()
-                        {
-                            Filter = AssetLocator.JsonFilter,
-                            ValidateNames = true,
-                            CheckFileExists = true,
-                            CheckPathExists = true,
-                        };
-
-                        if (browseDlg.ShowDialog() == System.Windows.Forms.DialogResult.OK)
-                        {
-                            var settings = Editor.ProjectSettings.Deserialize(browseDlg.FileName);
-                            AttemptLoadProject(settings, browseDlg.FileName);
-                        }
-                    }
-                    if (ImGui.BeginMenu("Recent Projects", Editor.TaskManager.GetLiveThreads().Count == 0 && CFG.Current.RecentProjects.Count > 0))
-                    {
-                        CFG.RecentProject recent = null;
-                        foreach (var p in CFG.Current.RecentProjects)
-                        {
-                            if (ImGui.MenuItem($@"{p.GameType.ToString()}:{p.Name}"))
-                            {
-                                if (File.Exists(p.ProjectFile))
-                                {
-                                    var settings = Editor.ProjectSettings.Deserialize(p.ProjectFile);
-                                    if (AttemptLoadProject(settings, p.ProjectFile, false))
-                                    {
-                                        recent = p;
-                                    }
-                                }
-                            }
-                        }
-                        if (recent != null)
-                        {
-                            CFG.Current.RecentProjects.Remove(recent);
-                            CFG.Current.RecentProjects.Insert(0, recent);
-                            CFG.Current.LastProjectFile = recent.ProjectFile;
-                        }
-                        ImGui.EndMenu();
-                    }
-
-                    string focusType = "";
-                    if (_msbEditorFocused)
-                    {
-                        focusType = "Maps";
-                    }
-                    else if (_modelEditorFocused)
-                    {
-                        focusType = "Models";
-                    }
-                    else if (_paramEditorFocused)
-                    {
-                        focusType = "Params";
-                    }
-                    else if (_textEditorFocused)
-                    {
-                        focusType = "Text";
-                    }
-
-                    if (ImGui.MenuItem($"Save {focusType}", KeyBindings.Current.Core_SaveCurrentEditor.HintText))
-                    {
-                        SaveFocusedEditor();
-                    }
-                    if (ImGui.MenuItem("Save All"))
-                    {
-                        _msbEditor.SaveAll();
-                        _modelEditor.SaveAll();
-                        _paramEditor.SaveAll();
-                        _textEditor.SaveAll();
-                    }
-                    if (Resource.FlverResource.CaptureMaterialLayouts && ImGui.MenuItem("Dump Flver Layouts (Debug)", ""))
-                    {
-                        DumpFlverLayouts();
-                    }
-                    ImGui.EndMenu();
-                }
-                if (_msbEditorFocused)
-                {
-                    _msbEditor.DrawEditorMenu();
-                }
-                else if (_modelEditorFocused)
-                {
-                    _modelEditor.DrawEditorMenu();
-                }
-                else if (_paramEditorFocused)
-                {
-                    _paramEditor.DrawEditorMenu();
-                }
-                else if (_textEditorFocused)
-                {
-                    _textEditor.DrawEditorMenu();
-                }
-                if (ImGui.BeginMenu("Settings"))
-                {
-                    if (_projectSettings == null || _projectSettings.ProjectName == null)
-                    {
-                        ImGui.MenuItem("Project Settings: (No project)", false);
-                    }
-                    else
-                    {
-                        if (ImGui.BeginMenu($@"Project Settings: {_projectSettings.ProjectName}", Editor.TaskManager.GetLiveThreads().Count == 0))
-                        {
-                            bool useLoose = _projectSettings.UseLooseParams;
-                            if ((_projectSettings.GameType == GameType.DarkSoulsIISOTFS || _projectSettings.GameType == GameType.DarkSoulsIII) && ImGui.Checkbox("Use Loose Params", ref useLoose))
-                            {
-                                _projectSettings.UseLooseParams = useLoose;
-                            }
-                            bool usepartial = _projectSettings.PartialParams;
-                            if ((FeatureFlags.EnablePartialParam || usepartial) &&
-                                _projectSettings.GameType == GameType.EldenRing && ImGui.Checkbox("Partial Params", ref usepartial))
-                            {
-                                _projectSettings.PartialParams = usepartial;
-                            }
-                            ImGui.EndMenu();
-                        }
-                    }
-
-                    if (ImGui.Selectable("Key bindings"))
-                    {
-                        keyBindGUI = true;
-                    }
-                    if (ImGui.BeginMenu("Fonts"))
-                    {
-                        ImGui.Text("Please restart program for font changes to take effect.");
-                        ImGui.Separator();
-
-                        if (ImGui.SliderFloat("Font Scale", ref CFG.Current.FontSizeScale, 0.5f, 4.0f))
-                        {
-                            CFG.Current.FontSizeScale = (float)Math.Round(CFG.Current.FontSizeScale, 1);
-                        }
-                        if (ImGui.BeginMenu("Additional Language Fonts"))
-                        {
-                            ImGui.Text("Additional fonts take more VRAM and increase startup time.");
-                            ImGui.Separator();
-                            if (ImGui.MenuItem("Chinese", "", CFG.Current.FontChinese))
-                            {
-                                CFG.Current.FontChinese = !CFG.Current.FontChinese;
-                            }
-                            if (ImGui.MenuItem("Korean", "", CFG.Current.FontKorean))
-                            {
-                                CFG.Current.FontKorean = !CFG.Current.FontKorean;
-                            }
-                            if (ImGui.MenuItem("Thai", "", CFG.Current.FontThai))
-                            {
-                                CFG.Current.FontThai = !CFG.Current.FontThai;
-                            }
-                            if (ImGui.MenuItem("Vietnamese", "", CFG.Current.FontVietnamese))
-                            {
-                                CFG.Current.FontVietnamese = !CFG.Current.FontVietnamese;
-                            }
-                            if (ImGui.MenuItem("Cyrillic", "", CFG.Current.FontCyrillic))
-                            {
-                                CFG.Current.FontCyrillic = !CFG.Current.FontCyrillic;
-                            }
-                            ImGui.EndMenu();
-                        }
-                        ImGui.EndMenu();
-                    }
-                    if (ImGui.BeginMenu("Map Editor"))
-                    {
-                        ImGui.Checkbox("Exclude loaded maps from search filter", ref CFG.Current.Map_AlwaysListLoadedMaps);
-                        ImGui.EndMenu();
-                    }
-                    if (ImGui.BeginMenu("Viewport Settings"))
-                    {
-                        if (ImGui.Button("Reset"))
-                        {
-                            CFG.Current.GFX_Camera_FOV = CFG.Default.GFX_Camera_FOV;
-
-                            _msbEditor.Viewport.FarClip = CFG.Default.GFX_RenderDistance_Max;
-                            CFG.Current.GFX_RenderDistance_Max = _msbEditor.Viewport.FarClip;
-
-                            _msbEditor.Viewport._worldView.CameraMoveSpeed_Slow = CFG.Default.GFX_Camera_MoveSpeed_Slow;
-                            CFG.Current.GFX_Camera_MoveSpeed_Slow = _msbEditor.Viewport._worldView.CameraMoveSpeed_Slow;
-
-                            _msbEditor.Viewport._worldView.CameraMoveSpeed_Normal = CFG.Default.GFX_Camera_MoveSpeed_Normal;
-                            CFG.Current.GFX_Camera_MoveSpeed_Normal = _msbEditor.Viewport._worldView.CameraMoveSpeed_Normal;
-
-                            _msbEditor.Viewport._worldView.CameraMoveSpeed_Fast = CFG.Default.GFX_Camera_MoveSpeed_Fast;
-                            CFG.Current.GFX_Camera_MoveSpeed_Fast = _msbEditor.Viewport._worldView.CameraMoveSpeed_Fast;
-                        }
-                        float cam_fov = CFG.Current.GFX_Camera_FOV;
-                        if (ImGui.SliderFloat("Camera FOV", ref cam_fov, 40.0f, 140.0f))
-                        {
-                            CFG.Current.GFX_Camera_FOV = cam_fov;
-                        }
-                        if (ImGui.SliderFloat("Map Max Render Distance", ref _msbEditor.Viewport.FarClip, 10.0f, 500000.0f))
-                        {
-                            CFG.Current.GFX_RenderDistance_Max = _msbEditor.Viewport.FarClip;
-                        }
-                        if (ImGui.SliderFloat("Map Camera Speed (Slow)", ref _msbEditor.Viewport._worldView.CameraMoveSpeed_Slow, 0.1f, 999.0f))
-                        {
-                            CFG.Current.GFX_Camera_MoveSpeed_Slow = _msbEditor.Viewport._worldView.CameraMoveSpeed_Slow;
-                        }
-                        if (ImGui.SliderFloat("Map Camera Speed (Normal)", ref _msbEditor.Viewport._worldView.CameraMoveSpeed_Normal, 0.1f, 999.0f))
-                        {
-                            CFG.Current.GFX_Camera_MoveSpeed_Normal = _msbEditor.Viewport._worldView.CameraMoveSpeed_Normal;
-                        }
-                        if (ImGui.SliderFloat("Map Camera Speed (Fast)", ref _msbEditor.Viewport._worldView.CameraMoveSpeed_Fast, 0.1f, 999.0f))
-                        {
-                            CFG.Current.GFX_Camera_MoveSpeed_Fast = _msbEditor.Viewport._worldView.CameraMoveSpeed_Fast;
-                        }
-                        ImGui.EndMenu();
-                    }
-                    if (ImGui.BeginMenu("Soapstone Server"))
-                    {
-                        string running = SoapstoneServer.GetRunningPort() is int port ? $"running on port {port}" : "not running";
-                        ImGui.Text($"The server is {running}.\nIt is not accessible over the network, only to other programs on this computer.\nPlease restart the program for changes to take effect.");
-                        ImGui.Separator();
-                        if (ImGui.MenuItem("Enable Cross-Editor Features", "", CFG.Current.EnableSoapstone))
-                        {
-                            CFG.Current.EnableSoapstone = !CFG.Current.EnableSoapstone;
-                        }
-                        ImGui.EndMenu();
-                    }
-                    if (ImGui.MenuItem("Enable Texturing (alpha)", "", CFG.Current.EnableTexturing))
-                    {
-                        CFG.Current.EnableTexturing = !CFG.Current.EnableTexturing;
-                    }
-                    if (ImGui.MenuItem("Show Original FMG Names", "", CFG.Current.FMG_ShowOriginalNames))
-                    {
-                        CFG.Current.FMG_ShowOriginalNames = !CFG.Current.FMG_ShowOriginalNames;
-                    }
-
-                    if (ImGui.Button("Open Config Folder"))
-                    {
-                        if (File.Exists(CFG.GetConfigFilePath()))
-                        {
-                            // Open folder in Windows Explorer
-                            Process.Start(@"explorer.exe", CFG.GetConfigFolderPath());
-                        }
-                    }
-                    ImGui.EndMenu();
-                }
-                if (ImGui.BeginMenu("Help"))
-                {
-                    if (ImGui.BeginMenu("About"))
-                    {
-                        ImGui.Text("Original Author:\n" +
-                                   "Katalash\n\n" +
-                                   "Core Development Team:\n" +
-                                   "Katalash\n" +
-                                   "Philiquaz\n" +
-                                   "King bore haha (george)\n\n" +
-                                   "Additional Contributors:\n" +
-                                   "Thefifthmatt\n" +
-                                   "Shadowth117\n\n" +
-                                   "Special Thanks:\n" +
-                                   "TKGP\n" +
-                                   "Meowmaritus\n" +
-                                   "Vawser\n" +
-                                   "Radai\n" +
-                                   "Moonlight Ruin");
-                        ImGui.EndMenu();
-                    }
-                    
-                    if (ImGui.BeginMenu("How to use"))
-                    {
-                        ImGui.Text("Usage of many features is assisted through the symbol (?).\nIn many cases, right clicking items will provide further information and options.");
-                        ImGui.EndMenu();
-                    }
-                    
-                    if (ImGui.BeginMenu("Camera Controls"))
-                    {
-                        ImGui.Text("Holding click on the viewport will enable camera controls.\nUse WASD to navigate.\nUse right click to rotate the camera.\nHold Shift to temporarily speed up and Ctrl to temporarily slow down.\nScroll the mouse wheel to adjust overall speed.");
-                        ImGui.EndMenu();
-                    }
-
-                    if (ImGui.MenuItem("Modding Wiki"))
-                    {
-                        Process.Start(new ProcessStartInfo
-                        {
-                            FileName = "http://soulsmodding.wikidot.com/",
-                            UseShellExecute = true
-                        });
-                    }
-                    
-                    if (ImGui.MenuItem("Map ID Reference"))
-                    {
-                        Process.Start(new ProcessStartInfo
-                        {
-                            FileName = "http://soulsmodding.wikidot.com/reference:map-list",
-                            UseShellExecute = true
-                        });
-                    }
-                    
-                    if (ImGui.MenuItem("DSMapStudio Discord"))
-                    {
-                        Process.Start(new ProcessStartInfo
-                        {
-                            FileName = "https://discord.gg/CKDBCUFhB3",
-                            UseShellExecute = true
-                        });
-                    }
-                    
-                    if (ImGui.MenuItem("FromSoftware Modding Discord"))
-                    {
-                        Process.Start(new ProcessStartInfo
-                        {
-                            FileName = "https://discord.gg/mT2JJjx",
-                            UseShellExecute = true
-                        });
-                    }
-                    /*
-                    if (ImGui.BeginMenu("Edits aren't sticking!"))
-                    {
-                        ImGui.Text("The mechanism that is used to detect if a field has been changed can stop existing before registering a change.\nThis occurs when switching param, row or using tab between fields.\nI hope to have this fixed soon, however it is a complicated issue.\nTo ensure a change sticks, simply click off the field you are editing.");
-                        ImGui.EndMenu();
-                    }
-                    */
-                    ImGui.EndMenu();
-                }
-                if (FeatureFlags.TestMenu)
-                {
-                    if (ImGui.BeginMenu("Tests"))
-                    {
-                        if (ImGui.MenuItem("Crash me (will actually crash)"))
-                        {
-                            var badArray = new int[2];
-                            var crash = badArray[5];
-                        }
-                        if (ImGui.MenuItem("MSBE read/write test"))
-                        {
-                            Tests.MSBReadWrite.Run(_assetLocator);
-                        }
-                        if (ImGui.MenuItem("BTL read/write test"))
-                        {
-                            Tests.BTLReadWrite.Run(_assetLocator);
-                        }
-                        ImGui.EndMenu();
-                    }
-
-                }
-                if (TaskManager.GetLiveThreads().Count > 0 && ImGui.BeginMenu("Tasks"))
-                {
-                    foreach (String task in TaskManager.GetLiveThreads()) {
-                        ImGui.Text(task);
-                    }
-                    ImGui.EndMenu();
-                }
-                if (TaskManager.warningList.Count > 0)
-                {
-                    ImGui.PushStyleColor(ImGuiCol.Text, new Vector4(1.0f, 0f, 0f, 1.0f));
-                    if (ImGui.BeginMenu("!! WARNINGS !!"))
-                    {
-                        ImGui.PushStyleColor(ImGuiCol.Text, new Vector4(1.0f, 1.0f, 1.0f, 1.0f));
-                        ImGui.Text("Click warnings to remove them from list");
-                        if (ImGui.Button("Remove All Warnings"))
-                            TaskManager.warningList.Clear();
-
-                        ImGui.Separator();
-                        foreach (var task in TaskManager.warningList)
-                        {
-                            if (ImGui.Selectable(task.Value, false, ImGuiSelectableFlags.DontClosePopups))
-                            {
-                                TaskManager.warningList.TryRemove(task);
-                            }
-                        }
-                        ImGui.PopStyleColor();
-                        ImGui.EndMenu();
-                    }
-                    ImGui.PopStyleColor();
-                }
-                /*
-                //Recently completed task
-                ImGui.PushStyleColor(ImGuiCol.Text, new Vector4(.1f, 1f, .4f, 1.0f));
-                ImGui.Spacing();
-                ImGui.Text($"{TaskManager.lastCompletedActionString}");
-                ImGui.PopStyleColor();
-                */
-
-                ImGui.EndMainMenuBar();
-            }
-            ImGui.PopStyleVar();
-            Tracy.TracyCZoneEnd(ctx);
-
-            bool open = true;
-            ImGui.PushStyleVar(ImGuiStyleVar.WindowRounding, 7.0f);
-            ImGui.PushStyleVar(ImGuiStyleVar.WindowBorderSize, 1.0f);
-
-            if (keyBindGUI)
-                ImGui.OpenPopup("Key Bind Settings");
-            if (ImGui.BeginPopupModal("Key Bind Settings", ref open))
-            {
-                if (InputTracker.GetKeyDown(Key.Escape))
-                {
-                    _currentKeyBind = null;
-                }
-                else if (ImGui.IsAnyItemActive())
-                {
-                    _currentKeyBind = null;
-                }
-
-                ImGui.Columns(2);
-                foreach (var bind in KeyBindings.Current.GetType().GetFields())
-                {
-                    var bindVal = (KeyBind)bind.GetValue(KeyBindings.Current);
-                    ImGui.Text(bind.Name);
-                    ImGui.NextColumn();
-                    if (_currentKeyBind == bindVal)
-                    {
-                        ImGui.Button("Press Key <Esc - Cancel>");
-                        var newkey = InputTracker.GetNewKeyBind();
-                        if (newkey != null)
-                        {
-                            bind.SetValue(KeyBindings.Current, newkey);
-                            _currentKeyBind = null;
-                        }
-                    }
-                    else if (ImGui.Button($"{bindVal.HintText}##{bind.Name}"))
-                    {
-                        _currentKeyBind = bindVal;
-                    }
-                    ImGui.NextColumn();
-                }
-                ImGui.Separator();
-                if (ImGui.Button("Restore Defaults"))
-                {
-                    KeyBindings.ResetKeyBinds();
-                }
-                ImGui.EndPopup();
-            }
-
-            ImGui.PushStyleVar(ImGuiStyleVar.WindowPadding, new Vector2(14.0f, 8.0f));
-
-            // New project modal
-            if (newProject)
-            {
-                _newProjectOptions.settings = new Editor.ProjectSettings();
-                _newProjectOptions.directory = "";
-                ImGui.OpenPopup("New Project");
-            }
-            if (ImGui.BeginPopupModal("New Project", ref open, ImGuiWindowFlags.AlwaysAutoResize)) // The Grey overlay is apparently an imgui bug (that has been fixed in updated builds; in some forks at least).
-            {
-                ImGui.AlignTextToFramePadding();
-                ImGui.Text("Project Name:      ");
-                ImGui.SameLine();
-                var pname = _newProjectOptions.settings.ProjectName;
-                if (ImGui.InputText("##pname", ref pname, 255))
-                {
-                    _newProjectOptions.settings.ProjectName = pname;
-                }
-
-                ImGui.AlignTextToFramePadding();
-                ImGui.Text("Project Directory: ");
-                ImGui.SameLine();
-                ImGui.InputText("##pdir", ref _newProjectOptions.directory, 255);
-                ImGui.SameLine();
-                if (ImGui.Button($@"{ForkAwesome.FileO}"))
-                {
-                    var browseDlg = new System.Windows.Forms.FolderBrowserDialog();
-
-                    if (browseDlg.ShowDialog() == System.Windows.Forms.DialogResult.OK)
-                    {
-                        _newProjectOptions.directory = browseDlg.SelectedPath;
-                    }
-                }
-
-                ImGui.AlignTextToFramePadding();
-                ImGui.Text("Game Executable:   ");
-                ImGui.SameLine();
-                var gname = _newProjectOptions.settings.GameRoot;
-                if (ImGui.InputText("##gdir", ref gname, 255))
-                {
-                    _newProjectOptions.settings.GameRoot = gname;
-                    _newProjectOptions.settings.GameType = _assetLocator.GetGameTypeForExePath(_newProjectOptions.settings.GameRoot);
-                }
-                ImGui.SameLine();
-                ImGui.PushID("fd2");
-                if (ImGui.Button($@"{ForkAwesome.FileO}"))
-                {
-                    var browseDlg = new System.Windows.Forms.OpenFileDialog()
-                    {
-                        Filter = AssetLocator.GameExecutatbleFilter,
-                        ValidateNames = true,
-                        CheckFileExists = true,
-                        CheckPathExists = true,
-                        //ShowReadOnly = true,
-                    };
-
-                    if (browseDlg.ShowDialog() == System.Windows.Forms.DialogResult.OK)
-                    {
-                        _newProjectOptions.settings.GameRoot = browseDlg.FileName;
-                        _newProjectOptions.settings.GameType = _assetLocator.GetGameTypeForExePath(_newProjectOptions.settings.GameRoot);
-                    }
-                }
-                ImGui.PopID();
-                ImGui.Text($@"Detected Game:      {_newProjectOptions.settings.GameType.ToString()}");
-
-                ImGui.NewLine();
-                ImGui.Separator();
-                ImGui.NewLine();
-                if (_newProjectOptions.settings.GameType == GameType.DarkSoulsIISOTFS || _newProjectOptions.settings.GameType == GameType.DarkSoulsIII)
-                {
-                    ImGui.AlignTextToFramePadding();
-                    ImGui.Text($@"Use Loose Params:  ");
-                    ImGui.SameLine();
-                    var looseparams = _newProjectOptions.settings.UseLooseParams;
-                    if (ImGui.Checkbox("##looseparams", ref looseparams))
-                    {
-                        _newProjectOptions.settings.UseLooseParams = looseparams;
-                    }
-                    ImGui.NewLine();
-                }
-                if (FeatureFlags.EnablePartialParam && _newProjectOptions.settings.GameType == GameType.EldenRing)
-                {
-                    ImGui.AlignTextToFramePadding();
-                    ImGui.Text($@"Save partial regulation:  ");
-                    ImGui.SameLine();
-                    var partialReg = _newProjectOptions.settings.PartialParams;
-                    if (ImGui.Checkbox("##partialparams", ref partialReg))
-                    {
-                        _newProjectOptions.settings.PartialParams = partialReg;
-                    }
-                    ImGui.TextUnformatted("Warning: partial params require merging before use in game.\nRow names on unchanged rows will be forgotten between saves");
-                    ImGui.NewLine();
-                }
-                ImGui.AlignTextToFramePadding();
-                ImGui.Text($@"Load default row names:  ");
-                ImGui.SameLine();
-                ImGui.Checkbox("##loadDefaultNames", ref _newProjectOptions.loadDefaultNames);
-                ImGui.NewLine();
-
-                if (ImGui.Button("Create", new Vector2(120, 0)))
-                {
-                    bool validated = true;
-                    if (_newProjectOptions.settings.GameRoot == null || !File.Exists(_newProjectOptions.settings.GameRoot))
-                    {
-                        System.Windows.Forms.MessageBox.Show("Your game executable path does not exist. Please select a valid executable.", "Error",
-                            System.Windows.Forms.MessageBoxButtons.OK,
-                            System.Windows.Forms.MessageBoxIcon.None);
-                        validated = false;
-                    }
-                    if (validated && _newProjectOptions.settings.GameType == GameType.Undefined)
-                    {
-                        System.Windows.Forms.MessageBox.Show("Your game executable is not a valid supported game.", "Error",
-                                         System.Windows.Forms.MessageBoxButtons.OK,
-                                         System.Windows.Forms.MessageBoxIcon.None);
-                        validated = false;
-                    }
-                    if (validated && (_newProjectOptions.directory == null || !Directory.Exists(_newProjectOptions.directory)))
-                    {
-                        System.Windows.Forms.MessageBox.Show("Your selected project directory is not valid.", "Error",
-                                         System.Windows.Forms.MessageBoxButtons.OK,
-                                         System.Windows.Forms.MessageBoxIcon.None);
-                        validated = false;
-                    }
-                    if (validated && File.Exists($@"{_newProjectOptions.directory}\project.json"))
-                    {
-                        System.Windows.Forms.MessageBox.Show("Your selected project directory is already a project.", "Error",
-                                         System.Windows.Forms.MessageBoxButtons.OK,
-                                         System.Windows.Forms.MessageBoxIcon.None);
-                        validated = false;
-                    }
-                    if (validated && (Path.GetDirectoryName(_newProjectOptions.settings.GameRoot)).Equals(_newProjectOptions.directory))
-                    {
-                        var message = System.Windows.Forms.MessageBox.Show(
-                            "Project Directory is the same as Game Directory, which allows game files to be overwritten directly.\n\n" +
-                            "It's highly recommended you use the Mod Engine mod folder as your project folder instead (if possible).\n\n" +
-                            "Continue and create project anyway?", "Caution",
-                                         System.Windows.Forms.MessageBoxButtons.OKCancel,
-                                         System.Windows.Forms.MessageBoxIcon.None);
-                        if (message != System.Windows.Forms.DialogResult.OK)
-                            validated = false;
-                    }
-                    if (validated && (_newProjectOptions.settings.ProjectName == null || _newProjectOptions.settings.ProjectName == ""))
-                    {
-                        System.Windows.Forms.MessageBox.Show("You must specify a project name.", "Error",
-                                         System.Windows.Forms.MessageBoxButtons.OK,
-                                         System.Windows.Forms.MessageBoxIcon.None);
-                        validated = false;
-                    }
-
-                    string gameroot = Path.GetDirectoryName(_newProjectOptions.settings.GameRoot);
-                    if (_newProjectOptions.settings.GameType == GameType.Bloodborne)
-                    {
-                        gameroot = gameroot + @"\dvdroot_ps4";
-                    }
-                    if (!_assetLocator.CheckFilesExpanded(gameroot, _newProjectOptions.settings.GameType))
-                    {
-                        System.Windows.Forms.MessageBox.Show($@"The files for {_newProjectOptions.settings.GameType} do not appear to be unpacked. Please use UDSFM for DS1:PTDE and UXM for the rest of the games to unpack the files.", "Error",
-                            System.Windows.Forms.MessageBoxButtons.OK,
-                            System.Windows.Forms.MessageBoxIcon.None);
-                        validated = false;
-                    }
-
-                    if (validated)
-                    {
-                        _newProjectOptions.settings.GameRoot = gameroot;
-                        _newProjectOptions.settings.Serialize($@"{_newProjectOptions.directory}\project.json");
-                        AttemptLoadProject(_newProjectOptions.settings, $@"{_newProjectOptions.directory}\project.json", true, _newProjectOptions);
-
-                        ImGui.CloseCurrentPopup();
-                    }
-                }
-                ImGui.SameLine();
-                if (ImGui.Button("Cancel", new Vector2(120, 0)))
-                {
-                    ImGui.CloseCurrentPopup();
-                }
-                ImGui.EndPopup();
-            }
-            ImGui.PopStyleVar(3);
-
-            ImGui.PushStyleVar(ImGuiStyleVar.WindowPadding, new Vector2(0.0f, 0.0f));
-            if (FirstFrame)
-            {
-                ImGui.SetNextWindowFocus();
-            }
-            string[] mapcmds = null;
-            if (commandsplit != null && commandsplit[0] == "map")
-            {
-                mapcmds = commandsplit.Skip(1).ToArray();
-                ImGui.SetNextWindowFocus();
-            }
-            ctx = Tracy.TracyCZoneN(1, "Editor");
-            ImGui.PushStyleColor(ImGuiCol.WindowBg, new Vector4(0.0f, 0.0f, 0.0f, 0.0f));
-            if (ImGui.Begin("Map Editor"))
-            {
-                ImGui.PopStyleColor(1);
-                ImGui.PopStyleVar(1);
-                _msbEditor.OnGUI(mapcmds);
-                ImGui.End();
-                _msbEditorFocused = true;
-                _msbEditor.Update(deltaseconds);
-            }
-            else
-            {
-                ImGui.PopStyleColor(1);
-                ImGui.PopStyleVar(1);
-                _msbEditorFocused = false;
-                ImGui.End();
-            }
-
-            ImGui.PushStyleVar(ImGuiStyleVar.WindowPadding, new Vector2(0.0f, 0.0f));
-            ImGui.PushStyleColor(ImGuiCol.WindowBg, new Vector4(0.0f, 0.0f, 0.0f, 0.0f));
-            if (ImGui.Begin("Model Editor"))
-            {
-                ImGui.PopStyleColor(1);
-                ImGui.PopStyleVar(1);
-                _modelEditor.OnGUI();
-                _modelEditorFocused = true;
-                _modelEditor.Update(deltaseconds);
-            }
-            else
-            {
-                ImGui.PopStyleColor(1);
-                ImGui.PopStyleVar(1);
-                _modelEditorFocused = false;
-            }
-            ImGui.End();
-
-            string[] paramcmds = null;
-            if (commandsplit != null && commandsplit[0] == "param")
-            {
-                paramcmds = commandsplit.Skip(1).ToArray();
-                ImGui.SetNextWindowFocus();
-            }
-            if (ImGui.Begin("Param Editor"))
-            {
-                _paramEditor.OnGUI(paramcmds);
-                _paramEditorFocused = true;
-            }
-            else
-            {
-                _paramEditorFocused = false;
-            }
-            ImGui.End();
-
-            // Global shortcut keys
-            if (InputTracker.GetKeyDown(KeyBindings.Current.Core_SaveCurrentEditor) && !_msbEditor.Viewport.ViewportSelected)
-                SaveFocusedEditor();
-
-            string[] textcmds = null;
-            if (commandsplit != null && commandsplit[0] == "text")
-            {
-                textcmds = commandsplit.Skip(1).ToArray();
-                ImGui.SetNextWindowFocus();
-            }
-            ImGui.PushStyleVar(ImGuiStyleVar.WindowPadding, new Vector2(4, 4));
-            if (ImGui.Begin("Text Editor"))
-            {
-                _textEditor.OnGUI(textcmds);
-                _textEditorFocused = true;
-            }
-            else
-            {
-                _textEditorFocused = false;
-            }
-            ImGui.End();
-            ImGui.PopStyleVar();
-
-            ImGui.PopStyleVar(2);
-            UnapplyStyle();
-            Tracy.TracyCZoneEnd(ctx);
-
-            ctx = Tracy.TracyCZoneN(1, "Resource");
-            Resource.ResourceManager.UpdateTasks();
-            Tracy.TracyCZoneEnd(ctx);
-
-            if (!_firstframe)
-            {
-                FirstFrame = false;
-            }
-            _firstframe = false;
-        }
-
-        private void RecreateWindowFramebuffers(CommandList cl)
-        {
-            MainWindowColorTexture?.Dispose();
-            MainWindowFramebuffer?.Dispose();
-            MainWindowResourceSet?.Dispose();
-
-            var factory = _gd.ResourceFactory;
-            _gd.GetPixelFormatSupport(
-                PixelFormat.R8_G8_B8_A8_UNorm,
-                TextureType.Texture2D,
-                TextureUsage.RenderTarget,
-                out PixelFormatProperties properties);
-
-            TextureDescription mainColorDesc = TextureDescription.Texture2D(
-                _gd.SwapchainFramebuffer.Width,
-                _gd.SwapchainFramebuffer.Height,
-                1,
-                1,
-                PixelFormat.R8_G8_B8_A8_UNorm,
-                TextureUsage.RenderTarget | TextureUsage.Sampled,
-                TextureSampleCount.Count1);
-            MainWindowColorTexture = factory.CreateTexture(ref mainColorDesc);
-            MainWindowFramebuffer = factory.CreateFramebuffer(new FramebufferDescription(null, MainWindowColorTexture));
-            //MainWindowResourceSet = factory.CreateResourceSet(new ResourceSetDescription(TextureSamplerResourceLayout, MainWindowResolvedColorView, _gd.PointSampler));
-        }
-
-        private void Draw()
-        {
-            Debug.Assert(_window.Exists);
-            int width = _window.Width;
-            int height = _window.Height;
-            int x = _window.X;
-            int y = _window.Y;
-
-            if (_windowResized)
-            {
-                _windowResized = false;
-
-                CFG.Current.GFX_Display_Width = width;
-                CFG.Current.GFX_Display_Height = height;
-
-                _gd.ResizeMainWindow((uint)width, (uint)height);
-                //_scene.Camera.WindowResized(width, height);
-                _resizeHandled?.Invoke(width, height);
-                CommandList cl = _gd.ResourceFactory.CreateCommandList();
-                cl.Begin();
-                //_sc.RecreateWindowSizedResources(_gd, cl);
-                RecreateWindowFramebuffers(cl);
-                ImguiRenderer.WindowResized(width, height);
-                _msbEditor.EditorResized(_window, _gd);
-                _modelEditor.EditorResized(_window, _gd);
-                cl.End();
-                _gd.SubmitCommands(cl);
-                cl.Dispose();
-            }
-
-            if (_windowMoved)
-            {
-                _windowMoved = false;
-                CFG.Current.GFX_Display_X = x;
-                CFG.Current.GFX_Display_Y = y;
-            }
-
-            if (_newSampleCount != null)
-            {
-                //_sc.MainSceneSampleCount = _newSampleCount.Value;
-                _newSampleCount = null;
-                //DestroyAllObjects();
-                //CreateAllObjects();
-            }
-
-            //_frameCommands.Begin();
-
-            //CommonMaterials.FlushAll(_frameCommands);
-
-            //_scene.RenderAllStages(_gd, _frameCommands, _sc);
-
-            //CommandList cl2 = _gd.ResourceFactory.CreateCommandList();
-            MainWindowCommandList.Begin();
-            //cl2.SetFramebuffer(_gd.SwapchainFramebuffer);
-            MainWindowCommandList.SetFramebuffer(_gd.SwapchainFramebuffer);
-            MainWindowCommandList.ClearColorTarget(0, new RgbaFloat(0.176f, 0.176f, 0.188f, 1.0f));
-            float depthClear = _gd.IsDepthRangeZeroToOne ? 1f : 0f;
-            MainWindowCommandList.ClearDepthStencil(0.0f);
-            MainWindowCommandList.SetFullViewport(0);
-            //MainWindowCommandList.End();
-            //_gd.SubmitCommands(MainWindowCommandList);
-            //_gd.WaitForIdle();
-            if (_msbEditorFocused)
-            {
-                _msbEditor.Draw(_gd, MainWindowCommandList);
-            }
-            if (_modelEditorFocused)
-            {
-                _modelEditor.Draw(_gd, MainWindowCommandList);
-            }
-            var fence = Scene.Renderer.Frame(MainWindowCommandList, false);
-            //GuiCommandList.Begin();
-            //GuiCommandList.SetFramebuffer(_gd.SwapchainFramebuffer);
-            MainWindowCommandList.SetFullViewport(0);
-            MainWindowCommandList.SetFullScissorRects();
-            ImguiRenderer.Render(_gd, MainWindowCommandList);
-            //GuiCommandList.End();
-            MainWindowCommandList.End();
-            _gd.SubmitCommands(MainWindowCommandList, fence);
-            Scene.Renderer.SubmitPostDrawCommandLists();
-            //Scene.SceneRenderPipeline.TestUpdateView(_gd, MainWindowCommandList, TestWorldView.CameraTransform.CameraViewMatrix);
-
-            _gd.SwapBuffers();
-        }
-    }
-}
-=======
-﻿using ImGuiNET;
-using StudioCore.Editor;
-using StudioCore.Scene;
-using System;
-using System.Collections.Generic;
-using System.Diagnostics;
-using System.IO;
-using System.Linq;
-using System.Numerics;
-using System.Globalization;
-using System.Threading;
-using System.Runtime.InteropServices;
-using System.Reflection;
-using System.Threading.Tasks;
-using SoapstoneLib;
-using StudioCore.ParamEditor;
-using Veldrid;
-using Veldrid.Sdl2;
-using Veldrid.StartupUtilities;
-using System.Windows.Forms;
-
-namespace StudioCore
-{
-    public class MapStudioNew
-    {
-        private static string _version = "1.04.1";
-        private static string _programTitle = $"Dark Souls Map Studio version {_version}";
-
-        private Sdl2Window _window;
-        private GraphicsDevice _gd;
-        private CommandList MainWindowCommandList;
-        private CommandList GuiCommandList;
-
-        private bool _windowResized = true;
-        private bool _windowMoved = true;
-        private bool _colorSrgb = false;
-
-        private static double _desiredFrameLengthSeconds = 1.0 / 20.0f;
-        private static bool _limitFrameRate = true;
-        //private static FrameTimeAverager _fta = new FrameTimeAverager(0.666);
-
-        private event Action<int, int> _resizeHandled;
-
-        private int _msaaOption = 0;
-        private TextureSampleCount? _newSampleCount;
-
-        // Window framebuffer
-        private ResourceLayout TextureSamplerResourceLayout;
-        private Texture MainWindowColorTexture;
-        private TextureView MainWindowResolvedColorView;
-        private Framebuffer MainWindowFramebuffer;
-        private ResourceSet MainWindowResourceSet;
-
-        private ImGuiRenderer ImguiRenderer;
-
-        private bool _msbEditorFocused = false;
-        private MsbEditor.MsbEditorScreen _msbEditor;
-        private bool _modelEditorFocused = false;
-        private MsbEditor.ModelEditorScreen _modelEditor;
-        private bool _paramEditorFocused = false;
-        private ParamEditor.ParamEditorScreen _paramEditor;
-        private bool _textEditorFocused = false;
-        private TextEditor.TextEditorScreen _textEditor;
-
-        private SoapstoneService _soapstoneService;
-
-        public static RenderDoc RenderDocManager;
-
-        private const bool UseRenderdoc = false;
-
-        private AssetLocator _assetLocator;
-        private Editor.ProjectSettings _projectSettings = null;
-
-        private NewProjectOptions _newProjectOptions = new NewProjectOptions();
-
-        private static bool _firstframe = true;
-        public static bool FirstFrame = true;
-
-        public MapStudioNew()
-        {
-            CFG.AttemptLoadOrDefault();
-
-            if (UseRenderdoc)
-            {
-                RenderDoc.Load(out RenderDocManager);
-                RenderDocManager.OverlayEnabled = false;
-            }
-
-            WindowCreateInfo windowCI = new WindowCreateInfo
-            {
-                X = CFG.Current.GFX_Display_X,
-                Y = CFG.Current.GFX_Display_Y,
-                WindowWidth = CFG.Current.GFX_Display_Width,
-                WindowHeight = CFG.Current.GFX_Display_Height,
-                WindowInitialState = WindowState.Maximized,
-                WindowTitle = $"{_programTitle}",
-            };
-            GraphicsDeviceOptions gdOptions = new GraphicsDeviceOptions(false, PixelFormat.R32_Float, true, ResourceBindingModel.Improved, true, true, _colorSrgb);
-
-#if DEBUG
-            gdOptions.Debug = true;
-#endif
-
-            VeldridStartup.CreateWindowAndGraphicsDevice(
-               windowCI,
-               gdOptions,
-               //VeldridStartup.GetPlatformDefaultBackend(),
-               //GraphicsBackend.Metal,
-               GraphicsBackend.Vulkan,
-
-               //GraphicsBackend.Direct3D11,
-               //GraphicsBackend.OpenGL,
-               //GraphicsBackend.OpenGLES,
-               out _window,
-               out _gd);
-            _window.Resized += () => _windowResized = true;
-            _window.Moved += (p) => _windowMoved = true;
-
-            Sdl2Native.SDL_Init(SDLInitFlags.GameController);
-            //Sdl2ControllerTracker.CreateDefault(out _controllerTracker);
-
-            var factory = _gd.ResourceFactory;
-            TextureSamplerResourceLayout = factory.CreateResourceLayout(new ResourceLayoutDescription(
-               new ResourceLayoutElementDescription("SourceTexture", ResourceKind.TextureReadOnly, ShaderStages.Fragment),
-               new ResourceLayoutElementDescription("SourceSampler", ResourceKind.Sampler, ShaderStages.Fragment)));
-
-            Scene.Renderer.Initialize(_gd);
-
-            ImguiRenderer = new ImGuiRenderer(_gd, _gd.SwapchainFramebuffer.OutputDescription, CFG.Current.GFX_Display_Width,
-                CFG.Current.GFX_Display_Height, ColorSpaceHandling.Legacy);
-            MainWindowCommandList = factory.CreateCommandList();
-            GuiCommandList = factory.CreateCommandList();
-
-            _assetLocator = new AssetLocator();
-            _msbEditor = new MsbEditor.MsbEditorScreen(_window, _gd, _assetLocator);
-            _modelEditor = new MsbEditor.ModelEditorScreen(_window, _gd, _assetLocator);
-            _paramEditor = new ParamEditor.ParamEditorScreen(_window, _gd);
-            _textEditor = new TextEditor.TextEditorScreen(_window, _gd);
-            _soapstoneService = new SoapstoneService(_version, _assetLocator, _msbEditor);
-
-            Editor.AliasBank.SetAssetLocator(_assetLocator);
-            ParamEditor.ParamBank.PrimaryBank.SetAssetLocator(_assetLocator);
-            ParamEditor.ParamBank.VanillaBank.SetAssetLocator(_assetLocator);
-            TextEditor.FMGBank.SetAssetLocator(_assetLocator);
-            MsbEditor.MtdBank.LoadMtds(_assetLocator);
-
-            ImGui.GetIO().ConfigFlags |= ImGuiConfigFlags.NavEnableKeyboard;
-            SetupFonts();
-            ImguiRenderer.OnSetupDone();
-
-            var style = ImGui.GetStyle();
-            style.TabBorderSize = 0;
-
-            if (CFG.Current.LastProjectFile != null && CFG.Current.LastProjectFile != "")
-            {
-                if (File.Exists(CFG.Current.LastProjectFile))
-                {
-                    var project = Editor.ProjectSettings.Deserialize(CFG.Current.LastProjectFile);
-                    AttemptLoadProject(project, CFG.Current.LastProjectFile, false);
-                }
-            }
-        }
-
-        /// <summary>
-        /// Characters to load that FromSoft use, but aren't included in the ImGui Japanese glyph range.
-        /// </summary>
-        private char[] SpecialCharsJP = { '鉤' };
-
-        private unsafe void SetupFonts()
-        {
-            var fonts = ImGui.GetIO().Fonts;
-            var fileEn = Path.Combine(AppContext.BaseDirectory, $@"Assets\Fonts\RobotoMono-Light.ttf");
-            var fontEn = File.ReadAllBytes(fileEn);
-            var fileOther = Path.Combine(AppContext.BaseDirectory, $@"Assets\Fonts\NotoSansCJKtc-Light.otf");
-            var fontOther = File.ReadAllBytes(fileOther);
-            var fileIcon = Path.Combine(AppContext.BaseDirectory, $@"Assets\Fonts\forkawesome-webfont.ttf");
-            var fontIcon = File.ReadAllBytes(fileIcon);
-            //fonts.AddFontFromFileTTF($@"Assets\Fonts\NotoSansCJKtc-Medium.otf", 20.0f, null, fonts.GetGlyphRangesJapanese());
-            fonts.Clear();
-
-            var scale = CFG.Current.FontSizeScale;
-
-            fixed (byte* p = fontEn)
-            {
-                var ptr = ImGuiNative.ImFontConfig_ImFontConfig();
-                var cfg = new ImFontConfigPtr(ptr);
-                cfg.GlyphMinAdvanceX = 5.0f;
-                cfg.OversampleH = 5;
-                cfg.OversampleV = 5;
-                fonts.AddFontFromMemoryTTF((IntPtr)p, fontEn.Length, 14.0f * scale, cfg, fonts.GetGlyphRangesDefault());
-            }
-            fixed (byte* p = fontOther)
-            {
-                var ptr = ImGuiNative.ImFontConfig_ImFontConfig();
-                var cfg = new ImFontConfigPtr(ptr);
-                cfg.MergeMode = true;
-                cfg.GlyphMinAdvanceX = 7.0f;
-                cfg.OversampleH = 5;
-                cfg.OversampleV = 5;
-
-                var glyphJP = new ImFontGlyphRangesBuilderPtr(ImGuiNative.ImFontGlyphRangesBuilder_ImFontGlyphRangesBuilder());
-                glyphJP.AddRanges(fonts.GetGlyphRangesJapanese());
-                Array.ForEach(SpecialCharsJP, c => glyphJP.AddChar(c));
-                glyphJP.BuildRanges(out ImVector glyphRangeJP);
-                fonts.AddFontFromMemoryTTF((IntPtr)p, fontOther.Length, 16.0f * scale, cfg, glyphRangeJP.Data);
-                glyphJP.Destroy();
-
-                if (CFG.Current.FontChinese)
-                    fonts.AddFontFromMemoryTTF((IntPtr)p, fontOther.Length, 16.0f * scale, cfg, fonts.GetGlyphRangesChineseFull());
-                if (CFG.Current.FontKorean)
-                    fonts.AddFontFromMemoryTTF((IntPtr)p, fontOther.Length, 16.0f * scale, cfg, fonts.GetGlyphRangesKorean());
-                if (CFG.Current.FontThai)
-                    fonts.AddFontFromMemoryTTF((IntPtr)p, fontOther.Length, 16.0f * scale, cfg, fonts.GetGlyphRangesThai());
-                if (CFG.Current.FontVietnamese)
-                    fonts.AddFontFromMemoryTTF((IntPtr)p, fontOther.Length, 16.0f * scale, cfg, fonts.GetGlyphRangesVietnamese());
-                cfg.GlyphMinAdvanceX = 5.0f;
-                if (CFG.Current.FontCyrillic)
-                    fonts.AddFontFromMemoryTTF((IntPtr)p, fontOther.Length, 18.0f * scale, cfg, fonts.GetGlyphRangesCyrillic());
-            }
-            fixed (byte* p = fontIcon)
-            {
-                ushort[] ranges = { ForkAwesome.IconMin, ForkAwesome.IconMax, 0 };
-                var ptr = ImGuiNative.ImFontConfig_ImFontConfig();
-                var cfg = new ImFontConfigPtr(ptr);
-                cfg.MergeMode = true;
-                cfg.GlyphMinAdvanceX = 12.0f;
-                cfg.OversampleH = 5;
-                cfg.OversampleV = 5;
-                ImFontGlyphRangesBuilder b = new ImFontGlyphRangesBuilder();
-
-                fixed (ushort* r = ranges)
-                {
-                    var f = fonts.AddFontFromMemoryTTF((IntPtr)p, fontIcon.Length, 16.0f * scale, cfg, (IntPtr)r);
-                }
-            }
-            fonts.Build();
-            ImguiRenderer.RecreateFontDeviceTexture();
-        }
-
-        public void SetupCSharpDefaults()
-        {
-            Thread.CurrentThread.CurrentCulture = CultureInfo.InvariantCulture;
-        }
-
-        public void ManageImGuiConfigBackups()
-        {
-            if (!File.Exists("imgui.ini"))
-            {
-                if (File.Exists("imgui.ini.backup"))
-                    File.Copy("imgui.ini.backup", "imgui.ini");
-            }
-            else if (!File.Exists("imgui.ini.backup"))
-            {
-                if (File.Exists("imgui.ini"))
-                    File.Copy("imgui.ini", "imgui.ini.backup");
-            }
-        }
-
-        public void Run()
-        {
-            SetupCSharpDefaults();
-            ManageImGuiConfigBackups();
-
-            if (CFG.Current.EnableSoapstone)
-            {
-                SoapstoneServer.RunAsync(KnownServer.DSMapStudio, _soapstoneService);
-            }
-            /*Task.Run(() =>
-            {
-                while (true)
-                {
-                    Thread.Sleep(5000);
-                    GC.Collect();
-                    GC.WaitForPendingFinalizers();
-
-                    GC.Collect();
-                }
-            });*/
-
-            // Flush geometry megabuffers for editor geometry
-            //Renderer.GeometryBufferAllocator.FlushStaging();
-
-            long previousFrameTicks = 0;
-            Stopwatch sw = new Stopwatch();
-            sw.Start();
-            Tracy.Startup();
-            while (_window.Exists)
-            {
-                // Make sure any awaited UI thread work has a chance to complete
-                //await Task.Yield();
-
-                Tracy.TracyCFrameMark();
-
-                // Limit frame rate when window isn't focused unless we are profiling
-                bool focused = Tracy.EnableTracy ? true : _window.Focused;
-                if (!focused)
-                {
-                    _desiredFrameLengthSeconds = 1.0 / 20.0f;
-                }
-                else
-                {
-                    _desiredFrameLengthSeconds = 1.0 / 60.0f;
-                }
-                long currentFrameTicks = sw.ElapsedTicks;
-                double deltaSeconds = (currentFrameTicks - previousFrameTicks) / (double)Stopwatch.Frequency;
-
-                var ctx = Tracy.TracyCZoneNC(1, "Sleep", 0xFF0000FF);
-                while (_limitFrameRate && deltaSeconds < _desiredFrameLengthSeconds)
-                {
-                    currentFrameTicks = sw.ElapsedTicks;
-                    deltaSeconds = (currentFrameTicks - previousFrameTicks) / (double)Stopwatch.Frequency;
-                    System.Threading.Thread.Sleep(focused ? 0 : 1);
-                }
-                Tracy.TracyCZoneEnd(ctx);
-
-                previousFrameTicks = currentFrameTicks;
-
-                ctx = Tracy.TracyCZoneNC(1, "Update", 0xFF00FF00);
-                InputSnapshot snapshot = null;
-                Sdl2Events.ProcessEvents();
-                snapshot = _window.PumpEvents();
-                InputTracker.UpdateFrameInput(snapshot, _window);
-                Update((float)deltaSeconds);
-                Tracy.TracyCZoneEnd(ctx);
-                if (!_window.Exists)
-                {
-                    break;
-                }
-
-                if (true)//_window.Focused)
-                {
-                    ctx = Tracy.TracyCZoneNC(1, "Draw", 0xFFFF0000);
-                    Draw();
-                    Tracy.TracyCZoneEnd(ctx);
-                }
-                else
-                {
-                    // Flush the background queues
-                    Renderer.Frame(null, true);
-                }
-            }
-
-            //DestroyAllObjects();
-            Tracy.Shutdown();
-            Resource.ResourceManager.Shutdown();
-            _gd.Dispose();
-            CFG.Save();
-
-            System.Windows.Forms.Application.Exit();
-        }
-
-        // Try to shutdown things gracefully on a crash
-        public void CrashShutdown()
-        {
-            Tracy.Shutdown();
-            Resource.ResourceManager.Shutdown();
-            _gd.Dispose();
-            System.Windows.Forms.Application.Exit();
-        }
-
-        private string CrashLogPath = $"{Directory.GetCurrentDirectory()}\\Crash Logs";
-        public void ExportCrashLog(List<string> exceptionInfo)
-        {
-            var time = $"{DateTime.Now:yyyy-M-dd--HH-mm-ss}";
-            exceptionInfo.Insert(0, $"DSMapStudio Version {_version}");
-            Directory.CreateDirectory($"{CrashLogPath}");
-            var crashLogPath = $"{CrashLogPath}\\Log {time}.txt";
-            File.WriteAllLines(crashLogPath, exceptionInfo);
-
-            if (exceptionInfo.Count > 10)
-                MessageBox.Show($"DSMapStudio has run into an issue.\nCrash log has been generated at \"{crashLogPath}\".",
-                    $"DSMapStudio Unhandled Error - {_version}", MessageBoxButtons.OK, MessageBoxIcon.Error);
-            else
-                MessageBox.Show($"DSMapStudio has run into an issue.\nCrash log has been generated at \"{crashLogPath}\".\n\nCrash Log:\n{string.Join("\n", exceptionInfo)}",
-                    $"DSMapStudio Unhandled Error - {_version}", MessageBoxButtons.OK, MessageBoxIcon.Error);
-        }
-
-        private void ChangeProjectSettings(Editor.ProjectSettings newsettings, string moddir, NewProjectOptions options)
-        {
-            _projectSettings = newsettings;
-            _assetLocator.SetFromProjectSettings(newsettings, moddir);
-
-            Editor.AliasBank.ReloadAliases();
-            ParamEditor.ParamBank.ReloadParams(newsettings, options);
-            MsbEditor.MtdBank.ReloadMtds();
-            _msbEditor.ReloadUniverse();
-            _modelEditor.ReloadAssetBrowser();
-            
-            //Resources loaded here should be moved to databanks
-            _msbEditor.OnProjectChanged(_projectSettings);
-            _modelEditor.OnProjectChanged(_projectSettings);
-            _textEditor.OnProjectChanged(_projectSettings);
-            _paramEditor.OnProjectChanged(_projectSettings);
-        }
-
-        public void ApplyStyle()
-        {
-            // Colors
-            ImGui.PushStyleColor(ImGuiCol.WindowBg, new Vector4(0.176f, 0.176f, 0.188f, 1.0f));
-            //ImGui.PushStyleColor(ImGuiCol.ChildBg, new Vector4(0.145f, 0.145f, 0.149f, 1.0f));
-            ImGui.PushStyleColor(ImGuiCol.PopupBg, new Vector4(0.106f, 0.106f, 0.110f, 1.0f));
-            ImGui.PushStyleColor(ImGuiCol.Border, new Vector4(0.247f, 0.247f, 0.275f, 1.0f));
-            ImGui.PushStyleColor(ImGuiCol.FrameBg, new Vector4(0.200f, 0.200f, 0.216f, 1.0f));
-            ImGui.PushStyleColor(ImGuiCol.FrameBgHovered, new Vector4(0.247f, 0.247f, 0.275f, 1.0f));
-            ImGui.PushStyleColor(ImGuiCol.FrameBgActive, new Vector4(0.200f, 0.200f, 0.216f, 1.0f));
-            ImGui.PushStyleColor(ImGuiCol.TitleBg, new Vector4(0.176f, 0.176f, 0.188f, 1.0f));
-            ImGui.PushStyleColor(ImGuiCol.TitleBgActive, new Vector4(0.176f, 0.176f, 0.188f, 1.0f));
-            ImGui.PushStyleColor(ImGuiCol.MenuBarBg, new Vector4(0.176f, 0.176f, 0.188f, 1.0f));
-            ImGui.PushStyleColor(ImGuiCol.ScrollbarBg, new Vector4(0.243f, 0.243f, 0.249f, 1.0f));
-            ImGui.PushStyleColor(ImGuiCol.ScrollbarGrab, new Vector4(0.408f, 0.408f, 0.408f, 1.0f));
-            ImGui.PushStyleColor(ImGuiCol.ScrollbarGrabHovered, new Vector4(0.635f, 0.635f, 0.635f, 1.0f));
-            ImGui.PushStyleColor(ImGuiCol.ScrollbarGrabActive, new Vector4(1.000f, 1.000f, 1.000f, 1.0f));
-            ImGui.PushStyleColor(ImGuiCol.CheckMark, new Vector4(1.000f, 1.000f, 1.000f, 1.0f));
-            ImGui.PushStyleColor(ImGuiCol.SliderGrab, new Vector4(0.635f, 0.635f, 0.635f, 1.0f));
-            ImGui.PushStyleColor(ImGuiCol.SliderGrabActive, new Vector4(1.000f, 1.000f, 1.000f, 1.0f));
-            ImGui.PushStyleColor(ImGuiCol.Button, new Vector4(0.176f, 0.176f, 0.188f, 1.0f));
-            ImGui.PushStyleColor(ImGuiCol.ButtonHovered, new Vector4(0.247f, 0.247f, 0.275f, 1.0f));
-            ImGui.PushStyleColor(ImGuiCol.ButtonActive, new Vector4(0.200f, 0.600f, 1.000f, 1.0f));
-            ImGui.PushStyleColor(ImGuiCol.Header, new Vector4(0.000f, 0.478f, 0.800f, 1.0f));
-            ImGui.PushStyleColor(ImGuiCol.HeaderHovered, new Vector4(0.247f, 0.247f, 0.275f, 1.0f));
-            ImGui.PushStyleColor(ImGuiCol.HeaderActive, new Vector4(0.161f, 0.550f, 0.939f, 1.0f));
-            ImGui.PushStyleColor(ImGuiCol.Tab, new Vector4(0.176f, 0.176f, 0.188f, 1.0f));
-            ImGui.PushStyleColor(ImGuiCol.TabHovered, new Vector4(0.110f, 0.592f, 0.918f, 1.0f));
-            ImGui.PushStyleColor(ImGuiCol.TabActive, new Vector4(0.200f, 0.600f, 1.000f, 1.0f));
-            ImGui.PushStyleColor(ImGuiCol.TabUnfocused, new Vector4(0.176f, 0.176f, 0.188f, 1.0f));
-            ImGui.PushStyleColor(ImGuiCol.TabUnfocusedActive, new Vector4(0.247f, 0.247f, 0.275f, 1.0f));
-
-            // Sizes
-            ImGui.PushStyleVar(ImGuiStyleVar.FrameBorderSize, 1.0f);
-            ImGui.PushStyleVar(ImGuiStyleVar.TabRounding, 0.0f);
-            ImGui.PushStyleVar(ImGuiStyleVar.ScrollbarRounding, 0.0f);
-            ImGui.PushStyleVar(ImGuiStyleVar.ScrollbarSize, 16.0f);
-            ImGui.PushStyleVar(ImGuiStyleVar.WindowMinSize, new Vector2(100f,100f));
-        }
-
-        public void UnapplyStyle()
-        {
-            ImGui.PopStyleColor(27);
-            ImGui.PopStyleVar(5);
-        }
-
-        private void DumpFlverLayouts()
-        {
-            var browseDlg = new System.Windows.Forms.SaveFileDialog()
-            {
-                Filter = "Text file (*.txt) |*.TXT",
-                ValidateNames = true,
-            };
-
-            if (browseDlg.ShowDialog() == System.Windows.Forms.DialogResult.OK)
-            {
-                using (var file = new StreamWriter(browseDlg.FileName))
-                {
-                    foreach (var mat in Resource.FlverResource.MaterialLayouts)
-                    {
-                        file.WriteLine(mat.Key + ":");
-                        foreach (var member in mat.Value)
-                        {
-                            file.WriteLine($@"{member.Index}: {member.Type.ToString()}: {member.Semantic.ToString()}");
-                        }
-                        file.WriteLine();
-                    }
-                }
-            }
-        }
-
-        private bool AttemptLoadProject(Editor.ProjectSettings settings, string filename, bool updateRecents=true, NewProjectOptions options=null)
-        {
-            bool success = true;
-
-            // Check if game exe exists
-            if (!Directory.Exists(settings.GameRoot))
-            {
-                success = false;
-                System.Windows.Forms.MessageBox.Show($@"Could not find game data directory for {settings.GameType}. Please select the game executable.", "Error",
-                    System.Windows.Forms.MessageBoxButtons.OK,
-                    System.Windows.Forms.MessageBoxIcon.None);
-
-                var rbrowseDlg = new System.Windows.Forms.OpenFileDialog()
-                {
-                    Filter = AssetLocator.GameExecutatbleFilter,
-                    ValidateNames = true,
-                    CheckFileExists = true,
-                    CheckPathExists = true,
-                    //ShowReadOnly = true,
-                };
-
-                var gametype = GameType.Undefined;
-                while (gametype != settings.GameType)
-                {
-                    if (rbrowseDlg.ShowDialog() == System.Windows.Forms.DialogResult.OK)
-                    {
-                        settings.GameRoot = rbrowseDlg.FileName;
-                        gametype = _assetLocator.GetGameTypeForExePath(settings.GameRoot);
-                        if (gametype != settings.GameType)
-                        {
-                            System.Windows.Forms.MessageBox.Show($@"Selected executable was not for {settings.GameType}. Please select the correct game executable.", "Error",
-                                System.Windows.Forms.MessageBoxButtons.OK,
-                                System.Windows.Forms.MessageBoxIcon.None);
-                        }
-                        else
-                        {
-                            success = true;
-                            settings.GameRoot = Path.GetDirectoryName(settings.GameRoot);
-                            if (settings.GameType == GameType.Bloodborne)
-                            {
-                                settings.GameRoot = settings.GameRoot + @"\dvdroot_ps4";
-                            }
-                            settings.Serialize(filename);
-                        }
-                    }
-                    else
-                    {
-                        break;
-                    }
-                }
-            }
-
-            if (success)
-            {
-                if (!_assetLocator.CheckFilesExpanded(settings.GameRoot, settings.GameType))
-                {
-                    System.Windows.Forms.MessageBox.Show($@"The files for {settings.GameType} do not appear to be unpacked. Please use UDSFM for DS1:PTDE and UXM for the rest of the games to unpack the files.", "Error",
-                        System.Windows.Forms.MessageBoxButtons.OK,
-                        System.Windows.Forms.MessageBoxIcon.None);
-                    return false;
-                }
-                if ((settings.GameType == GameType.Sekiro || settings.GameType == GameType.EldenRing) && !File.Exists(Path.Join(Path.GetFullPath("."), "oo2core_6_win64.dll")))
-                {
-                    //Technically we're not checking it exists, but the same can be said for many things we assume from CheckFilesExpanded
-                    File.Copy(Path.Join(settings.GameRoot, "oo2core_6_win64.dll"), Path.Join(Path.GetFullPath("."), "oo2core_6_win64.dll"));
-                }
-                _projectSettings = settings;
-                ChangeProjectSettings(_projectSettings, Path.GetDirectoryName(filename), options);
-                CFG.Current.LastProjectFile = filename;
-                _window.Title = $"{_programTitle}  -  {_projectSettings.ProjectName}";
-
-                if (updateRecents)
-                {
-                    var recent = new CFG.RecentProject();
-                    recent.Name = _projectSettings.ProjectName;
-                    recent.GameType = _projectSettings.GameType;
-                    recent.ProjectFile = filename;
-                    CFG.Current.RecentProjects.Insert(0, recent);
-                    if (CFG.Current.RecentProjects.Count > CFG.MAX_RECENT_PROJECTS)
-                    {
-                        CFG.Current.RecentProjects.RemoveAt(CFG.Current.RecentProjects.Count - 1);
-                    }
-                }
-            }
-            return success;
-        }
-
-        //Unhappy with this being here
-        [DllImport("user32.dll", EntryPoint = "ShowWindow")]
-        [return: MarshalAs(UnmanagedType.Bool)]
-        private static extern bool _user32_ShowWindow(IntPtr hWnd, int nCmdShow);
-
-        // Saves modded files to a recovery directory in the mod folder on crash
-        public void AttemptSaveOnCrash()
-        {
-            bool success = _assetLocator.CreateRecoveryProject();
-            if (success)
-            {
-                _msbEditor.SaveAll();
-                _modelEditor.SaveAll();
-                _paramEditor.SaveAll();
-                _textEditor.SaveAll();
-                System.Windows.Forms.MessageBox.Show(
-                    $@"Your project was successfully saved to {_assetLocator.GameModDirectory} for manual recovery. " +
-                    "You must manually replace your projects with these recovery files should you wish to restore them. " +
-                    "Given the program has crashed, these files may be corrupt and you should backup your last good saved " +
-                    "files before attempting to use these.",
-                    "Saved recovery",
-                    System.Windows.Forms.MessageBoxButtons.OK,
-                    System.Windows.Forms.MessageBoxIcon.Warning);
-            }
-        }
-
-        private void SaveFocusedEditor()
-        {
-            if (_projectSettings != null && _projectSettings.ProjectName != null)
-            {
-                _projectSettings.Serialize(CFG.Current.LastProjectFile); //Danger zone assuming on lastProjectFile
-                if (_msbEditorFocused)
-                {
-                    _msbEditor.Save();
-                }
-                if (_modelEditorFocused)
-                {
-                    _modelEditor.Save();
-                }
-                if (_paramEditorFocused)
-                {
-                    _paramEditor.Save();
-                }
-                if (_textEditorFocused)
-                {
-                    _textEditor.Save();
-                }
-            }
-        }
-
-        private KeyBind _currentKeyBind;
-        private void Update(float deltaseconds)
-        {
-            var ctx = Tracy.TracyCZoneN(1, "Imgui");
-            ImguiRenderer.Update(deltaseconds, InputTracker.FrameSnapshot);
-            Tracy.TracyCZoneEnd(ctx);
-            List<string> tasks = Editor.TaskManager.GetLiveThreads();
-            Editor.TaskManager.ThrowTaskExceptions();
-
-            string[] commandsplit = EditorCommandQueue.GetNextCommand();
-            if (commandsplit != null && commandsplit[0] == "windowFocus")
-            {
-                //this is a hack, cannot grab focus except for when un-minimising
-                _user32_ShowWindow(_window.Handle, 6);
-                _user32_ShowWindow(_window.Handle, 9);
-            }
-
-            ctx = Tracy.TracyCZoneN(1, "Style");
-            //ImGui.BeginFrame(); // Imguizmo begin frame
-            ApplyStyle();
-            var vp = ImGui.GetMainViewport();
-            ImGui.SetNextWindowPos(vp.Pos);
-            ImGui.SetNextWindowSize(vp.Size);
-            ImGui.PushStyleVar(ImGuiStyleVar.WindowRounding, 0.0f);
-            ImGui.PushStyleVar(ImGuiStyleVar.WindowBorderSize, 0.0f);
-            ImGui.PushStyleVar(ImGuiStyleVar.WindowPadding, new Vector2(0.0f, 0.0f));
-            ImGuiWindowFlags flags = ImGuiWindowFlags.NoTitleBar | ImGuiWindowFlags.NoCollapse | ImGuiWindowFlags.NoResize | ImGuiWindowFlags.NoMove;
-            flags |= ImGuiWindowFlags.NoDocking | ImGuiWindowFlags.MenuBar;
-            flags |= ImGuiWindowFlags.NoBringToFrontOnFocus | ImGuiWindowFlags.NoNavFocus;
-            flags |= ImGuiWindowFlags.NoBackground;
-            ImGui.PushStyleColor(ImGuiCol.WindowBg, new Vector4(0.0f, 0.0f, 0.0f, 0.0f));
-            if (ImGui.Begin("DockSpace_W", flags))
-            {
-                //Console.WriteLine("hi");
-            }
-            var dsid = ImGui.GetID("DockSpace");
-            ImGui.DockSpace(dsid, new Vector2(0, 0), ImGuiDockNodeFlags.NoSplit);
-            ImGui.PopStyleVar(1);
-            ImGui.End();
-            ImGui.PopStyleColor(1);
-            Tracy.TracyCZoneEnd(ctx);
-
-            ctx = Tracy.TracyCZoneN(1, "Menu");
-            bool newProject = false;
-            bool keyBindGUI = false;
-            ImGui.PushStyleVar(ImGuiStyleVar.FrameBorderSize, 0.0f);
-            if (ImGui.BeginMainMenuBar())
-            {
-                if (ImGui.BeginMenu("File"))
-                {
-                    if (ImGui.MenuItem("Enable Texturing (alpha)", "", CFG.Current.EnableTexturing))
-                    {
-                        CFG.Current.EnableTexturing = !CFG.Current.EnableTexturing;
-                    }
-                    if (ImGui.MenuItem("New Project", "", false, Editor.TaskManager.GetLiveThreads().Count == 0))
-                    {
-                        newProject = true;
-                    }
-                    if (ImGui.MenuItem("Open Project", "", false, Editor.TaskManager.GetLiveThreads().Count == 0))
-                    {
-                        var browseDlg = new System.Windows.Forms.OpenFileDialog()
-                        {
-                            Filter = AssetLocator.JsonFilter,
-                            ValidateNames = true,
-                            CheckFileExists = true,
-                            CheckPathExists = true,
-                        };
-
-                        if (browseDlg.ShowDialog() == System.Windows.Forms.DialogResult.OK)
-                        {
-                            var settings = Editor.ProjectSettings.Deserialize(browseDlg.FileName);
-                            AttemptLoadProject(settings, browseDlg.FileName);
-                        }
-                    }
-                    if (ImGui.BeginMenu("Recent Projects", Editor.TaskManager.GetLiveThreads().Count == 0 && CFG.Current.RecentProjects.Count > 0))
-                    {
-                        CFG.RecentProject recent = null;
-                        foreach (var p in CFG.Current.RecentProjects)
-                        {
-                            if (ImGui.MenuItem($@"{p.GameType.ToString()}:{p.Name}"))
-                            {
-                                if (File.Exists(p.ProjectFile))
-                                {
-                                    var settings = Editor.ProjectSettings.Deserialize(p.ProjectFile);
-                                    if (AttemptLoadProject(settings, p.ProjectFile, false))
-                                    {
-                                        recent = p;
-                                    }
-                                }
-                            }
-                        }
-                        if (recent != null)
-                        {
-                            CFG.Current.RecentProjects.Remove(recent);
-                            CFG.Current.RecentProjects.Insert(0, recent);
-                            CFG.Current.LastProjectFile = recent.ProjectFile;
-                        }
-                        ImGui.EndMenu();
-                    }
-                    if (ImGui.BeginMenu("Open in Explorer", Editor.TaskManager.GetLiveThreads().Count == 0 && CFG.Current.RecentProjects.Count > 0))
-                    {
-                        if (ImGui.MenuItem("Open Project Folder", "", false, Editor.TaskManager.GetLiveThreads().Count == 0))
-                        {
-                            string projectPath = _assetLocator.GameModDirectory;
-                            Process.Start("explorer.exe", projectPath);
-                        }
-                        if (ImGui.MenuItem("Open Game Folder", "", false, Editor.TaskManager.GetLiveThreads().Count == 0))
-                        {
-                            var gamePath = _assetLocator.GameRootDirectory;
-                            Process.Start("explorer.exe", gamePath);
-                        }
-                        if (ImGui.MenuItem("Open Config Folder", "", false, Editor.TaskManager.GetLiveThreads().Count == 0))
-                        {
-                            var configPath = CFG.GetConfigFolderPath();
-                            Process.Start("explorer.exe", configPath);
-                        }
-                        ImGui.EndMenu();
-                    }
-
-                    string focusType = "";
-                    if (_msbEditorFocused)
-                    {
-                        focusType = "Maps";
-                    }
-                    else if (_modelEditorFocused)
-                    {
-                        focusType = "Models";
-                    }
-                    else if (_paramEditorFocused)
-                    {
-                        focusType = "Params";
-                    }
-                    else if (_textEditorFocused)
-                    {
-                        focusType = "Text";
-                    }
-
-                    if (ImGui.MenuItem($"Save {focusType}", KeyBindings.Current.Core_SaveCurrentEditor.HintText))
-                    {
-                        SaveFocusedEditor();
-                    }
-                    if (ImGui.MenuItem("Save All", KeyBindings.Current.Core_SaveAllEditors.HintText))
-                    {
-                        _msbEditor.SaveAll();
-                        _modelEditor.SaveAll();
-                        _paramEditor.SaveAll();
-                        _textEditor.SaveAll();
-                    }
-                    if (Resource.FlverResource.CaptureMaterialLayouts && ImGui.MenuItem("Dump Flver Layouts (Debug)", ""))
-                    {
-                        DumpFlverLayouts();
-                    }
-                    ImGui.EndMenu();
-                }
-                if (_msbEditorFocused)
-                {
-                    _msbEditor.DrawEditorMenu();
-                }
-                else if (_modelEditorFocused)
-                {
-                    _modelEditor.DrawEditorMenu();
-                }
-                else if (_paramEditorFocused)
-                {
-                    _paramEditor.DrawEditorMenu();
-                }
-                else if (_textEditorFocused)
-                {
-                    _textEditor.DrawEditorMenu();
-                }
-                if (ImGui.BeginMenu("Settings"))
-                {
-                    if (_projectSettings == null || _projectSettings.ProjectName == null)
-                    {
-                        ImGui.MenuItem("Project Settings: (No project)", false);
-                    }
-                    else
-                    {
-                        if (ImGui.BeginMenu($@"Project Settings: {_projectSettings.ProjectName}", Editor.TaskManager.GetLiveThreads().Count == 0))
-                        {
-                            bool useLoose = _projectSettings.UseLooseParams;
-                            if ((_projectSettings.GameType is GameType.DarkSoulsIISOTFS or GameType.DarkSoulsIII)
-                                && ImGui.Checkbox("Use Loose Params", ref useLoose))
-                            {
-                                _projectSettings.UseLooseParams = useLoose;
-                            }
-
-                            bool usepartial = _projectSettings.PartialParams;
-                            if ((FeatureFlags.EnablePartialParam || usepartial) &&
-                                _projectSettings.GameType == GameType.EldenRing && ImGui.Checkbox("Partial Params", ref usepartial))
-                            {
-                                _projectSettings.PartialParams = usepartial;
-                            }
-                            ImGui.EndMenu();
-                        }
-                    }
-
-                    if (ImGui.Selectable("Key Bindings"))
-                    {
-                        keyBindGUI = true;
-                    }
-                    if (ImGui.BeginMenu("Fonts"))
-                    {
-                        ImGui.Text("Please restart program for font changes to take effect.");
-                        ImGui.Separator();
-
-                        if (ImGui.SliderFloat("Font Scale", ref CFG.Current.FontSizeScale, 0.5f, 4.0f))
-                        {
-                            CFG.Current.FontSizeScale = (float)Math.Round(CFG.Current.FontSizeScale, 1);
-                        }
-                        if (ImGui.BeginMenu("Additional Language Fonts"))
-                        {
-                            ImGui.Text("Additional fonts take more VRAM and increase startup time.");
-                            ImGui.Separator();
-                            if (ImGui.MenuItem("Chinese", "", CFG.Current.FontChinese))
-                            {
-                                CFG.Current.FontChinese = !CFG.Current.FontChinese;
-                            }
-                            if (ImGui.MenuItem("Korean", "", CFG.Current.FontKorean))
-                            {
-                                CFG.Current.FontKorean = !CFG.Current.FontKorean;
-                            }
-                            if (ImGui.MenuItem("Thai", "", CFG.Current.FontThai))
-                            {
-                                CFG.Current.FontThai = !CFG.Current.FontThai;
-                            }
-                            if (ImGui.MenuItem("Vietnamese", "", CFG.Current.FontVietnamese))
-                            {
-                                CFG.Current.FontVietnamese = !CFG.Current.FontVietnamese;
-                            }
-                            if (ImGui.MenuItem("Cyrillic", "", CFG.Current.FontCyrillic))
-                            {
-                                CFG.Current.FontCyrillic = !CFG.Current.FontCyrillic;
-                            }
-                            ImGui.EndMenu();
-                        }
-                        ImGui.EndMenu();
-                    }
-                    if (ImGui.BeginMenu("Map Editor"))
-                    {
-                        ImGui.Checkbox("Exclude loaded maps from search filter", ref CFG.Current.Map_AlwaysListLoadedMaps);
-                        ImGui.EndMenu();
-                    }
-                    if (ImGui.BeginMenu("Viewport Settings"))
-                    {
-                        if (ImGui.Button("Reset"))
-                        {
-                            CFG.Current.GFX_Camera_FOV = CFG.Default.GFX_Camera_FOV;
-
-                            _msbEditor.Viewport.FarClip = CFG.Default.GFX_RenderDistance_Max;
-                            CFG.Current.GFX_RenderDistance_Max = _msbEditor.Viewport.FarClip;
-
-                            _msbEditor.Viewport._worldView.CameraMoveSpeed_Slow = CFG.Default.GFX_Camera_MoveSpeed_Slow;
-                            CFG.Current.GFX_Camera_MoveSpeed_Slow = _msbEditor.Viewport._worldView.CameraMoveSpeed_Slow;
-
-                            _msbEditor.Viewport._worldView.CameraMoveSpeed_Normal = CFG.Default.GFX_Camera_MoveSpeed_Normal;
-                            CFG.Current.GFX_Camera_MoveSpeed_Normal = _msbEditor.Viewport._worldView.CameraMoveSpeed_Normal;
-
-                            _msbEditor.Viewport._worldView.CameraMoveSpeed_Fast = CFG.Default.GFX_Camera_MoveSpeed_Fast;
-                            CFG.Current.GFX_Camera_MoveSpeed_Fast = _msbEditor.Viewport._worldView.CameraMoveSpeed_Fast;
-                        }
-                        float cam_fov = CFG.Current.GFX_Camera_FOV;
-                        if (ImGui.SliderFloat("Camera FOV", ref cam_fov, 40.0f, 140.0f))
-                        {
-                            CFG.Current.GFX_Camera_FOV = cam_fov;
-                        }
-                        if (ImGui.SliderFloat("Map Max Render Distance", ref _msbEditor.Viewport.FarClip, 10.0f, 500000.0f))
-                        {
-                            CFG.Current.GFX_RenderDistance_Max = _msbEditor.Viewport.FarClip;
-                        }
-                        if (ImGui.SliderFloat("Map Camera Speed (Slow)", ref _msbEditor.Viewport._worldView.CameraMoveSpeed_Slow, 0.1f, 999.0f))
-                        {
-                            CFG.Current.GFX_Camera_MoveSpeed_Slow = _msbEditor.Viewport._worldView.CameraMoveSpeed_Slow;
-                        }
-                        if (ImGui.SliderFloat("Map Camera Speed (Normal)", ref _msbEditor.Viewport._worldView.CameraMoveSpeed_Normal, 0.1f, 999.0f))
-                        {
-                            CFG.Current.GFX_Camera_MoveSpeed_Normal = _msbEditor.Viewport._worldView.CameraMoveSpeed_Normal;
-                        }
-                        if (ImGui.SliderFloat("Map Camera Speed (Fast)", ref _msbEditor.Viewport._worldView.CameraMoveSpeed_Fast, 0.1f, 999.0f))
-                        {
-                            CFG.Current.GFX_Camera_MoveSpeed_Fast = _msbEditor.Viewport._worldView.CameraMoveSpeed_Fast;
-                        }
-                        ImGui.EndMenu();
-                    }
-                    if (ImGui.BeginMenu("Soapstone Server"))
-                    {
-                        string running = SoapstoneServer.GetRunningPort() is int port ? $"running on port {port}" : "not running";
-                        ImGui.Text($"The server is {running}.\nIt is not accessible over the network, only to other programs on this computer.\nPlease restart the program for changes to take effect.");
-                        ImGui.Separator();
-                        if (ImGui.MenuItem("Enable Cross-Editor Features", "", CFG.Current.EnableSoapstone))
-                        {
-                            CFG.Current.EnableSoapstone = !CFG.Current.EnableSoapstone;
-                        }
-                        ImGui.EndMenu();
-                    }
-                    if (ImGui.MenuItem("Enable Texturing (alpha)", "", CFG.Current.EnableTexturing))
-                    {
-                        CFG.Current.EnableTexturing = !CFG.Current.EnableTexturing;
-                    }
-                    if (ImGui.MenuItem("Show Original FMG Names", "", CFG.Current.FMG_ShowOriginalNames))
-                    {
-                        CFG.Current.FMG_ShowOriginalNames = !CFG.Current.FMG_ShowOriginalNames;
-                    }
-                    ImGui.EndMenu();
-                }
-                if (ImGui.BeginMenu("Help"))
-                {
-                    if (ImGui.BeginMenu("About"))
-                    {
-                        ImGui.Text("Original Author:\n" +
-                                   "Katalash\n\n" +
-                                   "Core Development Team:\n" +
-                                   "Katalash\n" +
-                                   "Philiquaz\n" +
-                                   "King bore haha (george)\n\n" +
-                                   "Additional Contributors:\n" +
-                                   "Thefifthmatt\n" +
-                                   "Shadowth117\n" +
-                                   "Nordgaren\n\n" +
-                                   "Special Thanks:\n" +
-                                   "TKGP\n" +
-                                   "Meowmaritus\n" +
-                                   "Vawser\n" +
-                                   "Radai\n" +
-                                   "Moonlight Ruin");
-                        ImGui.EndMenu();
-                    }
-                    
-                    if (ImGui.BeginMenu("How to use"))
-                    {
-                        ImGui.Text("Usage of many features is assisted through the symbol (?).\nIn many cases, right clicking items will provide further information and options.");
-                        ImGui.EndMenu();
-                    }
-                    
-                    if (ImGui.BeginMenu("Camera Controls"))
-                    {
-                        ImGui.Text("Holding click on the viewport will enable camera controls.\nUse WASD to navigate.\nUse right click to rotate the camera.\nHold Shift to temporarily speed up and Ctrl to temporarily slow down.\nScroll the mouse wheel to adjust overall speed.");
-                        ImGui.EndMenu();
-                    }
-
-                    if (ImGui.MenuItem("Modding Wiki"))
-                    {
-                        Process.Start(new ProcessStartInfo
-                        {
-                            FileName = "http://soulsmodding.wikidot.com/",
-                            UseShellExecute = true
-                        });
-                    }
-                    
-                    if (ImGui.MenuItem("Map ID Reference"))
-                    {
-                        Process.Start(new ProcessStartInfo
-                        {
-                            FileName = "http://soulsmodding.wikidot.com/reference:map-list",
-                            UseShellExecute = true
-                        });
-                    }
-                    
-                    if (ImGui.MenuItem("DSMapStudio Discord"))
-                    {
-                        Process.Start(new ProcessStartInfo
-                        {
-                            FileName = "https://discord.gg/CKDBCUFhB3",
-                            UseShellExecute = true
-                        });
-                    }
-                    
-                    if (ImGui.MenuItem("FromSoftware Modding Discord"))
-                    {
-                        Process.Start(new ProcessStartInfo
-                        {
-                            FileName = "https://discord.gg/mT2JJjx",
-                            UseShellExecute = true
-                        });
-                    }
-                    /*
-                    if (ImGui.BeginMenu("Edits aren't sticking!"))
-                    {
-                        ImGui.Text("The mechanism that is used to detect if a field has been changed can stop existing before registering a change.\nThis occurs when switching param, row or using tab between fields.\nI hope to have this fixed soon, however it is a complicated issue.\nTo ensure a change sticks, simply click off the field you are editing.");
-                        ImGui.EndMenu();
-                    }
-                    */
-                    ImGui.EndMenu();
-                }
-                if (FeatureFlags.TestMenu)
-                {
-                    if (ImGui.BeginMenu("Tests"))
-                    {
-                        if (ImGui.MenuItem("Crash me (will actually crash)"))
-                        {
-                            var badArray = new int[2];
-                            var crash = badArray[5];
-                        }
-                        if (ImGui.MenuItem("MSBE read/write test"))
-                        {
-                            Tests.MSBReadWrite.Run(_assetLocator);
-                        }
-                        if (ImGui.MenuItem("BTL read/write test"))
-                        {
-                            Tests.BTLReadWrite.Run(_assetLocator);
-                        }
-                        ImGui.EndMenu();
-                    }
-
-                }
-                if (TaskManager.GetLiveThreads().Count > 0 && ImGui.BeginMenu("Tasks"))
-                {
-                    foreach (String task in TaskManager.GetLiveThreads()) {
-                        ImGui.Text(task);
-                    }
-                    ImGui.EndMenu();
-                }
-                if (TaskManager.warningList.Count > 0)
-                {
-                    ImGui.PushStyleColor(ImGuiCol.Text, new Vector4(1.0f, 0f, 0f, 1.0f));
-                    if (ImGui.BeginMenu("!! WARNINGS !!"))
-                    {
-                        ImGui.PushStyleColor(ImGuiCol.Text, new Vector4(1.0f, 1.0f, 1.0f, 1.0f));
-                        ImGui.Text("Click warnings to remove them from list");
-                        if (ImGui.Button("Remove All Warnings"))
-                            TaskManager.warningList.Clear();
-
-                        ImGui.Separator();
-                        foreach (var task in TaskManager.warningList)
-                        {
-                            if (ImGui.Selectable(task.Value, false, ImGuiSelectableFlags.DontClosePopups))
-                            {
-                                TaskManager.warningList.TryRemove(task);
-                            }
-                        }
-                        ImGui.PopStyleColor();
-                        ImGui.EndMenu();
-                    }
-                    ImGui.PopStyleColor();
-                }
-                /*
-                //Recently completed task
-                ImGui.PushStyleColor(ImGuiCol.Text, new Vector4(.1f, 1f, .4f, 1.0f));
-                ImGui.Spacing();
-                ImGui.Text($"{TaskManager.lastCompletedActionString}");
-                ImGui.PopStyleColor();
-                */
-
-                ImGui.EndMainMenuBar();
-            }
-            ImGui.PopStyleVar();
-            Tracy.TracyCZoneEnd(ctx);
-
-            bool open = true;
-            ImGui.PushStyleVar(ImGuiStyleVar.WindowRounding, 7.0f);
-            ImGui.PushStyleVar(ImGuiStyleVar.WindowBorderSize, 1.0f);
-
-            if (keyBindGUI)
-                ImGui.OpenPopup("Key Bind Settings");
-            if (ImGui.BeginPopupModal("Key Bind Settings", ref open))
-            {
-                if (ImGui.IsAnyItemActive())
-                {
-                    _currentKeyBind = null;
-                }
-                ImGui.Columns(2);
-                foreach (var bind in KeyBindings.Current.GetType().GetFields())
-                {
-                    var bindVal = (KeyBind)bind.GetValue(KeyBindings.Current);
-                    ImGui.Text(bind.Name);
-                    ImGui.NextColumn();
-                    var keyText = bindVal.HintText;
-                    if (keyText == "")
-                        keyText = "[None]";
-                    if (_currentKeyBind == bindVal)
-                    {
-                        ImGui.Button("Press Key <Esc - Clear>");
-                        if (InputTracker.GetKeyDown(Key.Escape))
-                        {
-                            bind.SetValue(KeyBindings.Current, new KeyBind());
-                            _currentKeyBind = null;
-                        }
-                        else
-                        {
-                            var newkey = InputTracker.GetNewKeyBind();
-                            if (newkey != null)
-                            {
-                                bind.SetValue(KeyBindings.Current, newkey);
-                                _currentKeyBind = null;
-                            }
-                        }
-                    }
-                    else if (ImGui.Button($"{keyText}##{bind.Name}"))
-                    {
-                        _currentKeyBind = bindVal;
-                    }
-                    ImGui.NextColumn();
-                }
-                ImGui.Separator();
-                if (ImGui.Button("Restore Defaults"))
-                {
-                    KeyBindings.ResetKeyBinds();
-                }
-                ImGui.EndPopup();
-            }
-
-            ImGui.PushStyleVar(ImGuiStyleVar.WindowPadding, new Vector2(14.0f, 8.0f));
-
-            // New project modal
-            if (newProject)
-            {
-                _newProjectOptions.settings = new Editor.ProjectSettings();
-                _newProjectOptions.directory = "";
-                ImGui.OpenPopup("New Project");
-            }
-            if (ImGui.BeginPopupModal("New Project", ref open, ImGuiWindowFlags.AlwaysAutoResize)) // The Grey overlay is apparently an imgui bug (that has been fixed in updated builds; in some forks at least).
-            {
-                ImGui.AlignTextToFramePadding();
-                ImGui.Text("Project Name:      ");
-                ImGui.SameLine();
-                Utils.ImGuiGenericHelpPopup("?", "##Help_ProjectName",
-                    "Project's display name. Only affects visuals within DSMS.");
-                ImGui.SameLine();
-                var pname = _newProjectOptions.settings.ProjectName;
-                if (ImGui.InputText("##pname", ref pname, 255))
-                {
-                    _newProjectOptions.settings.ProjectName = pname;
-                }
-
-                ImGui.AlignTextToFramePadding();
-                ImGui.Text("Project Directory: ");
-                ImGui.SameLine();
-                Utils.ImGuiGenericHelpPopup("?", "##Help_ProjectDirectory",
-                    "The location mod files will be saved.\nTypically, this should be Mod Engine's Mod folder.");
-                ImGui.SameLine();
-                ImGui.InputText("##pdir", ref _newProjectOptions.directory, 255);
-                ImGui.SameLine();
-                if (ImGui.Button($@"{ForkAwesome.FileO}"))
-                {
-                    var browseDlg = new System.Windows.Forms.FolderBrowserDialog();
-
-                    if (browseDlg.ShowDialog() == System.Windows.Forms.DialogResult.OK)
-                    {
-                        _newProjectOptions.directory = browseDlg.SelectedPath;
-                    }
-                }
-
-                ImGui.AlignTextToFramePadding();
-                ImGui.Text("Game Executable:   ");
-                ImGui.SameLine();
-                Utils.ImGuiGenericHelpPopup("?", "##Help_GameExecutable",
-                    "The location of the game's .EXE file.\nThe folder with the .EXE will be used to obtain unpacked game data.");
-                ImGui.SameLine();
-                var gname = _newProjectOptions.settings.GameRoot;
-                if (ImGui.InputText("##gdir", ref gname, 255))
-                {
-                    _newProjectOptions.settings.GameRoot = gname;
-                    _newProjectOptions.settings.GameType = _assetLocator.GetGameTypeForExePath(_newProjectOptions.settings.GameRoot);
-                }
-                ImGui.SameLine();
-                ImGui.PushID("fd2");
-                if (ImGui.Button($@"{ForkAwesome.FileO}"))
-                {
-                    var browseDlg = new System.Windows.Forms.OpenFileDialog()
-                    {
-                        Filter = AssetLocator.GameExecutatbleFilter,
-                        ValidateNames = true,
-                        CheckFileExists = true,
-                        CheckPathExists = true,
-                        //ShowReadOnly = true,
-                    };
-
-                    if (browseDlg.ShowDialog() == System.Windows.Forms.DialogResult.OK)
-                    {
-                        _newProjectOptions.settings.GameRoot = browseDlg.FileName;
-                        _newProjectOptions.settings.GameType = _assetLocator.GetGameTypeForExePath(_newProjectOptions.settings.GameRoot);
-                    }
-                }
-                ImGui.PopID();
-                ImGui.Text($@"Detected Game:      {_newProjectOptions.settings.GameType.ToString()}");
-
-                ImGui.NewLine();
-                ImGui.Separator();
-                ImGui.NewLine();
-                if (_newProjectOptions.settings.GameType is GameType.DarkSoulsIISOTFS or GameType.DarkSoulsIII)
-                {
-                    ImGui.AlignTextToFramePadding();
-                    ImGui.Text($@"Loose Params:      ");
-                    ImGui.SameLine();
-                    Utils.ImGuiGenericHelpPopup("?", "##Help_LooseParams",
-                        "Default: OFF\n" +
-                        "DS2: Save and Load parameters as individual .param files instead of regulation.\n" +
-                        "DS3: Save and Load parameters as decrypted .parambnd instead of regulation.");
-                    ImGui.SameLine();
-                    var looseparams = _newProjectOptions.settings.UseLooseParams;
-                    if (ImGui.Checkbox("##looseparams", ref looseparams))
-                    {
-                        _newProjectOptions.settings.UseLooseParams = looseparams;
-                    }
-                    ImGui.NewLine();
-                }
-                else if (FeatureFlags.EnablePartialParam && _newProjectOptions.settings.GameType == GameType.EldenRing)
-                {
-                    ImGui.AlignTextToFramePadding();
-                    ImGui.Text($@"Save partial regulation:  ");
-                    ImGui.SameLine();
-                    Utils.ImGuiGenericHelpPopup("TODO (disbababled)", "##Help_PartialParam",
-                        "TODO: why does this setting exist separately from loose params?");
-                    ImGui.SameLine();
-                    var partialReg = _newProjectOptions.settings.PartialParams;
-                    if (ImGui.Checkbox("##partialparams", ref partialReg))
-                    {
-                        _newProjectOptions.settings.PartialParams = partialReg;
-                    }
-                    ImGui.SameLine();
-                    ImGui.TextUnformatted("Warning: partial params require merging before use in game.\nRow names on unchanged rows will be forgotten between saves");
-                    ImGui.NewLine();
-                }
-                ImGui.AlignTextToFramePadding();
-                ImGui.Text($@"Import row names:  ");
-                ImGui.SameLine();
-                Utils.ImGuiGenericHelpPopup("?", "##Help_ImportRowNames",
-                    "Default: ON\nImports and applies row names from lists stored in Assets folder.\nRow names can be imported at any time in the param editor's Edit menu.");
-                ImGui.SameLine();
-                ImGui.Checkbox("##loadDefaultNames", ref _newProjectOptions.loadDefaultNames);
-                ImGui.NewLine();
-
-                if (ImGui.Button("Create", new Vector2(120, 0)))
-                {
-                    bool validated = true;
-                    if (_newProjectOptions.settings.GameRoot == null || !File.Exists(_newProjectOptions.settings.GameRoot))
-                    {
-                        System.Windows.Forms.MessageBox.Show("Your game executable path does not exist. Please select a valid executable.", "Error",
-                            System.Windows.Forms.MessageBoxButtons.OK,
-                            System.Windows.Forms.MessageBoxIcon.None);
-                        validated = false;
-                    }
-                    if (validated && _newProjectOptions.settings.GameType == GameType.Undefined)
-                    {
-                        System.Windows.Forms.MessageBox.Show("Your game executable is not a valid supported game.", "Error",
-                                         System.Windows.Forms.MessageBoxButtons.OK,
-                                         System.Windows.Forms.MessageBoxIcon.None);
-                        validated = false;
-                    }
-                    if (validated && (_newProjectOptions.directory == null || !Directory.Exists(_newProjectOptions.directory)))
-                    {
-                        System.Windows.Forms.MessageBox.Show("Your selected project directory is not valid.", "Error",
-                                         System.Windows.Forms.MessageBoxButtons.OK,
-                                         System.Windows.Forms.MessageBoxIcon.None);
-                        validated = false;
-                    }
-                    if (validated && File.Exists($@"{_newProjectOptions.directory}\project.json"))
-                    {
-                        System.Windows.Forms.MessageBox.Show("Your selected project directory is already a project.", "Error",
-                                         System.Windows.Forms.MessageBoxButtons.OK,
-                                         System.Windows.Forms.MessageBoxIcon.None);
-                        validated = false;
-                    }
-                    if (validated && (Path.GetDirectoryName(_newProjectOptions.settings.GameRoot)).Equals(_newProjectOptions.directory))
-                    {
-                        var message = System.Windows.Forms.MessageBox.Show(
-                            "Project Directory is the same as Game Directory, which allows game files to be overwritten directly.\n\n" +
-                            "It's highly recommended you use the Mod Engine mod folder as your project folder instead (if possible).\n\n" +
-                            "Continue and create project anyway?", "Caution",
-                                         System.Windows.Forms.MessageBoxButtons.OKCancel,
-                                         System.Windows.Forms.MessageBoxIcon.None);
-                        if (message != System.Windows.Forms.DialogResult.OK)
-                            validated = false;
-                    }
-                    if (validated && (_newProjectOptions.settings.ProjectName == null || _newProjectOptions.settings.ProjectName == ""))
-                    {
-                        System.Windows.Forms.MessageBox.Show("You must specify a project name.", "Error",
-                                         System.Windows.Forms.MessageBoxButtons.OK,
-                                         System.Windows.Forms.MessageBoxIcon.None);
-                        validated = false;
-                    }
-
-                    string gameroot = Path.GetDirectoryName(_newProjectOptions.settings.GameRoot);
-                    if (_newProjectOptions.settings.GameType == GameType.Bloodborne)
-                    {
-                        gameroot = gameroot + @"\dvdroot_ps4";
-                    }
-                    if (!_assetLocator.CheckFilesExpanded(gameroot, _newProjectOptions.settings.GameType))
-                    {
-                        System.Windows.Forms.MessageBox.Show($@"The files for {_newProjectOptions.settings.GameType} do not appear to be unpacked. Please use UDSFM for DS1:PTDE and UXM for the rest of the games to unpack the files.", "Error",
-                            System.Windows.Forms.MessageBoxButtons.OK,
-                            System.Windows.Forms.MessageBoxIcon.None);
-                        validated = false;
-                    }
-
-                    if (validated)
-                    {
-                        _newProjectOptions.settings.GameRoot = gameroot;
-                        _newProjectOptions.settings.Serialize($@"{_newProjectOptions.directory}\project.json");
-                        AttemptLoadProject(_newProjectOptions.settings, $@"{_newProjectOptions.directory}\project.json", true, _newProjectOptions);
-
-                        ImGui.CloseCurrentPopup();
-                    }
-                }
-                ImGui.SameLine();
-                if (ImGui.Button("Cancel", new Vector2(120, 0)))
-                {
-                    ImGui.CloseCurrentPopup();
-                }
-                ImGui.EndPopup();
-            }
-            ImGui.PopStyleVar(3);
-
-            ImGui.PushStyleVar(ImGuiStyleVar.WindowPadding, new Vector2(0.0f, 0.0f));
-            if (FirstFrame)
-            {
-                ImGui.SetNextWindowFocus();
-            }
-            string[] mapcmds = null;
-            if (commandsplit != null && commandsplit[0] == "map")
-            {
-                mapcmds = commandsplit.Skip(1).ToArray();
-                ImGui.SetNextWindowFocus();
-            }
-            ctx = Tracy.TracyCZoneN(1, "Editor");
-            ImGui.PushStyleColor(ImGuiCol.WindowBg, new Vector4(0.0f, 0.0f, 0.0f, 0.0f));
-            if (ImGui.Begin("Map Editor"))
-            {
-                ImGui.PopStyleColor(1);
-                ImGui.PopStyleVar(1);
-                _msbEditor.OnGUI(mapcmds);
-                ImGui.End();
-                _msbEditorFocused = true;
-                _msbEditor.Update(deltaseconds);
-            }
-            else
-            {
-                ImGui.PopStyleColor(1);
-                ImGui.PopStyleVar(1);
-                _msbEditorFocused = false;
-                ImGui.End();
-            }
-
-            ImGui.PushStyleVar(ImGuiStyleVar.WindowPadding, new Vector2(0.0f, 0.0f));
-            ImGui.PushStyleColor(ImGuiCol.WindowBg, new Vector4(0.0f, 0.0f, 0.0f, 0.0f));
-            if (ImGui.Begin("Model Editor"))
-            {
-                ImGui.PopStyleColor(1);
-                ImGui.PopStyleVar(1);
-                _modelEditor.OnGUI();
-                _modelEditorFocused = true;
-                _modelEditor.Update(deltaseconds);
-            }
-            else
-            {
-                ImGui.PopStyleColor(1);
-                ImGui.PopStyleVar(1);
-                _modelEditorFocused = false;
-            }
-            ImGui.End();
-
-            string[] paramcmds = null;
-            if (commandsplit != null && commandsplit[0] == "param")
-            {
-                paramcmds = commandsplit.Skip(1).ToArray();
-                ImGui.SetNextWindowFocus();
-            }
-            if (ImGui.Begin("Param Editor"))
-            {
-                _paramEditor.OnGUI(paramcmds);
-                _paramEditorFocused = true;
-            }
-            else
-            {
-                _paramEditorFocused = false;
-            }
-            ImGui.End();
-
-            // Global shortcut keys
-            if (!_msbEditor.Viewport.ViewportSelected)
-            {
-                if (InputTracker.GetKeyDown(KeyBindings.Current.Core_SaveCurrentEditor))
-                    SaveFocusedEditor();
-                if (InputTracker.GetKeyDown(KeyBindings.Current.Core_SaveAllEditors))
-                {
-                    _msbEditor.SaveAll();
-                    _modelEditor.SaveAll();
-                    _paramEditor.SaveAll();
-                    _textEditor.SaveAll();
-                }
-            }
-
-            string[] textcmds = null;
-            if (commandsplit != null && commandsplit[0] == "text")
-            {
-                textcmds = commandsplit.Skip(1).ToArray();
-                ImGui.SetNextWindowFocus();
-            }
-            ImGui.PushStyleVar(ImGuiStyleVar.WindowPadding, new Vector2(4, 4));
-            if (ImGui.Begin("Text Editor"))
-            {
-                _textEditor.OnGUI(textcmds);
-                _textEditorFocused = true;
-            }
-            else
-            {
-                _textEditorFocused = false;
-            }
-            ImGui.End();
-            ImGui.PopStyleVar();
-
-            ImGui.PopStyleVar(2);
-            UnapplyStyle();
-            Tracy.TracyCZoneEnd(ctx);
-
-            ctx = Tracy.TracyCZoneN(1, "Resource");
-            Resource.ResourceManager.UpdateTasks();
-            Tracy.TracyCZoneEnd(ctx);
-
-            if (!_firstframe)
-            {
-                FirstFrame = false;
-            }
-            _firstframe = false;
-        }
-
-        private void RecreateWindowFramebuffers(CommandList cl)
-        {
-            MainWindowColorTexture?.Dispose();
-            MainWindowFramebuffer?.Dispose();
-            MainWindowResourceSet?.Dispose();
-
-            var factory = _gd.ResourceFactory;
-            _gd.GetPixelFormatSupport(
-                PixelFormat.R8_G8_B8_A8_UNorm,
-                TextureType.Texture2D,
-                TextureUsage.RenderTarget,
-                out PixelFormatProperties properties);
-
-            TextureDescription mainColorDesc = TextureDescription.Texture2D(
-                _gd.SwapchainFramebuffer.Width,
-                _gd.SwapchainFramebuffer.Height,
-                1,
-                1,
-                PixelFormat.R8_G8_B8_A8_UNorm,
-                TextureUsage.RenderTarget | TextureUsage.Sampled,
-                TextureSampleCount.Count1);
-            MainWindowColorTexture = factory.CreateTexture(ref mainColorDesc);
-            MainWindowFramebuffer = factory.CreateFramebuffer(new FramebufferDescription(null, MainWindowColorTexture));
-            //MainWindowResourceSet = factory.CreateResourceSet(new ResourceSetDescription(TextureSamplerResourceLayout, MainWindowResolvedColorView, _gd.PointSampler));
-        }
-
-        private void Draw()
-        {
-            Debug.Assert(_window.Exists);
-            int width = _window.Width;
-            int height = _window.Height;
-            int x = _window.X;
-            int y = _window.Y;
-
-            if (_windowResized)
-            {
-                _windowResized = false;
-
-                CFG.Current.GFX_Display_Width = width;
-                CFG.Current.GFX_Display_Height = height;
-
-                _gd.ResizeMainWindow((uint)width, (uint)height);
-                //_scene.Camera.WindowResized(width, height);
-                _resizeHandled?.Invoke(width, height);
-                CommandList cl = _gd.ResourceFactory.CreateCommandList();
-                cl.Begin();
-                //_sc.RecreateWindowSizedResources(_gd, cl);
-                RecreateWindowFramebuffers(cl);
-                ImguiRenderer.WindowResized(width, height);
-                _msbEditor.EditorResized(_window, _gd);
-                _modelEditor.EditorResized(_window, _gd);
-                cl.End();
-                _gd.SubmitCommands(cl);
-                cl.Dispose();
-            }
-
-            if (_windowMoved)
-            {
-                _windowMoved = false;
-                CFG.Current.GFX_Display_X = x;
-                CFG.Current.GFX_Display_Y = y;
-            }
-
-            if (_newSampleCount != null)
-            {
-                //_sc.MainSceneSampleCount = _newSampleCount.Value;
-                _newSampleCount = null;
-                //DestroyAllObjects();
-                //CreateAllObjects();
-            }
-
-            //_frameCommands.Begin();
-
-            //CommonMaterials.FlushAll(_frameCommands);
-
-            //_scene.RenderAllStages(_gd, _frameCommands, _sc);
-
-            //CommandList cl2 = _gd.ResourceFactory.CreateCommandList();
-            MainWindowCommandList.Begin();
-            //cl2.SetFramebuffer(_gd.SwapchainFramebuffer);
-            MainWindowCommandList.SetFramebuffer(_gd.SwapchainFramebuffer);
-            MainWindowCommandList.ClearColorTarget(0, new RgbaFloat(0.176f, 0.176f, 0.188f, 1.0f));
-            float depthClear = _gd.IsDepthRangeZeroToOne ? 1f : 0f;
-            MainWindowCommandList.ClearDepthStencil(0.0f);
-            MainWindowCommandList.SetFullViewport(0);
-            //MainWindowCommandList.End();
-            //_gd.SubmitCommands(MainWindowCommandList);
-            //_gd.WaitForIdle();
-            if (_msbEditorFocused)
-            {
-                _msbEditor.Draw(_gd, MainWindowCommandList);
-            }
-            if (_modelEditorFocused)
-            {
-                _modelEditor.Draw(_gd, MainWindowCommandList);
-            }
-            var fence = Scene.Renderer.Frame(MainWindowCommandList, false);
-            //GuiCommandList.Begin();
-            //GuiCommandList.SetFramebuffer(_gd.SwapchainFramebuffer);
-            MainWindowCommandList.SetFullViewport(0);
-            MainWindowCommandList.SetFullScissorRects();
-            ImguiRenderer.Render(_gd, MainWindowCommandList);
-            //GuiCommandList.End();
-            MainWindowCommandList.End();
-            _gd.SubmitCommands(MainWindowCommandList, fence);
-            Scene.Renderer.SubmitPostDrawCommandLists();
-            //Scene.SceneRenderPipeline.TestUpdateView(_gd, MainWindowCommandList, TestWorldView.CameraTransform.CameraViewMatrix);
-
-            _gd.SwapBuffers();
-        }
-    }
-}
->>>>>>> 563c8991
+﻿using ImGuiNET;
+using StudioCore.Editor;
+using StudioCore.Scene;
+using System;
+using System.Collections.Generic;
+using System.Diagnostics;
+using System.IO;
+using System.Linq;
+using System.Numerics;
+using System.Globalization;
+using System.Threading;
+using System.Runtime.InteropServices;
+using System.Reflection;
+using System.Threading.Tasks;
+using SoapstoneLib;
+using StudioCore.ParamEditor;
+using Veldrid;
+using Veldrid.Sdl2;
+using Veldrid.StartupUtilities;
+using System.Windows.Forms;
+
+namespace StudioCore
+{
+    public class MapStudioNew
+    {
+        private static string _version = "1.04.1";
+        private static string _programTitle = $"Dark Souls Map Studio version {_version}";
+
+        private Sdl2Window _window;
+        private GraphicsDevice _gd;
+        private CommandList MainWindowCommandList;
+        private CommandList GuiCommandList;
+
+        private bool _windowResized = true;
+        private bool _windowMoved = true;
+        private bool _colorSrgb = false;
+
+        private static double _desiredFrameLengthSeconds = 1.0 / 20.0f;
+        private static bool _limitFrameRate = true;
+        //private static FrameTimeAverager _fta = new FrameTimeAverager(0.666);
+
+        private event Action<int, int> _resizeHandled;
+
+        private int _msaaOption = 0;
+        private TextureSampleCount? _newSampleCount;
+
+        // Window framebuffer
+        private ResourceLayout TextureSamplerResourceLayout;
+        private Texture MainWindowColorTexture;
+        private TextureView MainWindowResolvedColorView;
+        private Framebuffer MainWindowFramebuffer;
+        private ResourceSet MainWindowResourceSet;
+
+        private ImGuiRenderer ImguiRenderer;
+
+        private bool _msbEditorFocused = false;
+        private MsbEditor.MsbEditorScreen _msbEditor;
+        private bool _modelEditorFocused = false;
+        private MsbEditor.ModelEditorScreen _modelEditor;
+        private bool _paramEditorFocused = false;
+        private ParamEditor.ParamEditorScreen _paramEditor;
+        private bool _textEditorFocused = false;
+        private TextEditor.TextEditorScreen _textEditor;
+
+        private SoapstoneService _soapstoneService;
+
+        public static RenderDoc RenderDocManager;
+
+        private const bool UseRenderdoc = false;
+
+        private AssetLocator _assetLocator;
+        private Editor.ProjectSettings _projectSettings = null;
+
+        private NewProjectOptions _newProjectOptions = new NewProjectOptions();
+
+        private static bool _firstframe = true;
+        public static bool FirstFrame = true;
+
+        public MapStudioNew()
+        {
+            CFG.AttemptLoadOrDefault();
+
+            if (UseRenderdoc)
+            {
+                RenderDoc.Load(out RenderDocManager);
+                RenderDocManager.OverlayEnabled = false;
+            }
+
+            WindowCreateInfo windowCI = new WindowCreateInfo
+            {
+                X = CFG.Current.GFX_Display_X,
+                Y = CFG.Current.GFX_Display_Y,
+                WindowWidth = CFG.Current.GFX_Display_Width,
+                WindowHeight = CFG.Current.GFX_Display_Height,
+                WindowInitialState = WindowState.Maximized,
+                WindowTitle = $"{_programTitle}",
+            };
+            GraphicsDeviceOptions gdOptions = new GraphicsDeviceOptions(false, PixelFormat.R32_Float, true, ResourceBindingModel.Improved, true, true, _colorSrgb);
+
+#if DEBUG
+            gdOptions.Debug = true;
+#endif
+
+            VeldridStartup.CreateWindowAndGraphicsDevice(
+               windowCI,
+               gdOptions,
+               //VeldridStartup.GetPlatformDefaultBackend(),
+               //GraphicsBackend.Metal,
+               GraphicsBackend.Vulkan,
+
+               //GraphicsBackend.Direct3D11,
+               //GraphicsBackend.OpenGL,
+               //GraphicsBackend.OpenGLES,
+               out _window,
+               out _gd);
+            _window.Resized += () => _windowResized = true;
+            _window.Moved += (p) => _windowMoved = true;
+
+            Sdl2Native.SDL_Init(SDLInitFlags.GameController);
+            //Sdl2ControllerTracker.CreateDefault(out _controllerTracker);
+
+            var factory = _gd.ResourceFactory;
+            TextureSamplerResourceLayout = factory.CreateResourceLayout(new ResourceLayoutDescription(
+               new ResourceLayoutElementDescription("SourceTexture", ResourceKind.TextureReadOnly, ShaderStages.Fragment),
+               new ResourceLayoutElementDescription("SourceSampler", ResourceKind.Sampler, ShaderStages.Fragment)));
+
+            Scene.Renderer.Initialize(_gd);
+
+            ImguiRenderer = new ImGuiRenderer(_gd, _gd.SwapchainFramebuffer.OutputDescription, CFG.Current.GFX_Display_Width,
+                CFG.Current.GFX_Display_Height, ColorSpaceHandling.Legacy);
+            MainWindowCommandList = factory.CreateCommandList();
+            GuiCommandList = factory.CreateCommandList();
+
+            _assetLocator = new AssetLocator();
+            _msbEditor = new MsbEditor.MsbEditorScreen(_window, _gd, _assetLocator);
+            _modelEditor = new MsbEditor.ModelEditorScreen(_window, _gd, _assetLocator);
+            _paramEditor = new ParamEditor.ParamEditorScreen(_window, _gd);
+            _textEditor = new TextEditor.TextEditorScreen(_window, _gd);
+            _soapstoneService = new SoapstoneService(_version, _assetLocator, _msbEditor);
+
+            Editor.AliasBank.SetAssetLocator(_assetLocator);
+            ParamEditor.ParamBank.PrimaryBank.SetAssetLocator(_assetLocator);
+            ParamEditor.ParamBank.VanillaBank.SetAssetLocator(_assetLocator);
+            TextEditor.FMGBank.SetAssetLocator(_assetLocator);
+            MsbEditor.MtdBank.LoadMtds(_assetLocator);
+
+            ImGui.GetIO().ConfigFlags |= ImGuiConfigFlags.NavEnableKeyboard;
+            SetupFonts();
+            ImguiRenderer.OnSetupDone();
+
+            var style = ImGui.GetStyle();
+            style.TabBorderSize = 0;
+
+            if (CFG.Current.LastProjectFile != null && CFG.Current.LastProjectFile != "")
+            {
+                if (File.Exists(CFG.Current.LastProjectFile))
+                {
+                    var project = Editor.ProjectSettings.Deserialize(CFG.Current.LastProjectFile);
+                    AttemptLoadProject(project, CFG.Current.LastProjectFile, false);
+                }
+            }
+        }
+
+        /// <summary>
+        /// Characters to load that FromSoft use, but aren't included in the ImGui Japanese glyph range.
+        /// </summary>
+        private char[] SpecialCharsJP = { '鉤' };
+
+        private unsafe void SetupFonts()
+        {
+            var fonts = ImGui.GetIO().Fonts;
+            var fileEn = Path.Combine(AppContext.BaseDirectory, $@"Assets\Fonts\RobotoMono-Light.ttf");
+            var fontEn = File.ReadAllBytes(fileEn);
+            var fileOther = Path.Combine(AppContext.BaseDirectory, $@"Assets\Fonts\NotoSansCJKtc-Light.otf");
+            var fontOther = File.ReadAllBytes(fileOther);
+            var fileIcon = Path.Combine(AppContext.BaseDirectory, $@"Assets\Fonts\forkawesome-webfont.ttf");
+            var fontIcon = File.ReadAllBytes(fileIcon);
+            //fonts.AddFontFromFileTTF($@"Assets\Fonts\NotoSansCJKtc-Medium.otf", 20.0f, null, fonts.GetGlyphRangesJapanese());
+            fonts.Clear();
+
+            var scale = CFG.Current.FontSizeScale;
+
+            fixed (byte* p = fontEn)
+            {
+                var ptr = ImGuiNative.ImFontConfig_ImFontConfig();
+                var cfg = new ImFontConfigPtr(ptr);
+                cfg.GlyphMinAdvanceX = 5.0f;
+                cfg.OversampleH = 5;
+                cfg.OversampleV = 5;
+                fonts.AddFontFromMemoryTTF((IntPtr)p, fontEn.Length, 14.0f * scale, cfg, fonts.GetGlyphRangesDefault());
+            }
+            fixed (byte* p = fontOther)
+            {
+                var ptr = ImGuiNative.ImFontConfig_ImFontConfig();
+                var cfg = new ImFontConfigPtr(ptr);
+                cfg.MergeMode = true;
+                cfg.GlyphMinAdvanceX = 7.0f;
+                cfg.OversampleH = 5;
+                cfg.OversampleV = 5;
+
+                var glyphJP = new ImFontGlyphRangesBuilderPtr(ImGuiNative.ImFontGlyphRangesBuilder_ImFontGlyphRangesBuilder());
+                glyphJP.AddRanges(fonts.GetGlyphRangesJapanese());
+                Array.ForEach(SpecialCharsJP, c => glyphJP.AddChar(c));
+                glyphJP.BuildRanges(out ImVector glyphRangeJP);
+                fonts.AddFontFromMemoryTTF((IntPtr)p, fontOther.Length, 16.0f * scale, cfg, glyphRangeJP.Data);
+                glyphJP.Destroy();
+
+                if (CFG.Current.FontChinese)
+                    fonts.AddFontFromMemoryTTF((IntPtr)p, fontOther.Length, 16.0f * scale, cfg, fonts.GetGlyphRangesChineseFull());
+                if (CFG.Current.FontKorean)
+                    fonts.AddFontFromMemoryTTF((IntPtr)p, fontOther.Length, 16.0f * scale, cfg, fonts.GetGlyphRangesKorean());
+                if (CFG.Current.FontThai)
+                    fonts.AddFontFromMemoryTTF((IntPtr)p, fontOther.Length, 16.0f * scale, cfg, fonts.GetGlyphRangesThai());
+                if (CFG.Current.FontVietnamese)
+                    fonts.AddFontFromMemoryTTF((IntPtr)p, fontOther.Length, 16.0f * scale, cfg, fonts.GetGlyphRangesVietnamese());
+                cfg.GlyphMinAdvanceX = 5.0f;
+                if (CFG.Current.FontCyrillic)
+                    fonts.AddFontFromMemoryTTF((IntPtr)p, fontOther.Length, 18.0f * scale, cfg, fonts.GetGlyphRangesCyrillic());
+            }
+            fixed (byte* p = fontIcon)
+            {
+                ushort[] ranges = { ForkAwesome.IconMin, ForkAwesome.IconMax, 0 };
+                var ptr = ImGuiNative.ImFontConfig_ImFontConfig();
+                var cfg = new ImFontConfigPtr(ptr);
+                cfg.MergeMode = true;
+                cfg.GlyphMinAdvanceX = 12.0f;
+                cfg.OversampleH = 5;
+                cfg.OversampleV = 5;
+                ImFontGlyphRangesBuilder b = new ImFontGlyphRangesBuilder();
+
+                fixed (ushort* r = ranges)
+                {
+                    var f = fonts.AddFontFromMemoryTTF((IntPtr)p, fontIcon.Length, 16.0f * scale, cfg, (IntPtr)r);
+                }
+            }
+            fonts.Build();
+            ImguiRenderer.RecreateFontDeviceTexture();
+        }
+
+        public void SetupCSharpDefaults()
+        {
+            Thread.CurrentThread.CurrentCulture = CultureInfo.InvariantCulture;
+        }
+
+        public void ManageImGuiConfigBackups()
+        {
+            if (!File.Exists("imgui.ini"))
+            {
+                if (File.Exists("imgui.ini.backup"))
+                    File.Copy("imgui.ini.backup", "imgui.ini");
+            }
+            else if (!File.Exists("imgui.ini.backup"))
+            {
+                if (File.Exists("imgui.ini"))
+                    File.Copy("imgui.ini", "imgui.ini.backup");
+            }
+        }
+
+        public void Run()
+        {
+            SetupCSharpDefaults();
+            ManageImGuiConfigBackups();
+
+            if (CFG.Current.EnableSoapstone)
+            {
+                SoapstoneServer.RunAsync(KnownServer.DSMapStudio, _soapstoneService);
+            }
+            /*Task.Run(() =>
+            {
+                while (true)
+                {
+                    Thread.Sleep(5000);
+                    GC.Collect();
+                    GC.WaitForPendingFinalizers();
+
+                    GC.Collect();
+                }
+            });*/
+
+            // Flush geometry megabuffers for editor geometry
+            //Renderer.GeometryBufferAllocator.FlushStaging();
+
+            long previousFrameTicks = 0;
+            Stopwatch sw = new Stopwatch();
+            sw.Start();
+            Tracy.Startup();
+            while (_window.Exists)
+            {
+                // Make sure any awaited UI thread work has a chance to complete
+                //await Task.Yield();
+
+                Tracy.TracyCFrameMark();
+
+                // Limit frame rate when window isn't focused unless we are profiling
+                bool focused = Tracy.EnableTracy ? true : _window.Focused;
+                if (!focused)
+                {
+                    _desiredFrameLengthSeconds = 1.0 / 20.0f;
+                }
+                else
+                {
+                    _desiredFrameLengthSeconds = 1.0 / 60.0f;
+                }
+                long currentFrameTicks = sw.ElapsedTicks;
+                double deltaSeconds = (currentFrameTicks - previousFrameTicks) / (double)Stopwatch.Frequency;
+
+                var ctx = Tracy.TracyCZoneNC(1, "Sleep", 0xFF0000FF);
+                while (_limitFrameRate && deltaSeconds < _desiredFrameLengthSeconds)
+                {
+                    currentFrameTicks = sw.ElapsedTicks;
+                    deltaSeconds = (currentFrameTicks - previousFrameTicks) / (double)Stopwatch.Frequency;
+                    System.Threading.Thread.Sleep(focused ? 0 : 1);
+                }
+                Tracy.TracyCZoneEnd(ctx);
+
+                previousFrameTicks = currentFrameTicks;
+
+                ctx = Tracy.TracyCZoneNC(1, "Update", 0xFF00FF00);
+                InputSnapshot snapshot = null;
+                Sdl2Events.ProcessEvents();
+                snapshot = _window.PumpEvents();
+                InputTracker.UpdateFrameInput(snapshot, _window);
+                Update((float)deltaSeconds);
+                Tracy.TracyCZoneEnd(ctx);
+                if (!_window.Exists)
+                {
+                    break;
+                }
+
+                if (true)//_window.Focused)
+                {
+                    ctx = Tracy.TracyCZoneNC(1, "Draw", 0xFFFF0000);
+                    Draw();
+                    Tracy.TracyCZoneEnd(ctx);
+                }
+                else
+                {
+                    // Flush the background queues
+                    Renderer.Frame(null, true);
+                }
+            }
+
+            //DestroyAllObjects();
+            Tracy.Shutdown();
+            Resource.ResourceManager.Shutdown();
+            _gd.Dispose();
+            CFG.Save();
+
+            System.Windows.Forms.Application.Exit();
+        }
+
+        // Try to shutdown things gracefully on a crash
+        public void CrashShutdown()
+        {
+            Tracy.Shutdown();
+            Resource.ResourceManager.Shutdown();
+            _gd.Dispose();
+            System.Windows.Forms.Application.Exit();
+        }
+
+        private string CrashLogPath = $"{Directory.GetCurrentDirectory()}\\Crash Logs";
+        public void ExportCrashLog(List<string> exceptionInfo)
+        {
+            var time = $"{DateTime.Now:yyyy-M-dd--HH-mm-ss}";
+            exceptionInfo.Insert(0, $"DSMapStudio Version {_version}");
+            Directory.CreateDirectory($"{CrashLogPath}");
+            var crashLogPath = $"{CrashLogPath}\\Log {time}.txt";
+            File.WriteAllLines(crashLogPath, exceptionInfo);
+
+            if (exceptionInfo.Count > 10)
+                MessageBox.Show($"DSMapStudio has run into an issue.\nCrash log has been generated at \"{crashLogPath}\".",
+                    $"DSMapStudio Unhandled Error - {_version}", MessageBoxButtons.OK, MessageBoxIcon.Error);
+            else
+                MessageBox.Show($"DSMapStudio has run into an issue.\nCrash log has been generated at \"{crashLogPath}\".\n\nCrash Log:\n{string.Join("\n", exceptionInfo)}",
+                    $"DSMapStudio Unhandled Error - {_version}", MessageBoxButtons.OK, MessageBoxIcon.Error);
+        }
+
+        private void ChangeProjectSettings(Editor.ProjectSettings newsettings, string moddir, NewProjectOptions options)
+        {
+            _projectSettings = newsettings;
+            _assetLocator.SetFromProjectSettings(newsettings, moddir);
+
+            Editor.AliasBank.ReloadAliases();
+            ParamEditor.ParamBank.ReloadParams(newsettings, options);
+            MsbEditor.MtdBank.ReloadMtds();
+            _msbEditor.ReloadUniverse();
+            _modelEditor.ReloadAssetBrowser();
+            
+            //Resources loaded here should be moved to databanks
+            _msbEditor.OnProjectChanged(_projectSettings);
+            _modelEditor.OnProjectChanged(_projectSettings);
+            _textEditor.OnProjectChanged(_projectSettings);
+            _paramEditor.OnProjectChanged(_projectSettings);
+        }
+
+        public void ApplyStyle()
+        {
+            // Colors
+            ImGui.PushStyleColor(ImGuiCol.WindowBg, new Vector4(0.176f, 0.176f, 0.188f, 1.0f));
+            //ImGui.PushStyleColor(ImGuiCol.ChildBg, new Vector4(0.145f, 0.145f, 0.149f, 1.0f));
+            ImGui.PushStyleColor(ImGuiCol.PopupBg, new Vector4(0.106f, 0.106f, 0.110f, 1.0f));
+            ImGui.PushStyleColor(ImGuiCol.Border, new Vector4(0.247f, 0.247f, 0.275f, 1.0f));
+            ImGui.PushStyleColor(ImGuiCol.FrameBg, new Vector4(0.200f, 0.200f, 0.216f, 1.0f));
+            ImGui.PushStyleColor(ImGuiCol.FrameBgHovered, new Vector4(0.247f, 0.247f, 0.275f, 1.0f));
+            ImGui.PushStyleColor(ImGuiCol.FrameBgActive, new Vector4(0.200f, 0.200f, 0.216f, 1.0f));
+            ImGui.PushStyleColor(ImGuiCol.TitleBg, new Vector4(0.176f, 0.176f, 0.188f, 1.0f));
+            ImGui.PushStyleColor(ImGuiCol.TitleBgActive, new Vector4(0.176f, 0.176f, 0.188f, 1.0f));
+            ImGui.PushStyleColor(ImGuiCol.MenuBarBg, new Vector4(0.176f, 0.176f, 0.188f, 1.0f));
+            ImGui.PushStyleColor(ImGuiCol.ScrollbarBg, new Vector4(0.243f, 0.243f, 0.249f, 1.0f));
+            ImGui.PushStyleColor(ImGuiCol.ScrollbarGrab, new Vector4(0.408f, 0.408f, 0.408f, 1.0f));
+            ImGui.PushStyleColor(ImGuiCol.ScrollbarGrabHovered, new Vector4(0.635f, 0.635f, 0.635f, 1.0f));
+            ImGui.PushStyleColor(ImGuiCol.ScrollbarGrabActive, new Vector4(1.000f, 1.000f, 1.000f, 1.0f));
+            ImGui.PushStyleColor(ImGuiCol.CheckMark, new Vector4(1.000f, 1.000f, 1.000f, 1.0f));
+            ImGui.PushStyleColor(ImGuiCol.SliderGrab, new Vector4(0.635f, 0.635f, 0.635f, 1.0f));
+            ImGui.PushStyleColor(ImGuiCol.SliderGrabActive, new Vector4(1.000f, 1.000f, 1.000f, 1.0f));
+            ImGui.PushStyleColor(ImGuiCol.Button, new Vector4(0.176f, 0.176f, 0.188f, 1.0f));
+            ImGui.PushStyleColor(ImGuiCol.ButtonHovered, new Vector4(0.247f, 0.247f, 0.275f, 1.0f));
+            ImGui.PushStyleColor(ImGuiCol.ButtonActive, new Vector4(0.200f, 0.600f, 1.000f, 1.0f));
+            ImGui.PushStyleColor(ImGuiCol.Header, new Vector4(0.000f, 0.478f, 0.800f, 1.0f));
+            ImGui.PushStyleColor(ImGuiCol.HeaderHovered, new Vector4(0.247f, 0.247f, 0.275f, 1.0f));
+            ImGui.PushStyleColor(ImGuiCol.HeaderActive, new Vector4(0.161f, 0.550f, 0.939f, 1.0f));
+            ImGui.PushStyleColor(ImGuiCol.Tab, new Vector4(0.176f, 0.176f, 0.188f, 1.0f));
+            ImGui.PushStyleColor(ImGuiCol.TabHovered, new Vector4(0.110f, 0.592f, 0.918f, 1.0f));
+            ImGui.PushStyleColor(ImGuiCol.TabActive, new Vector4(0.200f, 0.600f, 1.000f, 1.0f));
+            ImGui.PushStyleColor(ImGuiCol.TabUnfocused, new Vector4(0.176f, 0.176f, 0.188f, 1.0f));
+            ImGui.PushStyleColor(ImGuiCol.TabUnfocusedActive, new Vector4(0.247f, 0.247f, 0.275f, 1.0f));
+
+            // Sizes
+            ImGui.PushStyleVar(ImGuiStyleVar.FrameBorderSize, 1.0f);
+            ImGui.PushStyleVar(ImGuiStyleVar.TabRounding, 0.0f);
+            ImGui.PushStyleVar(ImGuiStyleVar.ScrollbarRounding, 0.0f);
+            ImGui.PushStyleVar(ImGuiStyleVar.ScrollbarSize, 16.0f);
+            ImGui.PushStyleVar(ImGuiStyleVar.WindowMinSize, new Vector2(100f,100f));
+        }
+
+        public void UnapplyStyle()
+        {
+            ImGui.PopStyleColor(27);
+            ImGui.PopStyleVar(5);
+        }
+
+        private void DumpFlverLayouts()
+        {
+            var browseDlg = new System.Windows.Forms.SaveFileDialog()
+            {
+                Filter = "Text file (*.txt) |*.TXT",
+                ValidateNames = true,
+            };
+
+            if (browseDlg.ShowDialog() == System.Windows.Forms.DialogResult.OK)
+            {
+                using (var file = new StreamWriter(browseDlg.FileName))
+                {
+                    foreach (var mat in Resource.FlverResource.MaterialLayouts)
+                    {
+                        file.WriteLine(mat.Key + ":");
+                        foreach (var member in mat.Value)
+                        {
+                            file.WriteLine($@"{member.Index}: {member.Type.ToString()}: {member.Semantic.ToString()}");
+                        }
+                        file.WriteLine();
+                    }
+                }
+            }
+        }
+
+        private bool AttemptLoadProject(Editor.ProjectSettings settings, string filename, bool updateRecents=true, NewProjectOptions options=null)
+        {
+            bool success = true;
+
+            // Check if game exe exists
+            if (!Directory.Exists(settings.GameRoot))
+            {
+                success = false;
+                System.Windows.Forms.MessageBox.Show($@"Could not find game data directory for {settings.GameType}. Please select the game executable.", "Error",
+                    System.Windows.Forms.MessageBoxButtons.OK,
+                    System.Windows.Forms.MessageBoxIcon.None);
+
+                var rbrowseDlg = new System.Windows.Forms.OpenFileDialog()
+                {
+                    Filter = AssetLocator.GameExecutatbleFilter,
+                    ValidateNames = true,
+                    CheckFileExists = true,
+                    CheckPathExists = true,
+                    //ShowReadOnly = true,
+                };
+
+                var gametype = GameType.Undefined;
+                while (gametype != settings.GameType)
+                {
+                    if (rbrowseDlg.ShowDialog() == System.Windows.Forms.DialogResult.OK)
+                    {
+                        settings.GameRoot = rbrowseDlg.FileName;
+                        gametype = _assetLocator.GetGameTypeForExePath(settings.GameRoot);
+                        if (gametype != settings.GameType)
+                        {
+                            System.Windows.Forms.MessageBox.Show($@"Selected executable was not for {settings.GameType}. Please select the correct game executable.", "Error",
+                                System.Windows.Forms.MessageBoxButtons.OK,
+                                System.Windows.Forms.MessageBoxIcon.None);
+                        }
+                        else
+                        {
+                            success = true;
+                            settings.GameRoot = Path.GetDirectoryName(settings.GameRoot);
+                            if (settings.GameType == GameType.Bloodborne)
+                            {
+                                settings.GameRoot = settings.GameRoot + @"\dvdroot_ps4";
+                            }
+                            settings.Serialize(filename);
+                        }
+                    }
+                    else
+                    {
+                        break;
+                    }
+                }
+            }
+
+            if (success)
+            {
+                if (!_assetLocator.CheckFilesExpanded(settings.GameRoot, settings.GameType))
+                {
+                    System.Windows.Forms.MessageBox.Show($@"The files for {settings.GameType} do not appear to be unpacked. Please use UDSFM for DS1:PTDE and UXM for the rest of the games to unpack the files.", "Error",
+                        System.Windows.Forms.MessageBoxButtons.OK,
+                        System.Windows.Forms.MessageBoxIcon.None);
+                    return false;
+                }
+                if ((settings.GameType == GameType.Sekiro || settings.GameType == GameType.EldenRing) && !File.Exists(Path.Join(Path.GetFullPath("."), "oo2core_6_win64.dll")))
+                {
+                    //Technically we're not checking it exists, but the same can be said for many things we assume from CheckFilesExpanded
+                    File.Copy(Path.Join(settings.GameRoot, "oo2core_6_win64.dll"), Path.Join(Path.GetFullPath("."), "oo2core_6_win64.dll"));
+                }
+                _projectSettings = settings;
+                ChangeProjectSettings(_projectSettings, Path.GetDirectoryName(filename), options);
+                CFG.Current.LastProjectFile = filename;
+                _window.Title = $"{_programTitle}  -  {_projectSettings.ProjectName}";
+
+                if (updateRecents)
+                {
+                    var recent = new CFG.RecentProject();
+                    recent.Name = _projectSettings.ProjectName;
+                    recent.GameType = _projectSettings.GameType;
+                    recent.ProjectFile = filename;
+                    CFG.Current.RecentProjects.Insert(0, recent);
+                    if (CFG.Current.RecentProjects.Count > CFG.MAX_RECENT_PROJECTS)
+                    {
+                        CFG.Current.RecentProjects.RemoveAt(CFG.Current.RecentProjects.Count - 1);
+                    }
+                }
+            }
+            return success;
+        }
+
+        //Unhappy with this being here
+        [DllImport("user32.dll", EntryPoint = "ShowWindow")]
+        [return: MarshalAs(UnmanagedType.Bool)]
+        private static extern bool _user32_ShowWindow(IntPtr hWnd, int nCmdShow);
+
+        // Saves modded files to a recovery directory in the mod folder on crash
+        public void AttemptSaveOnCrash()
+        {
+            bool success = _assetLocator.CreateRecoveryProject();
+            if (success)
+            {
+                _msbEditor.SaveAll();
+                _modelEditor.SaveAll();
+                _paramEditor.SaveAll();
+                _textEditor.SaveAll();
+                System.Windows.Forms.MessageBox.Show(
+                    $@"Your project was successfully saved to {_assetLocator.GameModDirectory} for manual recovery. " +
+                    "You must manually replace your projects with these recovery files should you wish to restore them. " +
+                    "Given the program has crashed, these files may be corrupt and you should backup your last good saved " +
+                    "files before attempting to use these.",
+                    "Saved recovery",
+                    System.Windows.Forms.MessageBoxButtons.OK,
+                    System.Windows.Forms.MessageBoxIcon.Warning);
+            }
+        }
+
+        private void SaveFocusedEditor()
+        {
+            if (_projectSettings != null && _projectSettings.ProjectName != null)
+            {
+                _projectSettings.Serialize(CFG.Current.LastProjectFile); //Danger zone assuming on lastProjectFile
+                if (_msbEditorFocused)
+                {
+                    _msbEditor.Save();
+                }
+                if (_modelEditorFocused)
+                {
+                    _modelEditor.Save();
+                }
+                if (_paramEditorFocused)
+                {
+                    _paramEditor.Save();
+                }
+                if (_textEditorFocused)
+                {
+                    _textEditor.Save();
+                }
+            }
+        }
+
+        private KeyBind _currentKeyBind;
+        private void Update(float deltaseconds)
+        {
+            var ctx = Tracy.TracyCZoneN(1, "Imgui");
+            ImguiRenderer.Update(deltaseconds, InputTracker.FrameSnapshot);
+            Tracy.TracyCZoneEnd(ctx);
+            List<string> tasks = Editor.TaskManager.GetLiveThreads();
+            Editor.TaskManager.ThrowTaskExceptions();
+
+            string[] commandsplit = EditorCommandQueue.GetNextCommand();
+            if (commandsplit != null && commandsplit[0] == "windowFocus")
+            {
+                //this is a hack, cannot grab focus except for when un-minimising
+                _user32_ShowWindow(_window.Handle, 6);
+                _user32_ShowWindow(_window.Handle, 9);
+            }
+
+            ctx = Tracy.TracyCZoneN(1, "Style");
+            //ImGui.BeginFrame(); // Imguizmo begin frame
+            ApplyStyle();
+            var vp = ImGui.GetMainViewport();
+            ImGui.SetNextWindowPos(vp.Pos);
+            ImGui.SetNextWindowSize(vp.Size);
+            ImGui.PushStyleVar(ImGuiStyleVar.WindowRounding, 0.0f);
+            ImGui.PushStyleVar(ImGuiStyleVar.WindowBorderSize, 0.0f);
+            ImGui.PushStyleVar(ImGuiStyleVar.WindowPadding, new Vector2(0.0f, 0.0f));
+            ImGuiWindowFlags flags = ImGuiWindowFlags.NoTitleBar | ImGuiWindowFlags.NoCollapse | ImGuiWindowFlags.NoResize | ImGuiWindowFlags.NoMove;
+            flags |= ImGuiWindowFlags.NoDocking | ImGuiWindowFlags.MenuBar;
+            flags |= ImGuiWindowFlags.NoBringToFrontOnFocus | ImGuiWindowFlags.NoNavFocus;
+            flags |= ImGuiWindowFlags.NoBackground;
+            ImGui.PushStyleColor(ImGuiCol.WindowBg, new Vector4(0.0f, 0.0f, 0.0f, 0.0f));
+            if (ImGui.Begin("DockSpace_W", flags))
+            {
+                //Console.WriteLine("hi");
+            }
+            var dsid = ImGui.GetID("DockSpace");
+            ImGui.DockSpace(dsid, new Vector2(0, 0), ImGuiDockNodeFlags.NoSplit);
+            ImGui.PopStyleVar(1);
+            ImGui.End();
+            ImGui.PopStyleColor(1);
+            Tracy.TracyCZoneEnd(ctx);
+
+            ctx = Tracy.TracyCZoneN(1, "Menu");
+            bool newProject = false;
+            bool keyBindGUI = false;
+            ImGui.PushStyleVar(ImGuiStyleVar.FrameBorderSize, 0.0f);
+            if (ImGui.BeginMainMenuBar())
+            {
+                if (ImGui.BeginMenu("File"))
+                {
+                    if (ImGui.MenuItem("Enable Texturing (alpha)", "", CFG.Current.EnableTexturing))
+                    {
+                        CFG.Current.EnableTexturing = !CFG.Current.EnableTexturing;
+                    }
+                    if (ImGui.MenuItem("New Project", "", false, Editor.TaskManager.GetLiveThreads().Count == 0))
+                    {
+                        newProject = true;
+                    }
+                    if (ImGui.MenuItem("Open Project", "", false, Editor.TaskManager.GetLiveThreads().Count == 0))
+                    {
+                        var browseDlg = new System.Windows.Forms.OpenFileDialog()
+                        {
+                            Filter = AssetLocator.JsonFilter,
+                            ValidateNames = true,
+                            CheckFileExists = true,
+                            CheckPathExists = true,
+                        };
+
+                        if (browseDlg.ShowDialog() == System.Windows.Forms.DialogResult.OK)
+                        {
+                            var settings = Editor.ProjectSettings.Deserialize(browseDlg.FileName);
+                            AttemptLoadProject(settings, browseDlg.FileName);
+                        }
+                    }
+                    if (ImGui.BeginMenu("Recent Projects", Editor.TaskManager.GetLiveThreads().Count == 0 && CFG.Current.RecentProjects.Count > 0))
+                    {
+                        CFG.RecentProject recent = null;
+                        foreach (var p in CFG.Current.RecentProjects)
+                        {
+                            if (ImGui.MenuItem($@"{p.GameType.ToString()}:{p.Name}"))
+                            {
+                                if (File.Exists(p.ProjectFile))
+                                {
+                                    var settings = Editor.ProjectSettings.Deserialize(p.ProjectFile);
+                                    if (AttemptLoadProject(settings, p.ProjectFile, false))
+                                    {
+                                        recent = p;
+                                    }
+                                }
+                            }
+                        }
+                        if (recent != null)
+                        {
+                            CFG.Current.RecentProjects.Remove(recent);
+                            CFG.Current.RecentProjects.Insert(0, recent);
+                            CFG.Current.LastProjectFile = recent.ProjectFile;
+                        }
+                        ImGui.EndMenu();
+                    }
+                    if (ImGui.BeginMenu("Open in Explorer", Editor.TaskManager.GetLiveThreads().Count == 0 && CFG.Current.RecentProjects.Count > 0))
+                    {
+                        if (ImGui.MenuItem("Open Project Folder", "", false, Editor.TaskManager.GetLiveThreads().Count == 0))
+                        {
+                            string projectPath = _assetLocator.GameModDirectory;
+                            Process.Start("explorer.exe", projectPath);
+                        }
+                        if (ImGui.MenuItem("Open Game Folder", "", false, Editor.TaskManager.GetLiveThreads().Count == 0))
+                        {
+                            var gamePath = _assetLocator.GameRootDirectory;
+                            Process.Start("explorer.exe", gamePath);
+                        }
+                        if (ImGui.MenuItem("Open Config Folder", "", false, Editor.TaskManager.GetLiveThreads().Count == 0))
+                        {
+                            var configPath = CFG.GetConfigFolderPath();
+                            Process.Start("explorer.exe", configPath);
+                        }
+                        ImGui.EndMenu();
+                    }
+
+                    string focusType = "";
+                    if (_msbEditorFocused)
+                    {
+                        focusType = "Maps";
+                    }
+                    else if (_modelEditorFocused)
+                    {
+                        focusType = "Models";
+                    }
+                    else if (_paramEditorFocused)
+                    {
+                        focusType = "Params";
+                    }
+                    else if (_textEditorFocused)
+                    {
+                        focusType = "Text";
+                    }
+
+                    if (ImGui.MenuItem($"Save {focusType}", KeyBindings.Current.Core_SaveCurrentEditor.HintText))
+                    {
+                        SaveFocusedEditor();
+                    }
+                    if (ImGui.MenuItem("Save All", KeyBindings.Current.Core_SaveAllEditors.HintText))
+                    {
+                        _msbEditor.SaveAll();
+                        _modelEditor.SaveAll();
+                        _paramEditor.SaveAll();
+                        _textEditor.SaveAll();
+                    }
+                    if (Resource.FlverResource.CaptureMaterialLayouts && ImGui.MenuItem("Dump Flver Layouts (Debug)", ""))
+                    {
+                        DumpFlverLayouts();
+                    }
+                    ImGui.EndMenu();
+                }
+                if (_msbEditorFocused)
+                {
+                    _msbEditor.DrawEditorMenu();
+                }
+                else if (_modelEditorFocused)
+                {
+                    _modelEditor.DrawEditorMenu();
+                }
+                else if (_paramEditorFocused)
+                {
+                    _paramEditor.DrawEditorMenu();
+                }
+                else if (_textEditorFocused)
+                {
+                    _textEditor.DrawEditorMenu();
+                }
+                if (ImGui.BeginMenu("Settings"))
+                {
+                    if (_projectSettings == null || _projectSettings.ProjectName == null)
+                    {
+                        ImGui.MenuItem("Project Settings: (No project)", false);
+                    }
+                    else
+                    {
+                        if (ImGui.BeginMenu($@"Project Settings: {_projectSettings.ProjectName}", Editor.TaskManager.GetLiveThreads().Count == 0))
+                        {
+                            bool useLoose = _projectSettings.UseLooseParams;
+                            if ((_projectSettings.GameType is GameType.DarkSoulsIISOTFS or GameType.DarkSoulsIII)
+                                && ImGui.Checkbox("Use Loose Params", ref useLoose))
+                            {
+                                _projectSettings.UseLooseParams = useLoose;
+                            }
+
+                            bool usepartial = _projectSettings.PartialParams;
+                            if ((FeatureFlags.EnablePartialParam || usepartial) &&
+                                _projectSettings.GameType == GameType.EldenRing && ImGui.Checkbox("Partial Params", ref usepartial))
+                            {
+                                _projectSettings.PartialParams = usepartial;
+                            }
+                            ImGui.EndMenu();
+                        }
+                    }
+
+                    if (ImGui.Selectable("Key Bindings"))
+                    {
+                        keyBindGUI = true;
+                    }
+                    if (ImGui.BeginMenu("Fonts"))
+                    {
+                        ImGui.Text("Please restart program for font changes to take effect.");
+                        ImGui.Separator();
+
+                        if (ImGui.SliderFloat("Font Scale", ref CFG.Current.FontSizeScale, 0.5f, 4.0f))
+                        {
+                            CFG.Current.FontSizeScale = (float)Math.Round(CFG.Current.FontSizeScale, 1);
+                        }
+                        if (ImGui.BeginMenu("Additional Language Fonts"))
+                        {
+                            ImGui.Text("Additional fonts take more VRAM and increase startup time.");
+                            ImGui.Separator();
+                            if (ImGui.MenuItem("Chinese", "", CFG.Current.FontChinese))
+                            {
+                                CFG.Current.FontChinese = !CFG.Current.FontChinese;
+                            }
+                            if (ImGui.MenuItem("Korean", "", CFG.Current.FontKorean))
+                            {
+                                CFG.Current.FontKorean = !CFG.Current.FontKorean;
+                            }
+                            if (ImGui.MenuItem("Thai", "", CFG.Current.FontThai))
+                            {
+                                CFG.Current.FontThai = !CFG.Current.FontThai;
+                            }
+                            if (ImGui.MenuItem("Vietnamese", "", CFG.Current.FontVietnamese))
+                            {
+                                CFG.Current.FontVietnamese = !CFG.Current.FontVietnamese;
+                            }
+                            if (ImGui.MenuItem("Cyrillic", "", CFG.Current.FontCyrillic))
+                            {
+                                CFG.Current.FontCyrillic = !CFG.Current.FontCyrillic;
+                            }
+                            ImGui.EndMenu();
+                        }
+                        ImGui.EndMenu();
+                    }
+                    if (ImGui.BeginMenu("Map Editor"))
+                    {
+                        ImGui.Checkbox("Exclude loaded maps from search filter", ref CFG.Current.Map_AlwaysListLoadedMaps);
+                        ImGui.EndMenu();
+                    }
+                    if (ImGui.BeginMenu("Viewport Settings"))
+                    {
+                        if (ImGui.Button("Reset"))
+                        {
+                            CFG.Current.GFX_Camera_FOV = CFG.Default.GFX_Camera_FOV;
+
+                            _msbEditor.Viewport.FarClip = CFG.Default.GFX_RenderDistance_Max;
+                            CFG.Current.GFX_RenderDistance_Max = _msbEditor.Viewport.FarClip;
+
+                            _msbEditor.Viewport._worldView.CameraMoveSpeed_Slow = CFG.Default.GFX_Camera_MoveSpeed_Slow;
+                            CFG.Current.GFX_Camera_MoveSpeed_Slow = _msbEditor.Viewport._worldView.CameraMoveSpeed_Slow;
+
+                            _msbEditor.Viewport._worldView.CameraMoveSpeed_Normal = CFG.Default.GFX_Camera_MoveSpeed_Normal;
+                            CFG.Current.GFX_Camera_MoveSpeed_Normal = _msbEditor.Viewport._worldView.CameraMoveSpeed_Normal;
+
+                            _msbEditor.Viewport._worldView.CameraMoveSpeed_Fast = CFG.Default.GFX_Camera_MoveSpeed_Fast;
+                            CFG.Current.GFX_Camera_MoveSpeed_Fast = _msbEditor.Viewport._worldView.CameraMoveSpeed_Fast;
+                        }
+                        float cam_fov = CFG.Current.GFX_Camera_FOV;
+                        if (ImGui.SliderFloat("Camera FOV", ref cam_fov, 40.0f, 140.0f))
+                        {
+                            CFG.Current.GFX_Camera_FOV = cam_fov;
+                        }
+                        if (ImGui.SliderFloat("Map Max Render Distance", ref _msbEditor.Viewport.FarClip, 10.0f, 500000.0f))
+                        {
+                            CFG.Current.GFX_RenderDistance_Max = _msbEditor.Viewport.FarClip;
+                        }
+                        if (ImGui.SliderFloat("Map Camera Speed (Slow)", ref _msbEditor.Viewport._worldView.CameraMoveSpeed_Slow, 0.1f, 999.0f))
+                        {
+                            CFG.Current.GFX_Camera_MoveSpeed_Slow = _msbEditor.Viewport._worldView.CameraMoveSpeed_Slow;
+                        }
+                        if (ImGui.SliderFloat("Map Camera Speed (Normal)", ref _msbEditor.Viewport._worldView.CameraMoveSpeed_Normal, 0.1f, 999.0f))
+                        {
+                            CFG.Current.GFX_Camera_MoveSpeed_Normal = _msbEditor.Viewport._worldView.CameraMoveSpeed_Normal;
+                        }
+                        if (ImGui.SliderFloat("Map Camera Speed (Fast)", ref _msbEditor.Viewport._worldView.CameraMoveSpeed_Fast, 0.1f, 999.0f))
+                        {
+                            CFG.Current.GFX_Camera_MoveSpeed_Fast = _msbEditor.Viewport._worldView.CameraMoveSpeed_Fast;
+                        }
+                        ImGui.EndMenu();
+                    }
+                    if (ImGui.BeginMenu("Soapstone Server"))
+                    {
+                        string running = SoapstoneServer.GetRunningPort() is int port ? $"running on port {port}" : "not running";
+                        ImGui.Text($"The server is {running}.\nIt is not accessible over the network, only to other programs on this computer.\nPlease restart the program for changes to take effect.");
+                        ImGui.Separator();
+                        if (ImGui.MenuItem("Enable Cross-Editor Features", "", CFG.Current.EnableSoapstone))
+                        {
+                            CFG.Current.EnableSoapstone = !CFG.Current.EnableSoapstone;
+                        }
+                        ImGui.EndMenu();
+                    }
+                    if (ImGui.MenuItem("Enable Texturing (alpha)", "", CFG.Current.EnableTexturing))
+                    {
+                        CFG.Current.EnableTexturing = !CFG.Current.EnableTexturing;
+                    }
+                    if (ImGui.MenuItem("Show Original FMG Names", "", CFG.Current.FMG_ShowOriginalNames))
+                    {
+                        CFG.Current.FMG_ShowOriginalNames = !CFG.Current.FMG_ShowOriginalNames;
+                    }
+                    ImGui.EndMenu();
+                }
+                if (ImGui.BeginMenu("Help"))
+                {
+                    if (ImGui.BeginMenu("About"))
+                    {
+                        ImGui.Text("Original Author:\n" +
+                                   "Katalash\n\n" +
+                                   "Core Development Team:\n" +
+                                   "Katalash\n" +
+                                   "Philiquaz\n" +
+                                   "King bore haha (george)\n\n" +
+                                   "Additional Contributors:\n" +
+                                   "Thefifthmatt\n" +
+                                   "Shadowth117\n" +
+                                   "Nordgaren\n\n" +
+                                   "Special Thanks:\n" +
+                                   "TKGP\n" +
+                                   "Meowmaritus\n" +
+                                   "Vawser\n" +
+                                   "Radai\n" +
+                                   "Moonlight Ruin");
+                        ImGui.EndMenu();
+                    }
+                    
+                    if (ImGui.BeginMenu("How to use"))
+                    {
+                        ImGui.Text("Usage of many features is assisted through the symbol (?).\nIn many cases, right clicking items will provide further information and options.");
+                        ImGui.EndMenu();
+                    }
+                    
+                    if (ImGui.BeginMenu("Camera Controls"))
+                    {
+                        ImGui.Text("Holding click on the viewport will enable camera controls.\nUse WASD to navigate.\nUse right click to rotate the camera.\nHold Shift to temporarily speed up and Ctrl to temporarily slow down.\nScroll the mouse wheel to adjust overall speed.");
+                        ImGui.EndMenu();
+                    }
+
+                    if (ImGui.MenuItem("Modding Wiki"))
+                    {
+                        Process.Start(new ProcessStartInfo
+                        {
+                            FileName = "http://soulsmodding.wikidot.com/",
+                            UseShellExecute = true
+                        });
+                    }
+                    
+                    if (ImGui.MenuItem("Map ID Reference"))
+                    {
+                        Process.Start(new ProcessStartInfo
+                        {
+                            FileName = "http://soulsmodding.wikidot.com/reference:map-list",
+                            UseShellExecute = true
+                        });
+                    }
+                    
+                    if (ImGui.MenuItem("DSMapStudio Discord"))
+                    {
+                        Process.Start(new ProcessStartInfo
+                        {
+                            FileName = "https://discord.gg/CKDBCUFhB3",
+                            UseShellExecute = true
+                        });
+                    }
+                    
+                    if (ImGui.MenuItem("FromSoftware Modding Discord"))
+                    {
+                        Process.Start(new ProcessStartInfo
+                        {
+                            FileName = "https://discord.gg/mT2JJjx",
+                            UseShellExecute = true
+                        });
+                    }
+                    /*
+                    if (ImGui.BeginMenu("Edits aren't sticking!"))
+                    {
+                        ImGui.Text("The mechanism that is used to detect if a field has been changed can stop existing before registering a change.\nThis occurs when switching param, row or using tab between fields.\nI hope to have this fixed soon, however it is a complicated issue.\nTo ensure a change sticks, simply click off the field you are editing.");
+                        ImGui.EndMenu();
+                    }
+                    */
+                    ImGui.EndMenu();
+                }
+                if (FeatureFlags.TestMenu)
+                {
+                    if (ImGui.BeginMenu("Tests"))
+                    {
+                        if (ImGui.MenuItem("Crash me (will actually crash)"))
+                        {
+                            var badArray = new int[2];
+                            var crash = badArray[5];
+                        }
+                        if (ImGui.MenuItem("MSBE read/write test"))
+                        {
+                            Tests.MSBReadWrite.Run(_assetLocator);
+                        }
+                        if (ImGui.MenuItem("BTL read/write test"))
+                        {
+                            Tests.BTLReadWrite.Run(_assetLocator);
+                        }
+                        ImGui.EndMenu();
+                    }
+
+                }
+                if (TaskManager.GetLiveThreads().Count > 0 && ImGui.BeginMenu("Tasks"))
+                {
+                    foreach (String task in TaskManager.GetLiveThreads()) {
+                        ImGui.Text(task);
+                    }
+                    ImGui.EndMenu();
+                }
+                if (TaskManager.warningList.Count > 0)
+                {
+                    ImGui.PushStyleColor(ImGuiCol.Text, new Vector4(1.0f, 0f, 0f, 1.0f));
+                    if (ImGui.BeginMenu("!! WARNINGS !!"))
+                    {
+                        ImGui.PushStyleColor(ImGuiCol.Text, new Vector4(1.0f, 1.0f, 1.0f, 1.0f));
+                        ImGui.Text("Click warnings to remove them from list");
+                        if (ImGui.Button("Remove All Warnings"))
+                            TaskManager.warningList.Clear();
+
+                        ImGui.Separator();
+                        foreach (var task in TaskManager.warningList)
+                        {
+                            if (ImGui.Selectable(task.Value, false, ImGuiSelectableFlags.DontClosePopups))
+                            {
+                                TaskManager.warningList.TryRemove(task);
+                            }
+                        }
+                        ImGui.PopStyleColor();
+                        ImGui.EndMenu();
+                    }
+                    ImGui.PopStyleColor();
+                }
+                /*
+                //Recently completed task
+                ImGui.PushStyleColor(ImGuiCol.Text, new Vector4(.1f, 1f, .4f, 1.0f));
+                ImGui.Spacing();
+                ImGui.Text($"{TaskManager.lastCompletedActionString}");
+                ImGui.PopStyleColor();
+                */
+
+                ImGui.EndMainMenuBar();
+            }
+            ImGui.PopStyleVar();
+            Tracy.TracyCZoneEnd(ctx);
+
+            bool open = true;
+            ImGui.PushStyleVar(ImGuiStyleVar.WindowRounding, 7.0f);
+            ImGui.PushStyleVar(ImGuiStyleVar.WindowBorderSize, 1.0f);
+
+            if (keyBindGUI)
+                ImGui.OpenPopup("Key Bind Settings");
+            if (ImGui.BeginPopupModal("Key Bind Settings", ref open))
+            {
+                if (ImGui.IsAnyItemActive())
+                {
+                    _currentKeyBind = null;
+                }
+                ImGui.Columns(2);
+                foreach (var bind in KeyBindings.Current.GetType().GetFields())
+                {
+                    var bindVal = (KeyBind)bind.GetValue(KeyBindings.Current);
+                    ImGui.Text(bind.Name);
+                    ImGui.NextColumn();
+                    var keyText = bindVal.HintText;
+                    if (keyText == "")
+                        keyText = "[None]";
+                    if (_currentKeyBind == bindVal)
+                    {
+                        ImGui.Button("Press Key <Esc - Clear>");
+                        if (InputTracker.GetKeyDown(Key.Escape))
+                        {
+                            bind.SetValue(KeyBindings.Current, new KeyBind());
+                            _currentKeyBind = null;
+                        }
+                        else
+                        {
+                            var newkey = InputTracker.GetNewKeyBind();
+                            if (newkey != null)
+                            {
+                                bind.SetValue(KeyBindings.Current, newkey);
+                                _currentKeyBind = null;
+                            }
+                        }
+                    }
+                    else if (ImGui.Button($"{keyText}##{bind.Name}"))
+                    {
+                        _currentKeyBind = bindVal;
+                    }
+                    ImGui.NextColumn();
+                }
+                ImGui.Separator();
+                if (ImGui.Button("Restore Defaults"))
+                {
+                    KeyBindings.ResetKeyBinds();
+                }
+                ImGui.EndPopup();
+            }
+
+            ImGui.PushStyleVar(ImGuiStyleVar.WindowPadding, new Vector2(14.0f, 8.0f));
+
+            // New project modal
+            if (newProject)
+            {
+                _newProjectOptions.settings = new Editor.ProjectSettings();
+                _newProjectOptions.directory = "";
+                ImGui.OpenPopup("New Project");
+            }
+            if (ImGui.BeginPopupModal("New Project", ref open, ImGuiWindowFlags.AlwaysAutoResize)) // The Grey overlay is apparently an imgui bug (that has been fixed in updated builds; in some forks at least).
+            {
+                ImGui.AlignTextToFramePadding();
+                ImGui.Text("Project Name:      ");
+                ImGui.SameLine();
+                Utils.ImGuiGenericHelpPopup("?", "##Help_ProjectName",
+                    "Project's display name. Only affects visuals within DSMS.");
+                ImGui.SameLine();
+                var pname = _newProjectOptions.settings.ProjectName;
+                if (ImGui.InputText("##pname", ref pname, 255))
+                {
+                    _newProjectOptions.settings.ProjectName = pname;
+                }
+
+                ImGui.AlignTextToFramePadding();
+                ImGui.Text("Project Directory: ");
+                ImGui.SameLine();
+                Utils.ImGuiGenericHelpPopup("?", "##Help_ProjectDirectory",
+                    "The location mod files will be saved.\nTypically, this should be Mod Engine's Mod folder.");
+                ImGui.SameLine();
+                ImGui.InputText("##pdir", ref _newProjectOptions.directory, 255);
+                ImGui.SameLine();
+                if (ImGui.Button($@"{ForkAwesome.FileO}"))
+                {
+                    var browseDlg = new System.Windows.Forms.FolderBrowserDialog();
+
+                    if (browseDlg.ShowDialog() == System.Windows.Forms.DialogResult.OK)
+                    {
+                        _newProjectOptions.directory = browseDlg.SelectedPath;
+                    }
+                }
+
+                ImGui.AlignTextToFramePadding();
+                ImGui.Text("Game Executable:   ");
+                ImGui.SameLine();
+                Utils.ImGuiGenericHelpPopup("?", "##Help_GameExecutable",
+                    "The location of the game's .EXE file.\nThe folder with the .EXE will be used to obtain unpacked game data.");
+                ImGui.SameLine();
+                var gname = _newProjectOptions.settings.GameRoot;
+                if (ImGui.InputText("##gdir", ref gname, 255))
+                {
+                    _newProjectOptions.settings.GameRoot = gname;
+                    _newProjectOptions.settings.GameType = _assetLocator.GetGameTypeForExePath(_newProjectOptions.settings.GameRoot);
+                }
+                ImGui.SameLine();
+                ImGui.PushID("fd2");
+                if (ImGui.Button($@"{ForkAwesome.FileO}"))
+                {
+                    var browseDlg = new System.Windows.Forms.OpenFileDialog()
+                    {
+                        Filter = AssetLocator.GameExecutatbleFilter,
+                        ValidateNames = true,
+                        CheckFileExists = true,
+                        CheckPathExists = true,
+                        //ShowReadOnly = true,
+                    };
+
+                    if (browseDlg.ShowDialog() == System.Windows.Forms.DialogResult.OK)
+                    {
+                        _newProjectOptions.settings.GameRoot = browseDlg.FileName;
+                        _newProjectOptions.settings.GameType = _assetLocator.GetGameTypeForExePath(_newProjectOptions.settings.GameRoot);
+                    }
+                }
+                ImGui.PopID();
+                ImGui.Text($@"Detected Game:      {_newProjectOptions.settings.GameType.ToString()}");
+
+                ImGui.NewLine();
+                ImGui.Separator();
+                ImGui.NewLine();
+                if (_newProjectOptions.settings.GameType is GameType.DarkSoulsIISOTFS or GameType.DarkSoulsIII)
+                {
+                    ImGui.AlignTextToFramePadding();
+                    ImGui.Text($@"Loose Params:      ");
+                    ImGui.SameLine();
+                    Utils.ImGuiGenericHelpPopup("?", "##Help_LooseParams",
+                        "Default: OFF\n" +
+                        "DS2: Save and Load parameters as individual .param files instead of regulation.\n" +
+                        "DS3: Save and Load parameters as decrypted .parambnd instead of regulation.");
+                    ImGui.SameLine();
+                    var looseparams = _newProjectOptions.settings.UseLooseParams;
+                    if (ImGui.Checkbox("##looseparams", ref looseparams))
+                    {
+                        _newProjectOptions.settings.UseLooseParams = looseparams;
+                    }
+                    ImGui.NewLine();
+                }
+                else if (FeatureFlags.EnablePartialParam && _newProjectOptions.settings.GameType == GameType.EldenRing)
+                {
+                    ImGui.AlignTextToFramePadding();
+                    ImGui.Text($@"Save partial regulation:  ");
+                    ImGui.SameLine();
+                    Utils.ImGuiGenericHelpPopup("TODO (disbababled)", "##Help_PartialParam",
+                        "TODO: why does this setting exist separately from loose params?");
+                    ImGui.SameLine();
+                    var partialReg = _newProjectOptions.settings.PartialParams;
+                    if (ImGui.Checkbox("##partialparams", ref partialReg))
+                    {
+                        _newProjectOptions.settings.PartialParams = partialReg;
+                    }
+                    ImGui.SameLine();
+                    ImGui.TextUnformatted("Warning: partial params require merging before use in game.\nRow names on unchanged rows will be forgotten between saves");
+                    ImGui.NewLine();
+                }
+                ImGui.AlignTextToFramePadding();
+                ImGui.Text($@"Import row names:  ");
+                ImGui.SameLine();
+                Utils.ImGuiGenericHelpPopup("?", "##Help_ImportRowNames",
+                    "Default: ON\nImports and applies row names from lists stored in Assets folder.\nRow names can be imported at any time in the param editor's Edit menu.");
+                ImGui.SameLine();
+                ImGui.Checkbox("##loadDefaultNames", ref _newProjectOptions.loadDefaultNames);
+                ImGui.NewLine();
+
+                if (ImGui.Button("Create", new Vector2(120, 0)))
+                {
+                    bool validated = true;
+                    if (_newProjectOptions.settings.GameRoot == null || !File.Exists(_newProjectOptions.settings.GameRoot))
+                    {
+                        System.Windows.Forms.MessageBox.Show("Your game executable path does not exist. Please select a valid executable.", "Error",
+                            System.Windows.Forms.MessageBoxButtons.OK,
+                            System.Windows.Forms.MessageBoxIcon.None);
+                        validated = false;
+                    }
+                    if (validated && _newProjectOptions.settings.GameType == GameType.Undefined)
+                    {
+                        System.Windows.Forms.MessageBox.Show("Your game executable is not a valid supported game.", "Error",
+                                         System.Windows.Forms.MessageBoxButtons.OK,
+                                         System.Windows.Forms.MessageBoxIcon.None);
+                        validated = false;
+                    }
+                    if (validated && (_newProjectOptions.directory == null || !Directory.Exists(_newProjectOptions.directory)))
+                    {
+                        System.Windows.Forms.MessageBox.Show("Your selected project directory is not valid.", "Error",
+                                         System.Windows.Forms.MessageBoxButtons.OK,
+                                         System.Windows.Forms.MessageBoxIcon.None);
+                        validated = false;
+                    }
+                    if (validated && File.Exists($@"{_newProjectOptions.directory}\project.json"))
+                    {
+                        System.Windows.Forms.MessageBox.Show("Your selected project directory is already a project.", "Error",
+                                         System.Windows.Forms.MessageBoxButtons.OK,
+                                         System.Windows.Forms.MessageBoxIcon.None);
+                        validated = false;
+                    }
+                    if (validated && (Path.GetDirectoryName(_newProjectOptions.settings.GameRoot)).Equals(_newProjectOptions.directory))
+                    {
+                        var message = System.Windows.Forms.MessageBox.Show(
+                            "Project Directory is the same as Game Directory, which allows game files to be overwritten directly.\n\n" +
+                            "It's highly recommended you use the Mod Engine mod folder as your project folder instead (if possible).\n\n" +
+                            "Continue and create project anyway?", "Caution",
+                                         System.Windows.Forms.MessageBoxButtons.OKCancel,
+                                         System.Windows.Forms.MessageBoxIcon.None);
+                        if (message != System.Windows.Forms.DialogResult.OK)
+                            validated = false;
+                    }
+                    if (validated && (_newProjectOptions.settings.ProjectName == null || _newProjectOptions.settings.ProjectName == ""))
+                    {
+                        System.Windows.Forms.MessageBox.Show("You must specify a project name.", "Error",
+                                         System.Windows.Forms.MessageBoxButtons.OK,
+                                         System.Windows.Forms.MessageBoxIcon.None);
+                        validated = false;
+                    }
+
+                    string gameroot = Path.GetDirectoryName(_newProjectOptions.settings.GameRoot);
+                    if (_newProjectOptions.settings.GameType == GameType.Bloodborne)
+                    {
+                        gameroot = gameroot + @"\dvdroot_ps4";
+                    }
+                    if (!_assetLocator.CheckFilesExpanded(gameroot, _newProjectOptions.settings.GameType))
+                    {
+                        System.Windows.Forms.MessageBox.Show($@"The files for {_newProjectOptions.settings.GameType} do not appear to be unpacked. Please use UDSFM for DS1:PTDE and UXM for the rest of the games to unpack the files.", "Error",
+                            System.Windows.Forms.MessageBoxButtons.OK,
+                            System.Windows.Forms.MessageBoxIcon.None);
+                        validated = false;
+                    }
+
+                    if (validated)
+                    {
+                        _newProjectOptions.settings.GameRoot = gameroot;
+                        _newProjectOptions.settings.Serialize($@"{_newProjectOptions.directory}\project.json");
+                        AttemptLoadProject(_newProjectOptions.settings, $@"{_newProjectOptions.directory}\project.json", true, _newProjectOptions);
+
+                        ImGui.CloseCurrentPopup();
+                    }
+                }
+                ImGui.SameLine();
+                if (ImGui.Button("Cancel", new Vector2(120, 0)))
+                {
+                    ImGui.CloseCurrentPopup();
+                }
+                ImGui.EndPopup();
+            }
+            ImGui.PopStyleVar(3);
+
+            ImGui.PushStyleVar(ImGuiStyleVar.WindowPadding, new Vector2(0.0f, 0.0f));
+            if (FirstFrame)
+            {
+                ImGui.SetNextWindowFocus();
+            }
+            string[] mapcmds = null;
+            if (commandsplit != null && commandsplit[0] == "map")
+            {
+                mapcmds = commandsplit.Skip(1).ToArray();
+                ImGui.SetNextWindowFocus();
+            }
+            ctx = Tracy.TracyCZoneN(1, "Editor");
+            ImGui.PushStyleColor(ImGuiCol.WindowBg, new Vector4(0.0f, 0.0f, 0.0f, 0.0f));
+            if (ImGui.Begin("Map Editor"))
+            {
+                ImGui.PopStyleColor(1);
+                ImGui.PopStyleVar(1);
+                _msbEditor.OnGUI(mapcmds);
+                ImGui.End();
+                _msbEditorFocused = true;
+                _msbEditor.Update(deltaseconds);
+            }
+            else
+            {
+                ImGui.PopStyleColor(1);
+                ImGui.PopStyleVar(1);
+                _msbEditorFocused = false;
+                ImGui.End();
+            }
+
+            ImGui.PushStyleVar(ImGuiStyleVar.WindowPadding, new Vector2(0.0f, 0.0f));
+            ImGui.PushStyleColor(ImGuiCol.WindowBg, new Vector4(0.0f, 0.0f, 0.0f, 0.0f));
+            if (ImGui.Begin("Model Editor"))
+            {
+                ImGui.PopStyleColor(1);
+                ImGui.PopStyleVar(1);
+                _modelEditor.OnGUI();
+                _modelEditorFocused = true;
+                _modelEditor.Update(deltaseconds);
+            }
+            else
+            {
+                ImGui.PopStyleColor(1);
+                ImGui.PopStyleVar(1);
+                _modelEditorFocused = false;
+            }
+            ImGui.End();
+
+            string[] paramcmds = null;
+            if (commandsplit != null && commandsplit[0] == "param")
+            {
+                paramcmds = commandsplit.Skip(1).ToArray();
+                ImGui.SetNextWindowFocus();
+            }
+            if (ImGui.Begin("Param Editor"))
+            {
+                _paramEditor.OnGUI(paramcmds);
+                _paramEditorFocused = true;
+            }
+            else
+            {
+                _paramEditorFocused = false;
+            }
+            ImGui.End();
+
+            // Global shortcut keys
+            if (!_msbEditor.Viewport.ViewportSelected)
+            {
+                if (InputTracker.GetKeyDown(KeyBindings.Current.Core_SaveCurrentEditor))
+                    SaveFocusedEditor();
+                if (InputTracker.GetKeyDown(KeyBindings.Current.Core_SaveAllEditors))
+                {
+                    _msbEditor.SaveAll();
+                    _modelEditor.SaveAll();
+                    _paramEditor.SaveAll();
+                    _textEditor.SaveAll();
+                }
+            }
+
+            string[] textcmds = null;
+            if (commandsplit != null && commandsplit[0] == "text")
+            {
+                textcmds = commandsplit.Skip(1).ToArray();
+                ImGui.SetNextWindowFocus();
+            }
+            ImGui.PushStyleVar(ImGuiStyleVar.WindowPadding, new Vector2(4, 4));
+            if (ImGui.Begin("Text Editor"))
+            {
+                _textEditor.OnGUI(textcmds);
+                _textEditorFocused = true;
+            }
+            else
+            {
+                _textEditorFocused = false;
+            }
+            ImGui.End();
+            ImGui.PopStyleVar();
+
+            ImGui.PopStyleVar(2);
+            UnapplyStyle();
+            Tracy.TracyCZoneEnd(ctx);
+
+            ctx = Tracy.TracyCZoneN(1, "Resource");
+            Resource.ResourceManager.UpdateTasks();
+            Tracy.TracyCZoneEnd(ctx);
+
+            if (!_firstframe)
+            {
+                FirstFrame = false;
+            }
+            _firstframe = false;
+        }
+
+        private void RecreateWindowFramebuffers(CommandList cl)
+        {
+            MainWindowColorTexture?.Dispose();
+            MainWindowFramebuffer?.Dispose();
+            MainWindowResourceSet?.Dispose();
+
+            var factory = _gd.ResourceFactory;
+            _gd.GetPixelFormatSupport(
+                PixelFormat.R8_G8_B8_A8_UNorm,
+                TextureType.Texture2D,
+                TextureUsage.RenderTarget,
+                out PixelFormatProperties properties);
+
+            TextureDescription mainColorDesc = TextureDescription.Texture2D(
+                _gd.SwapchainFramebuffer.Width,
+                _gd.SwapchainFramebuffer.Height,
+                1,
+                1,
+                PixelFormat.R8_G8_B8_A8_UNorm,
+                TextureUsage.RenderTarget | TextureUsage.Sampled,
+                TextureSampleCount.Count1);
+            MainWindowColorTexture = factory.CreateTexture(ref mainColorDesc);
+            MainWindowFramebuffer = factory.CreateFramebuffer(new FramebufferDescription(null, MainWindowColorTexture));
+            //MainWindowResourceSet = factory.CreateResourceSet(new ResourceSetDescription(TextureSamplerResourceLayout, MainWindowResolvedColorView, _gd.PointSampler));
+        }
+
+        private void Draw()
+        {
+            Debug.Assert(_window.Exists);
+            int width = _window.Width;
+            int height = _window.Height;
+            int x = _window.X;
+            int y = _window.Y;
+
+            if (_windowResized)
+            {
+                _windowResized = false;
+
+                CFG.Current.GFX_Display_Width = width;
+                CFG.Current.GFX_Display_Height = height;
+
+                _gd.ResizeMainWindow((uint)width, (uint)height);
+                //_scene.Camera.WindowResized(width, height);
+                _resizeHandled?.Invoke(width, height);
+                CommandList cl = _gd.ResourceFactory.CreateCommandList();
+                cl.Begin();
+                //_sc.RecreateWindowSizedResources(_gd, cl);
+                RecreateWindowFramebuffers(cl);
+                ImguiRenderer.WindowResized(width, height);
+                _msbEditor.EditorResized(_window, _gd);
+                _modelEditor.EditorResized(_window, _gd);
+                cl.End();
+                _gd.SubmitCommands(cl);
+                cl.Dispose();
+            }
+
+            if (_windowMoved)
+            {
+                _windowMoved = false;
+                CFG.Current.GFX_Display_X = x;
+                CFG.Current.GFX_Display_Y = y;
+            }
+
+            if (_newSampleCount != null)
+            {
+                //_sc.MainSceneSampleCount = _newSampleCount.Value;
+                _newSampleCount = null;
+                //DestroyAllObjects();
+                //CreateAllObjects();
+            }
+
+            //_frameCommands.Begin();
+
+            //CommonMaterials.FlushAll(_frameCommands);
+
+            //_scene.RenderAllStages(_gd, _frameCommands, _sc);
+
+            //CommandList cl2 = _gd.ResourceFactory.CreateCommandList();
+            MainWindowCommandList.Begin();
+            //cl2.SetFramebuffer(_gd.SwapchainFramebuffer);
+            MainWindowCommandList.SetFramebuffer(_gd.SwapchainFramebuffer);
+            MainWindowCommandList.ClearColorTarget(0, new RgbaFloat(0.176f, 0.176f, 0.188f, 1.0f));
+            float depthClear = _gd.IsDepthRangeZeroToOne ? 1f : 0f;
+            MainWindowCommandList.ClearDepthStencil(0.0f);
+            MainWindowCommandList.SetFullViewport(0);
+            //MainWindowCommandList.End();
+            //_gd.SubmitCommands(MainWindowCommandList);
+            //_gd.WaitForIdle();
+            if (_msbEditorFocused)
+            {
+                _msbEditor.Draw(_gd, MainWindowCommandList);
+            }
+            if (_modelEditorFocused)
+            {
+                _modelEditor.Draw(_gd, MainWindowCommandList);
+            }
+            var fence = Scene.Renderer.Frame(MainWindowCommandList, false);
+            //GuiCommandList.Begin();
+            //GuiCommandList.SetFramebuffer(_gd.SwapchainFramebuffer);
+            MainWindowCommandList.SetFullViewport(0);
+            MainWindowCommandList.SetFullScissorRects();
+            ImguiRenderer.Render(_gd, MainWindowCommandList);
+            //GuiCommandList.End();
+            MainWindowCommandList.End();
+            _gd.SubmitCommands(MainWindowCommandList, fence);
+            Scene.Renderer.SubmitPostDrawCommandLists();
+            //Scene.SceneRenderPipeline.TestUpdateView(_gd, MainWindowCommandList, TestWorldView.CameraTransform.CameraViewMatrix);
+
+            _gd.SwapBuffers();
+        }
+    }
+}