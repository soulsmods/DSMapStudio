--- conflicted
+++ resolved
@@ -826,8 +826,10 @@
                         }
                         ImGui.EndMenu();
                     }
-<<<<<<< HEAD
-
+                    if (ImGui.MenuItem("Show Original FMG Names", "", CFG.Current.FMG_ShowOriginalNames))
+                    {
+                        CFG.Current.FMG_ShowOriginalNames = !CFG.Current.FMG_ShowOriginalNames;
+                    }
                     if (ImGui.Button("Open Config Folder"))
                     {
                         if (File.Exists(CFG.GetConfigFilePath()))
@@ -835,11 +837,6 @@
                             // Open folder in Windows Explorer
                             Process.Start(@"explorer.exe", CFG.GetConfigFolderPath());
                         }
-=======
-                    if (ImGui.MenuItem("Show Original FMG Names", "", CFG.Current.FMG_ShowOriginalNames))
-                    {
-                        CFG.Current.FMG_ShowOriginalNames = !CFG.Current.FMG_ShowOriginalNames;
->>>>>>> 71d746ab
                     }
                     ImGui.EndMenu();
                 }
