﻿using ImGuiNET;
using StudioCore.Editor;
using StudioCore.Scene;
using System;
using System.Collections.Generic;
using System.Diagnostics;
using System.IO;
using System.Linq;
using System.Numerics;
using System.Globalization;
using System.Threading;
using System.Runtime.InteropServices;
using System.Reflection;
using System.Threading.Tasks;
using SoapstoneLib;
using StudioCore.ParamEditor;
using Veldrid;
using Veldrid.Sdl2;
using Veldrid.StartupUtilities;
using System.Windows.Forms;

namespace StudioCore
{
    public class MapStudioNew
    {
        private static string _version = "1.03.1";
        private static string _programTitle = $"Dark Souls Map Studio version {_version}";

        private Sdl2Window _window;
        private GraphicsDevice _gd;
        private CommandList MainWindowCommandList;
        private CommandList GuiCommandList;

        private bool _windowResized = true;
        private bool _windowMoved = true;
        private bool _colorSrgb = false;

        private static double _desiredFrameLengthSeconds = 1.0 / 20.0f;
        private static bool _limitFrameRate = true;
        //private static FrameTimeAverager _fta = new FrameTimeAverager(0.666);

        private event Action<int, int> _resizeHandled;

        private int _msaaOption = 0;
        private TextureSampleCount? _newSampleCount;

        // Window framebuffer
        private ResourceLayout TextureSamplerResourceLayout;
        private Texture MainWindowColorTexture;
        private TextureView MainWindowResolvedColorView;
        private Framebuffer MainWindowFramebuffer;
        private ResourceSet MainWindowResourceSet;

        private ImGuiRenderer ImguiRenderer;

        private bool _msbEditorFocused = false;
        private MsbEditor.MsbEditorScreen _msbEditor;
        private bool _modelEditorFocused = false;
        private MsbEditor.ModelEditorScreen _modelEditor;
        private bool _paramEditorFocused = false;
        private ParamEditor.ParamEditorScreen _paramEditor;
        private bool _textEditorFocused = false;
        private TextEditor.TextEditorScreen _textEditor;

        private SoapstoneService _soapstoneService;

        public static RenderDoc RenderDocManager;

        private const bool UseRenderdoc = false;

        private AssetLocator _assetLocator;
        private Editor.ProjectSettings _projectSettings = null;

        private NewProjectOptions _newProjectOptions = new NewProjectOptions();

        private static bool _firstframe = true;
        public static bool FirstFrame = true;

        public MapStudioNew()
        {
            CFG.AttemptLoadOrDefault();

            if (UseRenderdoc)
            {
                RenderDoc.Load(out RenderDocManager);
                RenderDocManager.OverlayEnabled = false;
            }

            WindowCreateInfo windowCI = new WindowCreateInfo
            {
                X = CFG.Current.GFX_Display_X,
                Y = CFG.Current.GFX_Display_Y,
                WindowWidth = CFG.Current.GFX_Display_Width,
                WindowHeight = CFG.Current.GFX_Display_Height,
                WindowInitialState = WindowState.Maximized,
                WindowTitle = $"{_programTitle}",
            };
            GraphicsDeviceOptions gdOptions = new GraphicsDeviceOptions(false, PixelFormat.R32_Float, true, ResourceBindingModel.Improved, true, true, _colorSrgb);

#if DEBUG
            gdOptions.Debug = true;
#endif

            VeldridStartup.CreateWindowAndGraphicsDevice(
               windowCI,
               gdOptions,
               //VeldridStartup.GetPlatformDefaultBackend(),
               //GraphicsBackend.Metal,
               GraphicsBackend.Vulkan,
               
               //GraphicsBackend.Direct3D11,
               //GraphicsBackend.OpenGL,
               //GraphicsBackend.OpenGLES,
               out _window,
               out _gd);
            _window.Resized += () => _windowResized = true;
            _window.Moved += (p) => _windowMoved = true;

            Sdl2Native.SDL_Init(SDLInitFlags.GameController);
            //Sdl2ControllerTracker.CreateDefault(out _controllerTracker);

            var factory = _gd.ResourceFactory;
            TextureSamplerResourceLayout = factory.CreateResourceLayout(new ResourceLayoutDescription(
               new ResourceLayoutElementDescription("SourceTexture", ResourceKind.TextureReadOnly, ShaderStages.Fragment),
               new ResourceLayoutElementDescription("SourceSampler", ResourceKind.Sampler, ShaderStages.Fragment)));

            Scene.Renderer.Initialize(_gd);

            ImguiRenderer = new ImGuiRenderer(_gd, _gd.SwapchainFramebuffer.OutputDescription, CFG.Current.GFX_Display_Width,
                CFG.Current.GFX_Display_Height, ColorSpaceHandling.Legacy);
            MainWindowCommandList = factory.CreateCommandList();
            GuiCommandList = factory.CreateCommandList();

            _assetLocator = new AssetLocator();
            _msbEditor = new MsbEditor.MsbEditorScreen(_window, _gd, _assetLocator);
            _modelEditor = new MsbEditor.ModelEditorScreen(_window, _gd, _assetLocator);
            _paramEditor = new ParamEditor.ParamEditorScreen(_window, _gd);
            _textEditor = new TextEditor.TextEditorScreen(_window, _gd);
            _soapstoneService = new SoapstoneService(_version, _assetLocator, _msbEditor);

            Editor.AliasBank.SetAssetLocator(_assetLocator);
            ParamEditor.ParamBank.PrimaryBank.SetAssetLocator(_assetLocator);
            ParamEditor.ParamBank.VanillaBank.SetAssetLocator(_assetLocator);
            TextEditor.FMGBank.SetAssetLocator(_assetLocator);
            MsbEditor.MtdBank.LoadMtds(_assetLocator);

            ImGui.GetIO().ConfigFlags |= ImGuiConfigFlags.NavEnableKeyboard;
            SetupFonts();
            ImguiRenderer.OnSetupDone();

            var style = ImGui.GetStyle();
            style.TabBorderSize = 0;

            if (CFG.Current.LastProjectFile != null && CFG.Current.LastProjectFile != "")
            {
                if (File.Exists(CFG.Current.LastProjectFile))
                {
                    var project = Editor.ProjectSettings.Deserialize(CFG.Current.LastProjectFile);
                    AttemptLoadProject(project, CFG.Current.LastProjectFile, false);
                }
            }
        }

        /// <summary>
        /// Characters to load that FromSoft use, but aren't included in the ImGui Japanese glyph range.
        /// </summary>
        private char[] SpecialCharsJP = {'鉤'};

        private unsafe void SetupFonts()
        {
            var fonts = ImGui.GetIO().Fonts;
            var fileEn = Path.Combine(AppContext.BaseDirectory, $@"Assets\Fonts\RobotoMono-Light.ttf");
            var fontEn = File.ReadAllBytes(fileEn);
            var fileOther = Path.Combine(AppContext.BaseDirectory, $@"Assets\Fonts\NotoSansCJKtc-Light.otf");
            var fontOther = File.ReadAllBytes(fileOther);
            var fileIcon = Path.Combine(AppContext.BaseDirectory, $@"Assets\Fonts\forkawesome-webfont.ttf");
            var fontIcon = File.ReadAllBytes(fileIcon);
            //fonts.AddFontFromFileTTF($@"Assets\Fonts\NotoSansCJKtc-Medium.otf", 20.0f, null, fonts.GetGlyphRangesJapanese());
            fonts.Clear();

            var scale = CFG.Current.FontSizeScale;

            fixed (byte* p = fontEn)
            {
                var ptr = ImGuiNative.ImFontConfig_ImFontConfig();
                var cfg = new ImFontConfigPtr(ptr);
                cfg.GlyphMinAdvanceX = 5.0f;
                cfg.OversampleH = 5;
                cfg.OversampleV = 5;
                fonts.AddFontFromMemoryTTF((IntPtr)p, fontEn.Length, 14.0f * scale, cfg, fonts.GetGlyphRangesDefault());
            }
            fixed (byte* p = fontOther)
            {
                var ptr = ImGuiNative.ImFontConfig_ImFontConfig();
                var cfg = new ImFontConfigPtr(ptr);
                cfg.MergeMode = true;
                cfg.GlyphMinAdvanceX = 7.0f;
                cfg.OversampleH = 5;
                cfg.OversampleV = 5;

                var glyphJP = new ImFontGlyphRangesBuilderPtr(ImGuiNative.ImFontGlyphRangesBuilder_ImFontGlyphRangesBuilder());
                glyphJP.AddRanges(fonts.GetGlyphRangesJapanese());
                Array.ForEach(SpecialCharsJP, c => glyphJP.AddChar(c));
                glyphJP.BuildRanges(out ImVector glyphRangeJP);
                fonts.AddFontFromMemoryTTF((IntPtr)p, fontOther.Length, 16.0f * scale, cfg, glyphRangeJP.Data);
                glyphJP.Destroy();

                if (CFG.Current.FontChinese)
                    fonts.AddFontFromMemoryTTF((IntPtr)p, fontOther.Length, 16.0f * scale, cfg, fonts.GetGlyphRangesChineseFull());
                if (CFG.Current.FontKorean)
                    fonts.AddFontFromMemoryTTF((IntPtr)p, fontOther.Length, 16.0f * scale, cfg, fonts.GetGlyphRangesKorean());
                if (CFG.Current.FontThai)
                    fonts.AddFontFromMemoryTTF((IntPtr)p, fontOther.Length, 16.0f * scale, cfg, fonts.GetGlyphRangesThai());
                if (CFG.Current.FontVietnamese)
                    fonts.AddFontFromMemoryTTF((IntPtr)p, fontOther.Length, 16.0f * scale, cfg, fonts.GetGlyphRangesVietnamese());
                cfg.GlyphMinAdvanceX = 5.0f;
                if (CFG.Current.FontCyrillic)
                    fonts.AddFontFromMemoryTTF((IntPtr)p, fontOther.Length, 18.0f * scale, cfg, fonts.GetGlyphRangesCyrillic());
            }
            fixed (byte* p = fontIcon)
            {
                ushort[] ranges = { ForkAwesome.IconMin, ForkAwesome.IconMax, 0 };
                var ptr = ImGuiNative.ImFontConfig_ImFontConfig();
                var cfg = new ImFontConfigPtr(ptr);
                cfg.MergeMode = true;
                cfg.GlyphMinAdvanceX = 12.0f;
                cfg.OversampleH = 5;
                cfg.OversampleV = 5;
                ImFontGlyphRangesBuilder b = new ImFontGlyphRangesBuilder();

                fixed (ushort* r = ranges)
                {
                    var f = fonts.AddFontFromMemoryTTF((IntPtr)p, fontIcon.Length, 16.0f * scale, cfg, (IntPtr)r);
                }
            }
            fonts.Build();
            ImguiRenderer.RecreateFontDeviceTexture();
        }

        public void SetupCSharpDefaults()
        {
            Thread.CurrentThread.CurrentCulture = CultureInfo.InvariantCulture;
        }

        public void ManageImGuiConfigBackups()
        {
            if (!File.Exists("imgui.ini"))
            {
                if (File.Exists("imgui.ini.backup"))
                    File.Copy("imgui.ini.backup", "imgui.ini");
            }
            else if (!File.Exists("imgui.ini.backup"))
            {
                if (File.Exists("imgui.ini"))
                    File.Copy("imgui.ini", "imgui.ini.backup");
            }
        }

        public void Run()
        {
            SetupCSharpDefaults();
<<<<<<< HEAD
            ManageImGuiConfigBackups();
=======
            SetupParamStudioConfig();
            if (CFG.Current.EnableSoapstone)
            {
                SoapstoneServer.RunAsync(KnownServer.DSMapStudio, _soapstoneService);
            }
>>>>>>> 31baf818
            /*Task.Run(() =>
            {
                while (true)
                {
                    Thread.Sleep(5000);
                    GC.Collect();
                    GC.WaitForPendingFinalizers();

                    GC.Collect();
                }
            });*/

            // Flush geometry megabuffers for editor geometry
            //Renderer.GeometryBufferAllocator.FlushStaging();

            long previousFrameTicks = 0;
            Stopwatch sw = new Stopwatch();
            sw.Start();
            Tracy.Startup();
            while (_window.Exists)
            {
                // Make sure any awaited UI thread work has a chance to complete
                //await Task.Yield();
                
                Tracy.TracyCFrameMark();

                // Limit frame rate when window isn't focused unless we are profiling
                bool focused = Tracy.EnableTracy ? true : _window.Focused;
                if (!focused)
                {
                    _desiredFrameLengthSeconds = 1.0 / 20.0f;
                }
                else
                {
                    _desiredFrameLengthSeconds = 1.0 / 60.0f;
                }
                long currentFrameTicks = sw.ElapsedTicks;
                double deltaSeconds = (currentFrameTicks - previousFrameTicks) / (double)Stopwatch.Frequency;

                var ctx = Tracy.TracyCZoneNC(1, "Sleep", 0xFF0000FF);
                while (_limitFrameRate && deltaSeconds < _desiredFrameLengthSeconds)
                {
                    currentFrameTicks = sw.ElapsedTicks;
                    deltaSeconds = (currentFrameTicks - previousFrameTicks) / (double)Stopwatch.Frequency;
                    System.Threading.Thread.Sleep(focused ? 0 : 1);
                }
                Tracy.TracyCZoneEnd(ctx);

                previousFrameTicks = currentFrameTicks;

                ctx = Tracy.TracyCZoneNC(1, "Update", 0xFF00FF00);
                InputSnapshot snapshot = null;
                Sdl2Events.ProcessEvents();
                snapshot = _window.PumpEvents();
                InputTracker.UpdateFrameInput(snapshot, _window);
                Update((float)deltaSeconds);
                Tracy.TracyCZoneEnd(ctx);
                if (!_window.Exists)
                {
                    break;
                }

                if (true)//_window.Focused)
                {
                    ctx = Tracy.TracyCZoneNC(1, "Draw", 0xFFFF0000);
                    Draw();
                    Tracy.TracyCZoneEnd(ctx);
                }
                else
                {
                    // Flush the background queues
                    Renderer.Frame(null, true);
                }
            }

            //DestroyAllObjects();
            Tracy.Shutdown();
            Resource.ResourceManager.Shutdown();
            _gd.Dispose();
            CFG.Save();

            System.Windows.Forms.Application.Exit();
        }

        // Try to shutdown things gracefully on a crash
        public void CrashShutdown()
        {
            Tracy.Shutdown();
            Resource.ResourceManager.Shutdown();
            _gd.Dispose();
            System.Windows.Forms.Application.Exit();
        }

        private string CrashLogPath = $"{Directory.GetCurrentDirectory()}\\Crash Logs";
        public void ExportCrashLog(List<string> exceptionInfo)
        {
            var time = $"{DateTime.Now:yyyy-M-dd--HH-mm-ss}";
            exceptionInfo.Insert(0, $"Version {_version}");
            Directory.CreateDirectory($"{CrashLogPath}");
            File.WriteAllLines($"{CrashLogPath}\\Log {time}.txt", exceptionInfo);
            MessageBox.Show($"DSMapStudio has run into an issue.\nCrash log has been generated in {CrashLogPath}.", $"Multiple Unhandled Errors - {_version}", MessageBoxButtons.OK, MessageBoxIcon.Error);
        }
        public void ExportCrashLog(string exceptionInfo)
        {
            var time = $"{DateTime.Now:yyyy-M-dd--HH-mm-ss}";
            exceptionInfo.Insert(0, $"Version {_version}");
            Directory.CreateDirectory($"{CrashLogPath}");
            File.WriteAllText($"{CrashLogPath}\\Log {time}.txt", exceptionInfo);
            MessageBox.Show($"DSMapStudio has run into an issue.\nCrash log has been generated in {CrashLogPath}.\n\n{exceptionInfo}", $"Unhandled Error - {_version}", MessageBoxButtons.OK, MessageBoxIcon.Error);
        }

        private void ChangeProjectSettings(Editor.ProjectSettings newsettings, string moddir, NewProjectOptions options)
        {
            _projectSettings = newsettings;
            _assetLocator.SetFromProjectSettings(newsettings, moddir);

            Editor.AliasBank.ReloadAliases();
            ParamEditor.ParamBank.ReloadParams(newsettings, options);
            MsbEditor.MtdBank.ReloadMtds();
            _msbEditor.ReloadUniverse();
            _modelEditor.ReloadAssetBrowser();
            
            //Resources loaded here should be moved to databanks
            _msbEditor.OnProjectChanged(_projectSettings);
            _modelEditor.OnProjectChanged(_projectSettings);
            _textEditor.OnProjectChanged(_projectSettings);
            _paramEditor.OnProjectChanged(_projectSettings);
        }

        public void ApplyStyle()
        {
            // Colors
            ImGui.PushStyleColor(ImGuiCol.WindowBg, new Vector4(0.176f, 0.176f, 0.188f, 1.0f));
            //ImGui.PushStyleColor(ImGuiCol.ChildBg, new Vector4(0.145f, 0.145f, 0.149f, 1.0f));
            ImGui.PushStyleColor(ImGuiCol.PopupBg, new Vector4(0.106f, 0.106f, 0.110f, 1.0f));
            ImGui.PushStyleColor(ImGuiCol.Border, new Vector4(0.247f, 0.247f, 0.275f, 1.0f));
            ImGui.PushStyleColor(ImGuiCol.FrameBg, new Vector4(0.200f, 0.200f, 0.216f, 1.0f));
            ImGui.PushStyleColor(ImGuiCol.FrameBgHovered, new Vector4(0.247f, 0.247f, 0.275f, 1.0f));
            ImGui.PushStyleColor(ImGuiCol.FrameBgActive, new Vector4(0.200f, 0.200f, 0.216f, 1.0f));
            ImGui.PushStyleColor(ImGuiCol.TitleBg, new Vector4(0.176f, 0.176f, 0.188f, 1.0f));
            ImGui.PushStyleColor(ImGuiCol.TitleBgActive, new Vector4(0.176f, 0.176f, 0.188f, 1.0f));
            ImGui.PushStyleColor(ImGuiCol.MenuBarBg, new Vector4(0.176f, 0.176f, 0.188f, 1.0f));
            ImGui.PushStyleColor(ImGuiCol.ScrollbarBg, new Vector4(0.243f, 0.243f, 0.249f, 1.0f));
            ImGui.PushStyleColor(ImGuiCol.ScrollbarGrab, new Vector4(0.408f, 0.408f, 0.408f, 1.0f));
            ImGui.PushStyleColor(ImGuiCol.ScrollbarGrabHovered, new Vector4(0.635f, 0.635f, 0.635f, 1.0f));
            ImGui.PushStyleColor(ImGuiCol.ScrollbarGrabActive, new Vector4(1.000f, 1.000f, 1.000f, 1.0f));
            ImGui.PushStyleColor(ImGuiCol.CheckMark, new Vector4(1.000f, 1.000f, 1.000f, 1.0f));
            ImGui.PushStyleColor(ImGuiCol.SliderGrab, new Vector4(0.635f, 0.635f, 0.635f, 1.0f));
            ImGui.PushStyleColor(ImGuiCol.SliderGrabActive, new Vector4(1.000f, 1.000f, 1.000f, 1.0f));
            ImGui.PushStyleColor(ImGuiCol.Button, new Vector4(0.176f, 0.176f, 0.188f, 1.0f));
            ImGui.PushStyleColor(ImGuiCol.ButtonHovered, new Vector4(0.247f, 0.247f, 0.275f, 1.0f));
            ImGui.PushStyleColor(ImGuiCol.ButtonActive, new Vector4(0.200f, 0.600f, 1.000f, 1.0f));
            ImGui.PushStyleColor(ImGuiCol.Header, new Vector4(0.000f, 0.478f, 0.800f, 1.0f));
            ImGui.PushStyleColor(ImGuiCol.HeaderHovered, new Vector4(0.247f, 0.247f, 0.275f, 1.0f));
            ImGui.PushStyleColor(ImGuiCol.HeaderActive, new Vector4(0.161f, 0.550f, 0.939f, 1.0f));
            ImGui.PushStyleColor(ImGuiCol.Tab, new Vector4(0.176f, 0.176f, 0.188f, 1.0f));
            ImGui.PushStyleColor(ImGuiCol.TabHovered, new Vector4(0.110f, 0.592f, 0.918f, 1.0f));
            ImGui.PushStyleColor(ImGuiCol.TabActive, new Vector4(0.200f, 0.600f, 1.000f, 1.0f));
            ImGui.PushStyleColor(ImGuiCol.TabUnfocused, new Vector4(0.176f, 0.176f, 0.188f, 1.0f));
            ImGui.PushStyleColor(ImGuiCol.TabUnfocusedActive, new Vector4(0.247f, 0.247f, 0.275f, 1.0f));

            // Sizes
            ImGui.PushStyleVar(ImGuiStyleVar.FrameBorderSize, 1.0f);
            ImGui.PushStyleVar(ImGuiStyleVar.TabRounding, 0.0f);
            ImGui.PushStyleVar(ImGuiStyleVar.ScrollbarRounding, 0.0f);
            ImGui.PushStyleVar(ImGuiStyleVar.ScrollbarSize, 16.0f);
            ImGui.PushStyleVar(ImGuiStyleVar.WindowMinSize, new Vector2(100f,100f));
        }

        public void UnapplyStyle()
        {
            ImGui.PopStyleColor(27);
            ImGui.PopStyleVar(5);
        }

        private void DumpFlverLayouts()
        {
            var browseDlg = new System.Windows.Forms.SaveFileDialog()
            {
                Filter = "Text file (*.txt) |*.TXT",
                ValidateNames = true,
            };

            if (browseDlg.ShowDialog() == System.Windows.Forms.DialogResult.OK)
            {
                using (var file = new StreamWriter(browseDlg.FileName))
                {
                    foreach (var mat in Resource.FlverResource.MaterialLayouts)
                    {
                        file.WriteLine(mat.Key + ":");
                        foreach (var member in mat.Value)
                        {
                            file.WriteLine($@"{member.Index}: {member.Type.ToString()}: {member.Semantic.ToString()}");
                        }
                        file.WriteLine();
                    }
                }
            }
        }

        private bool AttemptLoadProject(Editor.ProjectSettings settings, string filename, bool updateRecents=true, NewProjectOptions options=null)
        {
            bool success = true;

            // Check if game exe exists
            if (!Directory.Exists(settings.GameRoot))
            {
                success = false;
                System.Windows.Forms.MessageBox.Show($@"Could not find game data directory for {settings.GameType}. Please select the game executable.", "Error",
                    System.Windows.Forms.MessageBoxButtons.OK,
                    System.Windows.Forms.MessageBoxIcon.None);

                var rbrowseDlg = new System.Windows.Forms.OpenFileDialog()
                {
                    Filter = AssetLocator.GameExecutatbleFilter,
                    ValidateNames = true,
                    CheckFileExists = true,
                    CheckPathExists = true,
                    //ShowReadOnly = true,
                };

                var gametype = GameType.Undefined;
                while (gametype != settings.GameType)
                {
                    if (rbrowseDlg.ShowDialog() == System.Windows.Forms.DialogResult.OK)
                    {
                        settings.GameRoot = rbrowseDlg.FileName;
                        gametype = _assetLocator.GetGameTypeForExePath(settings.GameRoot);
                        if (gametype != settings.GameType)
                        {
                            System.Windows.Forms.MessageBox.Show($@"Selected executable was not for {settings.GameType}. Please select the correct game executable.", "Error",
                                System.Windows.Forms.MessageBoxButtons.OK,
                                System.Windows.Forms.MessageBoxIcon.None);
                        }
                        else
                        {
                            success = true;
                            settings.GameRoot = Path.GetDirectoryName(settings.GameRoot);
                            if (settings.GameType == GameType.Bloodborne)
                            {
                                settings.GameRoot = settings.GameRoot + @"\dvdroot_ps4";
                            }
                            settings.Serialize(filename);
                        }
                    }
                    else
                    {
                        break;
                    }
                }
            }

            if (success)
            {
                if (!_assetLocator.CheckFilesExpanded(settings.GameRoot, settings.GameType))
                {
                    System.Windows.Forms.MessageBox.Show($@"The files for {settings.GameType} do not appear to be unpacked. Please use UDSFM for DS1:PTDE and UXM for the rest of the games to unpack the files.", "Error",
                        System.Windows.Forms.MessageBoxButtons.OK,
                        System.Windows.Forms.MessageBoxIcon.None);
                    return false;
                }
                if ((settings.GameType == GameType.Sekiro || settings.GameType == GameType.EldenRing) && !File.Exists(Path.Join(Path.GetFullPath("."), "oo2core_6_win64.dll")))
                {
                    //Technically we're not checking it exists, but the same can be said for many things we assume from CheckFilesExpanded
                    File.Copy(Path.Join(settings.GameRoot, "oo2core_6_win64.dll"), Path.Join(Path.GetFullPath("."), "oo2core_6_win64.dll"));
                }
                _projectSettings = settings;
                ChangeProjectSettings(_projectSettings, Path.GetDirectoryName(filename), options);
                CFG.Current.LastProjectFile = filename;
                _window.Title = $"{_programTitle}  -  {_projectSettings.ProjectName}";

                if (updateRecents)
                {
                    var recent = new CFG.RecentProject();
                    recent.Name = _projectSettings.ProjectName;
                    recent.GameType = _projectSettings.GameType;
                    recent.ProjectFile = filename;
                    CFG.Current.RecentProjects.Insert(0, recent);
                    if (CFG.Current.RecentProjects.Count > CFG.MAX_RECENT_PROJECTS)
                    {
                        CFG.Current.RecentProjects.RemoveAt(CFG.Current.RecentProjects.Count - 1);
                    }
                }
            }
            return success;
        }

        //Unhappy with this being here
        [DllImport("user32.dll", EntryPoint = "ShowWindow")]
        [return: MarshalAs(UnmanagedType.Bool)]
        private static extern bool _user32_ShowWindow(IntPtr hWnd, int nCmdShow);

        // Saves modded files to a recovery directory in the mod folder on crash
        public void AttemptSaveOnCrash()
        {
            bool success = _assetLocator.CreateRecoveryProject();
            if (success)
            {
                _msbEditor.SaveAll();
                _modelEditor.SaveAll();
                _paramEditor.SaveAll();
                _textEditor.SaveAll();
                System.Windows.Forms.MessageBox.Show(
                    $@"Your project was successfully saved to {_assetLocator.GameModDirectory} for manual recovery. " +
                    "You must manually replace your projects with these recovery files should you wish to restore them. " +
                    "Given the program has crashed, these files may be corrupt and you should backup your last good saved " +
                    "files before attempting to use these.",
                    "Saved recovery",
                    System.Windows.Forms.MessageBoxButtons.OK,
                    System.Windows.Forms.MessageBoxIcon.Warning);
            }
        }

        private void SaveFocusedEditor()
        {
            if (_projectSettings != null && _projectSettings.ProjectName != null)
            {
                _projectSettings.Serialize(CFG.Current.LastProjectFile); //Danger zone assuming on lastProjectFile
                if (_msbEditorFocused)
                {
                    _msbEditor.Save();
                }
                if (_modelEditorFocused)
                {
                    _modelEditor.Save();
                }
                if (_paramEditorFocused)
                {
                    _paramEditor.Save();
                }
                if (_textEditorFocused)
                {
                    _textEditor.Save();
                }
            }
        }

        private void Update(float deltaseconds)
        {
            var ctx = Tracy.TracyCZoneN(1, "Imgui");
            ImguiRenderer.Update(deltaseconds, InputTracker.FrameSnapshot);
            Tracy.TracyCZoneEnd(ctx);
            List<string> tasks = Editor.TaskManager.GetLiveThreads();
            Editor.TaskManager.ThrowTaskExceptions();

            string[] commandsplit = EditorCommandQueue.GetNextCommand();
            if (commandsplit != null && commandsplit[0] == "windowFocus")
            {
                //this is a hack, cannot grab focus except for when un-minimising
                _user32_ShowWindow(_window.Handle, 6);
                _user32_ShowWindow(_window.Handle, 9);
            }

            ctx = Tracy.TracyCZoneN(1, "Style");
            //ImGui.BeginFrame(); // Imguizmo begin frame
            ApplyStyle();
            var vp = ImGui.GetMainViewport();
            ImGui.SetNextWindowPos(vp.Pos);
            ImGui.SetNextWindowSize(vp.Size);
            ImGui.PushStyleVar(ImGuiStyleVar.WindowRounding, 0.0f);
            ImGui.PushStyleVar(ImGuiStyleVar.WindowBorderSize, 0.0f);
            ImGui.PushStyleVar(ImGuiStyleVar.WindowPadding, new Vector2(0.0f, 0.0f));
            ImGuiWindowFlags flags = ImGuiWindowFlags.NoTitleBar | ImGuiWindowFlags.NoCollapse | ImGuiWindowFlags.NoResize | ImGuiWindowFlags.NoMove;
            flags |= ImGuiWindowFlags.NoDocking | ImGuiWindowFlags.MenuBar;
            flags |= ImGuiWindowFlags.NoBringToFrontOnFocus | ImGuiWindowFlags.NoNavFocus;
            flags |= ImGuiWindowFlags.NoBackground;
            ImGui.PushStyleColor(ImGuiCol.WindowBg, new Vector4(0.0f, 0.0f, 0.0f, 0.0f));
            if (ImGui.Begin("DockSpace_W", flags))
            {
                //Console.WriteLine("hi");
            }
            var dsid = ImGui.GetID("DockSpace");
            ImGui.DockSpace(dsid, new Vector2(0, 0), ImGuiDockNodeFlags.NoSplit);
            ImGui.PopStyleVar(1);
            ImGui.End();
            ImGui.PopStyleColor(1);
            Tracy.TracyCZoneEnd(ctx);

            ctx = Tracy.TracyCZoneN(1, "Menu");
            bool newProject = false;
            ImGui.PushStyleVar(ImGuiStyleVar.FrameBorderSize, 0.0f);
            if (ImGui.BeginMainMenuBar())
            {
                if (ImGui.BeginMenu("File"))
                {
                    if (ImGui.MenuItem("Enable Texturing (alpha)", "", CFG.Current.EnableTexturing))
                    {
                        CFG.Current.EnableTexturing = !CFG.Current.EnableTexturing;
                    }
                    if (ImGui.MenuItem("New Project", "CTRL+N", false, Editor.TaskManager.GetLiveThreads().Count == 0) || InputTracker.GetControlShortcut(Key.N))
                    {
                        newProject = true;
                    }
                    if (ImGui.MenuItem("Open Project", "", false, Editor.TaskManager.GetLiveThreads().Count == 0))
                    {
                        var browseDlg = new System.Windows.Forms.OpenFileDialog()
                        {
                            Filter = AssetLocator.JsonFilter,
                            ValidateNames = true,
                            CheckFileExists = true,
                            CheckPathExists = true,
                        };

                        if (browseDlg.ShowDialog() == System.Windows.Forms.DialogResult.OK)
                        {
                            var settings = Editor.ProjectSettings.Deserialize(browseDlg.FileName);
                            AttemptLoadProject(settings, browseDlg.FileName);
                        }
                    }
                    if (ImGui.BeginMenu("Recent Projects", Editor.TaskManager.GetLiveThreads().Count == 0 && CFG.Current.RecentProjects.Count > 0))
                    {
                        CFG.RecentProject recent = null;
                        foreach (var p in CFG.Current.RecentProjects)
                        {
                            if (ImGui.MenuItem($@"{p.GameType.ToString()}:{p.Name}"))
                            {
                                if (File.Exists(p.ProjectFile))
                                {
                                    var settings = Editor.ProjectSettings.Deserialize(p.ProjectFile);
                                    if (AttemptLoadProject(settings, p.ProjectFile, false))
                                    {
                                        recent = p;
                                    }
                                }
                            }
                        }
                        if (recent != null)
                        {
                            CFG.Current.RecentProjects.Remove(recent);
                            CFG.Current.RecentProjects.Insert(0, recent);
                            CFG.Current.LastProjectFile = recent.ProjectFile;
                        }
                        ImGui.EndMenu();
                    }

                    string focusType = "";
                    if (_msbEditorFocused)
                    {
                        focusType = "Maps";
                    }
                    else if (_modelEditorFocused)
                    {
                        focusType = "Models";
                    }
                    else if (_paramEditorFocused)
                    {
                        focusType = "Params";
                    }
                    else if (_textEditorFocused)
                    {
                        focusType = "Text";
                    }

                    if (ImGui.MenuItem($"Save {focusType}", "Ctrl+S"))
                    {
                        SaveFocusedEditor();
                    }
                    if (ImGui.MenuItem("Save All"))
                    {
                        _msbEditor.SaveAll();
                        _modelEditor.SaveAll();
                        _paramEditor.SaveAll();
                        _textEditor.SaveAll();
                    }
                    if (Resource.FlverResource.CaptureMaterialLayouts && ImGui.MenuItem("Dump Flver Layouts (Debug)", ""))
                    {
                        DumpFlverLayouts();
                    }
                    ImGui.EndMenu();
                }
                if (_msbEditorFocused)
                {
                    _msbEditor.DrawEditorMenu();
                }
                else if (_modelEditorFocused)
                {
                    _modelEditor.DrawEditorMenu();
                }
                else if (_paramEditorFocused)
                {
                    _paramEditor.DrawEditorMenu();
                }
                else if (_textEditorFocused)
                {
                    _textEditor.DrawEditorMenu();
                }
                if (ImGui.BeginMenu("Settings"))
                {
                    if (_projectSettings == null || _projectSettings.ProjectName == null)
                    {
                        ImGui.MenuItem("Project Settings: (No project)", false);
                    }
                    else
                    {
                        if (ImGui.BeginMenu($@"Project Settings: {_projectSettings.ProjectName}", Editor.TaskManager.GetLiveThreads().Count == 0))
                        {
                            bool useLoose = _projectSettings.UseLooseParams;
                            if ((_projectSettings.GameType == GameType.DarkSoulsIISOTFS || _projectSettings.GameType == GameType.DarkSoulsIII) && ImGui.Checkbox("Use Loose Params", ref useLoose))
                            {
                                _projectSettings.UseLooseParams = useLoose;
                            }
                            bool usepartial = _projectSettings.PartialParams;
                            if ((FeatureFlags.EnablePartialParam || usepartial) &&
                                _projectSettings.GameType == GameType.EldenRing && ImGui.Checkbox("Partial Params", ref usepartial))
                            {
                                _projectSettings.PartialParams = usepartial;
                            }
                            ImGui.EndMenu();
                        }
                    }

                    if (ImGui.BeginMenu("Fonts"))
                    {
                        ImGui.Text("Please restart program for font changes to take effect.");
                        ImGui.Separator();

                        if (ImGui.SliderFloat("Font Scale", ref CFG.Current.FontSizeScale, 0.5f, 4.0f))
                        {
                            CFG.Current.FontSizeScale = (float)Math.Round(CFG.Current.FontSizeScale, 1);
                        }
                        if (ImGui.BeginMenu("Additional Language Fonts"))
                        {
                            ImGui.Text("Additional fonts take more VRAM and increase startup time.");
                            ImGui.Separator();
                            if (ImGui.MenuItem("Chinese", "", CFG.Current.FontChinese))
                            {
                                CFG.Current.FontChinese = !CFG.Current.FontChinese;
                            }
                            if (ImGui.MenuItem("Korean", "", CFG.Current.FontKorean))
                            {
                                CFG.Current.FontKorean = !CFG.Current.FontKorean;
                            }
                            if (ImGui.MenuItem("Thai", "", CFG.Current.FontThai))
                            {
                                CFG.Current.FontThai = !CFG.Current.FontThai;
                            }
                            if (ImGui.MenuItem("Vietnamese", "", CFG.Current.FontVietnamese))
                            {
                                CFG.Current.FontVietnamese = !CFG.Current.FontVietnamese;
                            }
                            if (ImGui.MenuItem("Cyrillic", "", CFG.Current.FontCyrillic))
                            {
                                CFG.Current.FontCyrillic = !CFG.Current.FontCyrillic;
                            }
                            ImGui.EndMenu();
                        }
                        ImGui.EndMenu();
                    }
                    if (ImGui.BeginMenu("Map Editor"))
                    {
                        ImGui.Checkbox("Pin loaded maps to top of list", ref CFG.Current.Map_PinLoadedMaps);
                        ImGui.Checkbox("Exclude loaded maps from search filter", ref CFG.Current.Map_AlwaysListLoadedMaps);
                        ImGui.EndMenu();
                    }
                    if (ImGui.BeginMenu("Viewport Settings"))
                    {
                        if (ImGui.Button("Reset"))
                        {
                            CFG.Current.GFX_Camera_FOV = CFG.Default.GFX_Camera_FOV;

                            _msbEditor.Viewport.FarClip = CFG.Default.GFX_RenderDistance_Max;
                            CFG.Current.GFX_RenderDistance_Max = _msbEditor.Viewport.FarClip;

                            _msbEditor.Viewport._worldView.CameraMoveSpeed_Slow = CFG.Default.GFX_Camera_MoveSpeed_Slow;
                            CFG.Current.GFX_Camera_MoveSpeed_Slow = _msbEditor.Viewport._worldView.CameraMoveSpeed_Slow;

                            _msbEditor.Viewport._worldView.CameraMoveSpeed_Normal = CFG.Default.GFX_Camera_MoveSpeed_Normal;
                            CFG.Current.GFX_Camera_MoveSpeed_Normal = _msbEditor.Viewport._worldView.CameraMoveSpeed_Normal;

                            _msbEditor.Viewport._worldView.CameraMoveSpeed_Fast = CFG.Default.GFX_Camera_MoveSpeed_Fast;
                            CFG.Current.GFX_Camera_MoveSpeed_Fast = _msbEditor.Viewport._worldView.CameraMoveSpeed_Fast;
                        }
                        float cam_fov = CFG.Current.GFX_Camera_FOV;
                        if (ImGui.SliderFloat("Camera FOV", ref cam_fov, 40.0f, 140.0f))
                        {
                            CFG.Current.GFX_Camera_FOV = cam_fov;
                        }
                        if (ImGui.SliderFloat("Map Max Render Distance", ref _msbEditor.Viewport.FarClip, 10.0f, 500000.0f))
                        {
                            CFG.Current.GFX_RenderDistance_Max = _msbEditor.Viewport.FarClip;
                        }
                        if (ImGui.SliderFloat("Map Camera Speed (Slow)", ref _msbEditor.Viewport._worldView.CameraMoveSpeed_Slow, 0.1f, 999.0f))
                        {
                            CFG.Current.GFX_Camera_MoveSpeed_Slow = _msbEditor.Viewport._worldView.CameraMoveSpeed_Slow;
                        }
                        if (ImGui.SliderFloat("Map Camera Speed (Normal)", ref _msbEditor.Viewport._worldView.CameraMoveSpeed_Normal, 0.1f, 999.0f))
                        {
                            CFG.Current.GFX_Camera_MoveSpeed_Normal = _msbEditor.Viewport._worldView.CameraMoveSpeed_Normal;
                        }
                        if (ImGui.SliderFloat("Map Camera Speed (Fast)", ref _msbEditor.Viewport._worldView.CameraMoveSpeed_Fast, 0.1f, 999.0f))
                        {
                            CFG.Current.GFX_Camera_MoveSpeed_Fast = _msbEditor.Viewport._worldView.CameraMoveSpeed_Fast;
                        }
                        ImGui.EndMenu();
                    }
                    if (ImGui.BeginMenu("Soapstone Server"))
                    {
                        string running = SoapstoneServer.GetRunningPort() is int port ? $"running on port {port}" : "not running";
                        ImGui.Text($"The server is {running}.\nIt is not accessible over the network, only to other programs on this computer.\nPlease restart the program for changes to take effect.");
                        ImGui.Separator();
                        if (ImGui.MenuItem("Enable Cross-Editor Features", "", CFG.Current.EnableSoapstone))
                        {
                            CFG.Current.EnableSoapstone = !CFG.Current.EnableSoapstone;
                        }
                        ImGui.EndMenu();
                    }
                    if (ImGui.MenuItem("Enable Texturing (alpha)", "", CFG.Current.EnableTexturing))
                    {
                        CFG.Current.EnableTexturing = !CFG.Current.EnableTexturing;
                    }
                    if (ImGui.MenuItem("Show Original FMG Names", "", CFG.Current.FMG_ShowOriginalNames))
                    {
                        CFG.Current.FMG_ShowOriginalNames = !CFG.Current.FMG_ShowOriginalNames;
                    }

                    if (ImGui.Button("Open Config Folder"))
                    {
                        if (File.Exists(CFG.GetConfigFilePath()))
                        {
                            // Open folder in Windows Explorer
                            Process.Start(@"explorer.exe", CFG.GetConfigFolderPath());
                        }
                    }
                    ImGui.EndMenu();
                }
                if (ImGui.BeginMenu("Help"))
                {
                    if (ImGui.BeginMenu("How to use"))
                    {
                        ImGui.Text("Usage of many features is assisted through the symbol (?).\nIn many cases, right clicking items will provide further information and options.");
                        ImGui.EndMenu();
                    }
                    if (ImGui.BeginMenu("Camera Controls"))
                    {
                        ImGui.Text("Holding click on the viewport will enable camera controls.\nUse WASD to navigate.\nUse right click to rotate the camera.\nHold Shift to temporarily speed up and Ctrl to temporarily slow down.\nScroll the mouse wheel to adjust overall speed.");
                        ImGui.EndMenu();
                    }
                    if (ImGui.BeginMenu("About"))
                    {
                        ImGui.Text("Original Author:\nKatalash\n\nMaintainers:\nKatalash\nPhiliquaz\nKing bore haha (george)");
                        ImGui.EndMenu();
                    }

                    if (ImGui.MenuItem("Modding Wiki"))
                    {
                        Process.Start(new ProcessStartInfo
                        {
                            FileName = "http://soulsmodding.wikidot.com/",
                            UseShellExecute = true
                        });
                    }
                    
                    if (ImGui.MenuItem("Map ID Reference"))
                    {
                        Process.Start(new ProcessStartInfo
                        {
                            FileName = "http://soulsmodding.wikidot.com/reference:map-list",
                            UseShellExecute = true
                        });
                    }
                    
                    if (ImGui.MenuItem("DSMapStudio Discord"))
                    {
                        Process.Start(new ProcessStartInfo
                        {
                            FileName = "https://discord.gg/CKDBCUFhB3",
                            UseShellExecute = true
                        });
                    }
                    
                    if (ImGui.MenuItem("FromSoftware Modding Discord"))
                    {
                        Process.Start(new ProcessStartInfo
                        {
                            FileName = "https://discord.gg/mT2JJjx",
                            UseShellExecute = true
                        });
                    }
                    /*
                    if (ImGui.BeginMenu("Edits aren't sticking!"))
                    {
                        ImGui.Text("The mechanism that is used to detect if a field has been changed can stop existing before registering a change.\nThis occurs when switching param, row or using tab between fields.\nI hope to have this fixed soon, however it is a complicated issue.\nTo ensure a change sticks, simply click off the field you are editing.");
                        ImGui.EndMenu();
                    }
                    */
                    ImGui.EndMenu();
                }
                if (FeatureFlags.TestMenu)
                {
                    if (ImGui.BeginMenu("Tests"))
                    {
                        if (ImGui.MenuItem("Crash me (will actually crash)"))
                        {
                            var badArray = new int[2];
                            var crash = badArray[5];
                        }
                        if (ImGui.MenuItem("MSBE read/write test"))
                        {
                            Tests.MSBReadWrite.Run(_assetLocator);
                        }
                        if (ImGui.MenuItem("BTL read/write test"))
                        {
                            Tests.BTLReadWrite.Run(_assetLocator);
                        }
                        ImGui.EndMenu();
                    }

                }
                if (TaskManager.GetLiveThreads().Count > 0 && ImGui.BeginMenu("Tasks"))
                {
                    foreach (String task in TaskManager.GetLiveThreads()) {
                        ImGui.Text(task);
                    }
                    ImGui.EndMenu();
                }
                if (TaskManager.warningList.Count > 0)
                {
                    ImGui.PushStyleColor(ImGuiCol.Text, new Vector4(1.0f, 0f, 0f, 1.0f));
                    if (ImGui.BeginMenu("!! WARNINGS !!"))
                    {
                        ImGui.PushStyleColor(ImGuiCol.Text, new Vector4(1.0f, 1.0f, 1.0f, 1.0f));
                        ImGui.Text("Click warnings to remove them from list");
                        if (ImGui.Button("Remove All Warnings"))
                            TaskManager.warningList.Clear();

                        ImGui.Separator();
                        foreach (var task in TaskManager.warningList)
                        {
                            if (ImGui.Selectable(task.Value, false, ImGuiSelectableFlags.DontClosePopups))
                            {
                                TaskManager.warningList.TryRemove(task);
                            }
                        }
                        ImGui.PopStyleColor();
                        ImGui.EndMenu();
                    }
                    ImGui.PopStyleColor();
                }
                /*
                //Recently completed task
                ImGui.PushStyleColor(ImGuiCol.Text, new Vector4(.1f, 1f, .4f, 1.0f));
                ImGui.Spacing();
                ImGui.Text($"{TaskManager.lastCompletedActionString}");
                ImGui.PopStyleColor();
                */

                ImGui.EndMainMenuBar();
            }
            ImGui.PopStyleVar();
            Tracy.TracyCZoneEnd(ctx);

            // New project modal
            if (newProject)
            {
                _newProjectOptions.settings = new Editor.ProjectSettings();
                _newProjectOptions.directory = "";
                ImGui.OpenPopup("New Project");
            }
            bool open = true;
            ImGui.PushStyleVar(ImGuiStyleVar.WindowRounding, 7.0f);
            ImGui.PushStyleVar(ImGuiStyleVar.WindowBorderSize, 1.0f);
            ImGui.PushStyleVar(ImGuiStyleVar.WindowPadding, new Vector2(14.0f, 8.0f));
            if (ImGui.BeginPopupModal("New Project", ref open, ImGuiWindowFlags.AlwaysAutoResize)) // The Grey overlay is apparently an imgui bug (that has been fixed in updated builds; in some forks at least).
            {
                ImGui.AlignTextToFramePadding();
                ImGui.Text("Project Name:      ");
                ImGui.SameLine();
                var pname = _newProjectOptions.settings.ProjectName;
                if (ImGui.InputText("##pname", ref pname, 255))
                {
                    _newProjectOptions.settings.ProjectName = pname;
                }

                ImGui.AlignTextToFramePadding();
                ImGui.Text("Project Directory: ");
                ImGui.SameLine();
                ImGui.InputText("##pdir", ref _newProjectOptions.directory, 255);
                ImGui.SameLine();
                if (ImGui.Button($@"{ForkAwesome.FileO}"))
                {
                    var browseDlg = new System.Windows.Forms.FolderBrowserDialog();

                    if (browseDlg.ShowDialog() == System.Windows.Forms.DialogResult.OK)
                    {
                        _newProjectOptions.directory = browseDlg.SelectedPath;
                    }
                }

                ImGui.AlignTextToFramePadding();
                ImGui.Text("Game Executable:   ");
                ImGui.SameLine();
                var gname = _newProjectOptions.settings.GameRoot;
                if (ImGui.InputText("##gdir", ref gname, 255))
                {
                    _newProjectOptions.settings.GameRoot = gname;
                    _newProjectOptions.settings.GameType = _assetLocator.GetGameTypeForExePath(_newProjectOptions.settings.GameRoot);
                }
                ImGui.SameLine();
                ImGui.PushID("fd2");
                if (ImGui.Button($@"{ForkAwesome.FileO}"))
                {
                    var browseDlg = new System.Windows.Forms.OpenFileDialog()
                    {
                        Filter = AssetLocator.GameExecutatbleFilter,
                        ValidateNames = true,
                        CheckFileExists = true,
                        CheckPathExists = true,
                        //ShowReadOnly = true,
                    };

                    if (browseDlg.ShowDialog() == System.Windows.Forms.DialogResult.OK)
                    {
                        _newProjectOptions.settings.GameRoot = browseDlg.FileName;
                        _newProjectOptions.settings.GameType = _assetLocator.GetGameTypeForExePath(_newProjectOptions.settings.GameRoot);
                    }
                }
                ImGui.PopID();
                ImGui.Text($@"Detected Game:      {_newProjectOptions.settings.GameType.ToString()}");

                ImGui.NewLine();
                ImGui.Separator();
                ImGui.NewLine();
                if (_newProjectOptions.settings.GameType == GameType.DarkSoulsIISOTFS || _newProjectOptions.settings.GameType == GameType.DarkSoulsIII)
                {
                    ImGui.AlignTextToFramePadding();
                    ImGui.Text($@"Use Loose Params:  ");
                    ImGui.SameLine();
                    var looseparams = _newProjectOptions.settings.UseLooseParams;
                    if (ImGui.Checkbox("##looseparams", ref looseparams))
                    {
                        _newProjectOptions.settings.UseLooseParams = looseparams;
                    }
                    ImGui.NewLine();
                }
                if (FeatureFlags.EnablePartialParam && _newProjectOptions.settings.GameType == GameType.EldenRing)
                {
                    ImGui.AlignTextToFramePadding();
                    ImGui.Text($@"Save partial regulation:  ");
                    ImGui.SameLine();
                    var partialReg = _newProjectOptions.settings.PartialParams;
                    if (ImGui.Checkbox("##partialparams", ref partialReg))
                    {
                        _newProjectOptions.settings.PartialParams = partialReg;
                    }
                    ImGui.TextUnformatted("Warning: partial params require merging before use in game.\nRow names on unchanged rows will be forgotten between saves");
                    ImGui.NewLine();
                }
                ImGui.AlignTextToFramePadding();
                ImGui.Text($@"Load default row names:  ");
                ImGui.SameLine();
                ImGui.Checkbox("##loadDefaultNames", ref _newProjectOptions.loadDefaultNames);
                ImGui.NewLine();

                if (ImGui.Button("Create", new Vector2(120, 0)))
                {
                    bool validated = true;
                    if (_newProjectOptions.settings.GameRoot == null || !File.Exists(_newProjectOptions.settings.GameRoot))
                    {
                        System.Windows.Forms.MessageBox.Show("Your game executable path does not exist. Please select a valid executable.", "Error",
                            System.Windows.Forms.MessageBoxButtons.OK,
                            System.Windows.Forms.MessageBoxIcon.None);
                        validated = false;
                    }
                    if (validated && _newProjectOptions.settings.GameType == GameType.Undefined)
                    {
                        System.Windows.Forms.MessageBox.Show("Your game executable is not a valid supported game.", "Error",
                                         System.Windows.Forms.MessageBoxButtons.OK,
                                         System.Windows.Forms.MessageBoxIcon.None);
                        validated = false;
                    }
                    if (validated && (_newProjectOptions.directory == null || !Directory.Exists(_newProjectOptions.directory)))
                    {
                        System.Windows.Forms.MessageBox.Show("Your selected project directory is not valid.", "Error",
                                         System.Windows.Forms.MessageBoxButtons.OK,
                                         System.Windows.Forms.MessageBoxIcon.None);
                        validated = false;
                    }
                    if (validated && File.Exists($@"{_newProjectOptions.directory}\project.json"))
                    {
                        System.Windows.Forms.MessageBox.Show("Your selected project directory is already a project.", "Error",
                                         System.Windows.Forms.MessageBoxButtons.OK,
                                         System.Windows.Forms.MessageBoxIcon.None);
                        validated = false;
                    }
                    if (validated && (Path.GetDirectoryName(_newProjectOptions.settings.GameRoot)).Equals(_newProjectOptions.directory))
                    {
                        var message = System.Windows.Forms.MessageBox.Show(
                            "Project Directory is the same as Game Directory, which allows game files to be overwritten directly.\n\n" +
                            "It's highly recommended you use the Mod Engine mod folder as your project folder instead (if possible).\n\n" +
                            "Continue and create project anyway?", "Caution",
                                         System.Windows.Forms.MessageBoxButtons.OKCancel,
                                         System.Windows.Forms.MessageBoxIcon.None);
                        if (message != System.Windows.Forms.DialogResult.OK)
                            validated = false;
                    }
                    if (validated && (_newProjectOptions.settings.ProjectName == null || _newProjectOptions.settings.ProjectName == ""))
                    {
                        System.Windows.Forms.MessageBox.Show("You must specify a project name.", "Error",
                                         System.Windows.Forms.MessageBoxButtons.OK,
                                         System.Windows.Forms.MessageBoxIcon.None);
                        validated = false;
                    }

                    string gameroot = Path.GetDirectoryName(_newProjectOptions.settings.GameRoot);
                    if (_newProjectOptions.settings.GameType == GameType.Bloodborne)
                    {
                        gameroot = gameroot + @"\dvdroot_ps4";
                    }
                    if (!_assetLocator.CheckFilesExpanded(gameroot, _newProjectOptions.settings.GameType))
                    {
                        System.Windows.Forms.MessageBox.Show($@"The files for {_newProjectOptions.settings.GameType} do not appear to be unpacked. Please use UDSFM for DS1:PTDE and UXM for the rest of the games to unpack the files.", "Error",
                            System.Windows.Forms.MessageBoxButtons.OK,
                            System.Windows.Forms.MessageBoxIcon.None);
                        validated = false;
                    }

                    if (validated)
                    {
                        _newProjectOptions.settings.GameRoot = gameroot;
                        _newProjectOptions.settings.Serialize($@"{_newProjectOptions.directory}\project.json");
                        AttemptLoadProject(_newProjectOptions.settings, $@"{_newProjectOptions.directory}\project.json", true, _newProjectOptions);

                        ImGui.CloseCurrentPopup();
                    }
                }
                ImGui.SameLine();
                if (ImGui.Button("Cancel", new Vector2(120, 0)))
                {
                    ImGui.CloseCurrentPopup();
                }
                ImGui.EndPopup();
            }
            ImGui.PopStyleVar(3);

            ImGui.PushStyleVar(ImGuiStyleVar.WindowPadding, new Vector2(0.0f, 0.0f));
            if (FirstFrame)
            {
                ImGui.SetNextWindowFocus();
            }
            string[] mapcmds = null;
            if (commandsplit != null && commandsplit[0] == "map")
            {
                mapcmds = commandsplit.Skip(1).ToArray();
                ImGui.SetNextWindowFocus();
            }
            ctx = Tracy.TracyCZoneN(1, "Editor");
            ImGui.PushStyleColor(ImGuiCol.WindowBg, new Vector4(0.0f, 0.0f, 0.0f, 0.0f));
            if (ImGui.Begin("Map Editor"))
            {
                ImGui.PopStyleColor(1);
                ImGui.PopStyleVar(1);
                _msbEditor.OnGUI(mapcmds);
                ImGui.End();
                _msbEditorFocused = true;
                _msbEditor.Update(deltaseconds);
            }
            else
            {
                ImGui.PopStyleColor(1);
                ImGui.PopStyleVar(1);
                _msbEditorFocused = false;
                ImGui.End();
            }

            ImGui.PushStyleVar(ImGuiStyleVar.WindowPadding, new Vector2(0.0f, 0.0f));
            ImGui.PushStyleColor(ImGuiCol.WindowBg, new Vector4(0.0f, 0.0f, 0.0f, 0.0f));
            if (ImGui.Begin("Model Editor"))
            {
                ImGui.PopStyleColor(1);
                ImGui.PopStyleVar(1);
                _modelEditor.OnGUI();
                _modelEditorFocused = true;
                _modelEditor.Update(deltaseconds);
            }
            else
            {
                ImGui.PopStyleColor(1);
                ImGui.PopStyleVar(1);
                _modelEditorFocused = false;
            }
            ImGui.End();

            string[] paramcmds = null;
            if (commandsplit != null && commandsplit[0] == "param")
            {
                paramcmds = commandsplit.Skip(1).ToArray();
                ImGui.SetNextWindowFocus();
            }
            if (ImGui.Begin("Param Editor"))
            {
                _paramEditor.OnGUI(paramcmds);
                _paramEditorFocused = true;
            }
            else
            {
                _paramEditorFocused = false;
            }
            ImGui.End();

            // Global shortcut keys
            if (InputTracker.GetControlShortcut(Key.S) && !_msbEditor.Viewport.ViewportSelected)
                SaveFocusedEditor();

            string[] textcmds = null;
            if (commandsplit != null && commandsplit[0] == "text")
            {
                textcmds = commandsplit.Skip(1).ToArray();
                ImGui.SetNextWindowFocus();
            }
            ImGui.PushStyleVar(ImGuiStyleVar.WindowPadding, new Vector2(4, 4));
            if (ImGui.Begin("Text Editor"))
            {
                _textEditor.OnGUI(textcmds);
                _textEditorFocused = true;
            }
            else
            {
                _textEditorFocused = false;
            }
            ImGui.End();
            ImGui.PopStyleVar();

            ImGui.PopStyleVar(2);
            UnapplyStyle();
            Tracy.TracyCZoneEnd(ctx);

            ctx = Tracy.TracyCZoneN(1, "Resource");
            Resource.ResourceManager.UpdateTasks();
            Tracy.TracyCZoneEnd(ctx);

            if (!_firstframe)
            {
                FirstFrame = false;
            }
            _firstframe = false;
        }

        private void RecreateWindowFramebuffers(CommandList cl)
        {
            MainWindowColorTexture?.Dispose();
            MainWindowFramebuffer?.Dispose();
            MainWindowResourceSet?.Dispose();

            var factory = _gd.ResourceFactory;
            _gd.GetPixelFormatSupport(
                PixelFormat.R8_G8_B8_A8_UNorm,
                TextureType.Texture2D,
                TextureUsage.RenderTarget,
                out PixelFormatProperties properties);

            TextureDescription mainColorDesc = TextureDescription.Texture2D(
                _gd.SwapchainFramebuffer.Width,
                _gd.SwapchainFramebuffer.Height,
                1,
                1,
                PixelFormat.R8_G8_B8_A8_UNorm,
                TextureUsage.RenderTarget | TextureUsage.Sampled,
                TextureSampleCount.Count1);
            MainWindowColorTexture = factory.CreateTexture(ref mainColorDesc);
            MainWindowFramebuffer = factory.CreateFramebuffer(new FramebufferDescription(null, MainWindowColorTexture));
            //MainWindowResourceSet = factory.CreateResourceSet(new ResourceSetDescription(TextureSamplerResourceLayout, MainWindowResolvedColorView, _gd.PointSampler));
        }

        private void Draw()
        {
            Debug.Assert(_window.Exists);
            int width = _window.Width;
            int height = _window.Height;
            int x = _window.X;
            int y = _window.Y;

            if (_windowResized)
            {
                _windowResized = false;

                CFG.Current.GFX_Display_Width = width;
                CFG.Current.GFX_Display_Height = height;

                _gd.ResizeMainWindow((uint)width, (uint)height);
                //_scene.Camera.WindowResized(width, height);
                _resizeHandled?.Invoke(width, height);
                CommandList cl = _gd.ResourceFactory.CreateCommandList();
                cl.Begin();
                //_sc.RecreateWindowSizedResources(_gd, cl);
                RecreateWindowFramebuffers(cl);
                ImguiRenderer.WindowResized(width, height);
                _msbEditor.EditorResized(_window, _gd);
                _modelEditor.EditorResized(_window, _gd);
                cl.End();
                _gd.SubmitCommands(cl);
                cl.Dispose();
            }

            if (_windowMoved)
            {
                _windowMoved = false;
                CFG.Current.GFX_Display_X = x;
                CFG.Current.GFX_Display_Y = y;
            }

            if (_newSampleCount != null)
            {
                //_sc.MainSceneSampleCount = _newSampleCount.Value;
                _newSampleCount = null;
                //DestroyAllObjects();
                //CreateAllObjects();
            }

            //_frameCommands.Begin();

            //CommonMaterials.FlushAll(_frameCommands);

            //_scene.RenderAllStages(_gd, _frameCommands, _sc);

            //CommandList cl2 = _gd.ResourceFactory.CreateCommandList();
            MainWindowCommandList.Begin();
            //cl2.SetFramebuffer(_gd.SwapchainFramebuffer);
            MainWindowCommandList.SetFramebuffer(_gd.SwapchainFramebuffer);
            MainWindowCommandList.ClearColorTarget(0, new RgbaFloat(0.176f, 0.176f, 0.188f, 1.0f));
            float depthClear = _gd.IsDepthRangeZeroToOne ? 1f : 0f;
            MainWindowCommandList.ClearDepthStencil(0.0f);
            MainWindowCommandList.SetFullViewport(0);
            //MainWindowCommandList.End();
            //_gd.SubmitCommands(MainWindowCommandList);
            //_gd.WaitForIdle();
            if (_msbEditorFocused)
            {
                _msbEditor.Draw(_gd, MainWindowCommandList);
            }
            if (_modelEditorFocused)
            {
                _modelEditor.Draw(_gd, MainWindowCommandList);
            }
            var fence = Scene.Renderer.Frame(MainWindowCommandList, false);
            //GuiCommandList.Begin();
            //GuiCommandList.SetFramebuffer(_gd.SwapchainFramebuffer);
            MainWindowCommandList.SetFullViewport(0);
            MainWindowCommandList.SetFullScissorRects();
            ImguiRenderer.Render(_gd, MainWindowCommandList);
            //GuiCommandList.End();
            MainWindowCommandList.End();
            _gd.SubmitCommands(MainWindowCommandList, fence);
            Scene.Renderer.SubmitPostDrawCommandLists();
            //Scene.SceneRenderPipeline.TestUpdateView(_gd, MainWindowCommandList, TestWorldView.CameraTransform.CameraViewMatrix);

            _gd.SwapBuffers();
        }
    }
}<|MERGE_RESOLUTION|>--- conflicted
+++ resolved
@@ -259,15 +259,12 @@
         public void Run()
         {
             SetupCSharpDefaults();
-<<<<<<< HEAD
             ManageImGuiConfigBackups();
-=======
-            SetupParamStudioConfig();
+
             if (CFG.Current.EnableSoapstone)
             {
                 SoapstoneServer.RunAsync(KnownServer.DSMapStudio, _soapstoneService);
             }
->>>>>>> 31baf818
             /*Task.Run(() =>
             {
                 while (true)
