--- conflicted
+++ resolved
@@ -115,11 +115,8 @@
                     }
                 }
                 /*
-<<<<<<< HEAD
-=======
                 // TODO: Set Next Unique Value
                 // (needs prop search to scan through structs)
->>>>>>> ffcb432a
                 if (obj != null && ImGui.BeginPopupContextItem(propname))
                 {
                     if (ImGui.Selectable("Set Next Unique Value"))
@@ -550,12 +547,8 @@
             ImGui.NextColumn();
             ImGui.SetNextItemWidth(-1);
 
-<<<<<<< HEAD
-            changed = PropertyRow(propType, oldval, out newval, nullableEntity, proprow);
-=======
             object newval;
             bool changed = PropertyRow(propType, oldval, out newval, nullableEntity, proprow);
->>>>>>> ffcb432a
             bool committed = ImGui.IsItemDeactivatedAfterEdit();
             //bool committed = ImGui.IsItemDeactivatedAfterEdit() || !ImGui.IsAnyItemActive();
             UpdateProperty(proprow, nullableSelection, paramRowOrCell, newval, changed, committed);
@@ -587,13 +580,8 @@
                 Editor.EditorDecorations.ParamRefText(refs, null);
                 ImGui.NextColumn();
                 var id = oldval; //oldval cannot always be casted to int
-<<<<<<< HEAD
                 Editor.EditorDecorations.ParamRefsSelectables(ParamEditor.ParamBank.PrimaryBank, refs, null, id);
                 return Editor.EditorDecorations.ParamRefEnumContextMenu(ParamEditor.ParamBank.PrimaryBank, id, ref newObj, refs, null, null);
-=======
-                Editor.EditorDecorations.ParamRefsSelectables(ParamEditor.ParamBank.PrimaryBank, refs, id);
-                return Editor.EditorDecorations.ParamRefEnumContextMenu(ParamEditor.ParamBank.PrimaryBank, id, ref newObj, refs, null);
->>>>>>> ffcb432a
             }
             return false;
         }
@@ -641,11 +629,7 @@
             "Point",
         };
 
-<<<<<<< HEAD
-        private void PropEditorGeneric(Selection selection, Entity entSelection, object target = null, bool decorate = true)
-=======
         private void PropEditorGeneric(Selection selection, HashSet<Entity> entSelection, object target = null, bool decorate = true)
->>>>>>> ffcb432a
         {
             float scale = ImGuiRenderer.GetUIScale();
             var firstEnt = entSelection.First();
@@ -734,22 +718,13 @@
                                 {
                                     ImGui.SetItemDefaultFocus();
                                 }
-<<<<<<< HEAD
-                                bool committed = ImGui.IsItemDeactivatedAfterEdit();
-
-=======
                                 bool committed = ImGui.IsItemDeactivatedAfterEdit() || !ImGui.IsAnyItemActive();
->>>>>>> ffcb432a
                                 if (ParamRefRow(prop, oldval, ref newval))
                                 {
                                     changed = true;
                                     committed = true;
                                 }
-<<<<<<< HEAD
-                                UpdateProperty(prop, entSelection, obj, newval, changed, committed, shouldUpdateVisual, false, i);
-=======
                                 UpdateProperty(prop, entSelection, newval, changed, committed, i);
->>>>>>> ffcb432a
 
                                 ImGui.NextColumn();
                                 ImGui.PopID();
@@ -922,57 +897,6 @@
                         }
                         ImGui.PopID();
                     }
-                    else if (typ == typeof(BTL.LightType))
-                    {
-                        bool open = ImGui.TreeNodeEx(prop.Name, ImGuiTreeNodeFlags.DefaultOpen);
-                        ImGui.NextColumn();
-                        ImGui.SetNextItemWidth(-1);
-                        var o = prop.GetValue(obj);
-                        var enumTypes = Enum.Parse<LightType>(o.ToString());
-                        int thisType = (int)enumTypes;
-                        if (ImGui.Combo("##lightTypecombo", ref thisType, _lightTypes, _lightTypes.Length))
-                        {
-                            BTL.LightType newLight;
-                            switch ((LightType)thisType)
-                            {
-                                case LightType.Directional:
-                                    newLight = BTL.LightType.Directional;
-                                    break;
-                                case LightType.Point:
-                                    newLight = BTL.LightType.Point;
-                                    break;
-                                case LightType.Spot:
-                                    newLight = BTL.LightType.Spot;
-                                    break;
-                                default:
-                                    throw new Exception("Invalid BTL LightType");
-                            }
-
-                            var action = new PropertiesChangedAction(prop, obj, newLight);
-                            action.SetPostExecutionAction((undo) =>
-                            {
-                                bool selected = false;
-                                if (entSelection.RenderSceneMesh != null)
-                                {
-                                    selected = entSelection.RenderSceneMesh.RenderSelectionOutline;
-                                    entSelection.RenderSceneMesh.Dispose();
-                                    entSelection.RenderSceneMesh = null;
-                                }
-
-                                entSelection.UpdateRenderModel();
-                                entSelection.RenderSceneMesh.RenderSelectionOutline = selected;
-                            });
-
-                            ContextActionManager.ExecuteAction(action);
-                        }
-                        ImGui.NextColumn();
-                        if (open)
-                        {
-                            PropEditorGeneric(selection, entSelection, o, false);
-                            ImGui.TreePop();
-                        }
-                        ImGui.PopID();
-                    }
                     else if (typ.IsClass && typ != typeof(string) && !typ.IsArray)
                     {
                         bool open = ImGui.TreeNodeEx(prop.Name, ImGuiTreeNodeFlags.DefaultOpen);
@@ -997,12 +921,8 @@
                         bool changed = false;
                         object newval = null;
 
-<<<<<<< HEAD
-                        changed = PropertyRow(typ, oldval, out newval, entSelection, prop);
-=======
                         changed = PropertyRow(typ, oldval, out newval, firstEnt, prop);
 
->>>>>>> ffcb432a
                         PropertyContextMenu(obj, prop);
                         if (ImGui.IsItemActive() && !ImGui.IsWindowFocused())
                         {
