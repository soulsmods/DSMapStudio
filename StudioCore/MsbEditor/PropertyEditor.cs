--- conflicted
+++ resolved
@@ -550,17 +550,13 @@
                                     ImGui.SetItemDefaultFocus();
                                 }
                                 bool committed = ImGui.IsItemDeactivatedAfterEdit();
-<<<<<<< HEAD
-                                UpdateProperty(prop, entSelection, newval, changed, committed, i);
-=======
 
                                 if (ParamRefRow(prop, oldval, ref newval))
                                 {
                                     changed = true;
                                     committed = true;
                                 }
-                                UpdateProperty(prop, entSelection, obj, newval, changed, committed, shouldUpdateVisual, false, i);
->>>>>>> ad0bef66
+                                UpdateProperty(prop, entSelection, newval, changed, committed, i);
 
                                 ImGui.NextColumn();
                                 ImGui.PopID();
