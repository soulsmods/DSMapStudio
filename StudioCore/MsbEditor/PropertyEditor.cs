﻿using System;
using System.Collections.Generic;
using System.Linq;
using System.Text;
using System.Threading.Tasks;
using System.Reflection;
using System.Numerics;
using System.Drawing;
using SoulsFormats;
using ImGuiNET;
using System.Net.Http.Headers;
using System.Security;
using StudioCore.Editor;
using FSParam;

namespace StudioCore.MsbEditor
{
    public class PropertyEditor
    {
        public ActionManager ContextActionManager;

        private Dictionary<string, PropertyInfo[]> _propCache = new Dictionary<string, PropertyInfo[]>();

        private object _changingObject = null;
        private object _changingPropery = null;
        private Action _lastUncommittedAction = null;

        public PropertyEditor(ActionManager manager)
        {
            ContextActionManager = manager;
        }

        private bool PropertyRow(Type typ, object oldval, out object newval, Entity obj, PropertyInfo prop)
        {
            if (typ == typeof(long))
            {
                long val = (long)oldval;
                string strval = $@"{val}";
                if (ImGui.InputText("##value", ref strval, 99))
                {
                    var res = long.TryParse(strval, out val);
                    if (res)
                    {
                        newval = val;
                        return true;
                    }
                }
            }
            else if (typ == typeof(int))
            {
                int val = (int)oldval;
                if (ImGui.InputInt("##value", ref val))
                {
                    newval = val;
                    return true;
                }
            }
            else if (typ == typeof(uint))
            {
                uint val = (uint)oldval;
                string strval = $@"{val}";
                if (ImGui.InputText("##value", ref strval, 16))
                {
                    var res = uint.TryParse(strval, out val);
                    if (res)
                    {
                        newval = val;
                        return true;
                    }
                }
            }
            else if (typ == typeof(short))
            {
                int val = (short)oldval;
                if (ImGui.InputInt("##value", ref val))
                {
                    newval = (short)val;
                    return true;
                }
            }
            else if (typ == typeof(ushort))
            {
                ushort val = (ushort)oldval;
                string strval = $@"{val}";
                if (ImGui.InputText("##value", ref strval, 5))
                {
                    var res = ushort.TryParse(strval, out val);
                    if (res)
                    {
                        newval = val;
                        return true;
                    }
                }
            }
            else if (typ == typeof(sbyte))
            {
                int val = (sbyte)oldval;
                if (ImGui.InputInt("##value", ref val))
                {
                    newval = (sbyte)val;
                    return true;
                }
            }
            else if (typ == typeof(byte))
            {
                byte val = (byte)oldval;
                string strval = $@"{val}";
                if (ImGui.InputText("##value", ref strval, 3))
                {
                    var res = byte.TryParse(strval, out val);
                    if (res)
                    {
                        newval = val;
                        return true;
                    }
                }
                /*
<<<<<<< HEAD
                // TODO: Set Next Unique Value
                // (needs prop search to scan through structs)
=======
>>>>>>> f1127c68
                if (obj != null && ImGui.BeginPopupContextItem(propname))
                {
                    if (ImGui.Selectable("Set Next Unique Value"))
                    {
                        newval = obj.Container.GetNextUnique(propname, val);
                        _forceCommit = true;
                        ImGui.EndPopup();
                        return true;
                    }
                    ImGui.EndPopup();
                }
                */
            }
            else if (typ == typeof(bool))
            {
                bool val = (bool)oldval;
                if (ImGui.Checkbox("##value", ref val))
                {
                    newval = val;
                    return true;
                }
            }
            else if (typ == typeof(float))
            {
                float val = (float)oldval;
                if (ImGui.DragFloat("##value", ref val, 0.1f))
                {
                    newval = val;
                    return true;
                }
            }
            else if (typ == typeof(string))
            {
                string val = (string)oldval;
                if (val == null)
                {
                    val = "";
                }
                if (ImGui.InputText("##value", ref val, 99))
                {
                    newval = val;
                    return true;
                }
            }
            else if (typ == typeof(Vector2))
            {
                Vector2 val = (Vector2)oldval;
                if (ImGui.DragFloat2("##value", ref val, 0.1f))
                {
                    newval = val;
                    return true;
                }
            }
            else if (typ == typeof(Vector3))
            {
                Vector3 val = (Vector3)oldval;
                if (ImGui.DragFloat3("##value", ref val, 0.1f))
                {
                    newval = val;
                    return true;
                }
            }
            else if (typ == typeof(Color))
            {
                var att = prop.GetCustomAttribute<SupportsAlphaAttribute>();
                if (att != null)
                {
                    if (att.Supports == false)
                    {
                        var color = (Color)oldval;
                        Vector3 val = new(color.R / 255.0f, color.G / 255.0f, color.B / 255.0f);
                        if (ImGui.ColorEdit3("##value", ref val))
                        {
                            Color newColor = Color.FromArgb((int)(val.X * 255.0f), (int)(val.Y * 255.0f), (int)(val.Z * 255.0f));
                            newval = newColor;
                            return true;
                        }
                    }
                    else
                    {
                        var color = (Color)oldval;
                        Vector4 val = new(color.R / 255.0f, color.G / 255.0f, color.B / 255.0f, color.A / 255.0f);
                        if (ImGui.ColorEdit4("##value", ref val))
                        {
                            Color newColor = Color.FromArgb((int)(val.W * 255.0f), (int)(val.X * 255.0f), (int)(val.Y * 255.0f), (int)(val.Z * 255.0f));
                            newval = newColor;
                            return true;
                        }
                    }
                }
                else
                {
                    // SoulsFormats does not define if alpha should be exposed. Expose alpha by default.
#if DEBUG
                    TaskManager.warningList.TryAdd($"{prop.DeclaringType} NullAlphaAttribute", $"Color property in `{prop.DeclaringType}` does not declare if it supports Alpha. Alpha will be exposed by default.");
#endif
                    var color = (Color)oldval;
                    Vector4 val = new(color.R / 255.0f, color.G / 255.0f, color.B / 255.0f, color.A / 255.0f);
                    if (ImGui.ColorEdit4("##value", ref val))
                    {
                        Color newColor = Color.FromArgb((int)(val.W * 255.0f), (int)(val.X * 255.0f), (int)(val.Y * 255.0f), (int)(val.Z * 255.0f));
                        newval = newColor;
                        return true;
                    }
                }
            }
            else
            {
                ImGui.Text($"Property type `{prop.Name}` in `{prop.DeclaringType}` has not been implemented. Please report this.");
            }

            newval = null;
            return false;
        }

        private void UpdateProperty(object prop, Entity selection, object obj, object newval,
            bool changed, bool committed, int arrayindex = -1)
        {
            // TODO2: strip this out in favor of other ChangeProperty
            if (changed)
            {
                ChangeProperty(prop, selection, obj, newval, ref committed, arrayindex);
            }
            if (committed)
            {
                CommitProperty(selection, false);
            }
        }

        private void ChangeProperty(object prop, Entity selection, object obj, object newval,
            ref bool committed, int arrayindex = -1)
        {
            if (prop == _changingPropery && _lastUncommittedAction != null && ContextActionManager.PeekUndoAction() == _lastUncommittedAction)
            {
                ContextActionManager.UndoAction();
            }
            else
            {
                _lastUncommittedAction = null;
            }

            if (_changingObject != null && selection != null && selection.WrappedObject != _changingObject)
            {
                committed = true;
            }
            else
            {
                PropertiesChangedAction action;
                if (arrayindex != -1)
                {
                    action = new PropertiesChangedAction((PropertyInfo)prop, arrayindex, obj, newval);
                }
                else
                {
                    action = new PropertiesChangedAction((PropertyInfo)prop, obj, newval);
                }
                ContextActionManager.ExecuteAction(action);

                _lastUncommittedAction = action;
                _changingPropery = prop;
                _changingObject = selection != null ? selection.WrappedObject : obj;
            }
        }
        private void CommitProperty(Entity selection, bool destroyRenderModel)
        {
            // Invalidate name cache
            if (selection != null)
            {
                selection.Name = null;
            }

            // Undo and redo the last action with a rendering update
            if (_lastUncommittedAction != null && ContextActionManager.PeekUndoAction() == _lastUncommittedAction)
            {
                if (_lastUncommittedAction is PropertiesChangedAction a)
                {
                    // Kinda a hack to prevent a jumping glitch
                    a.SetPostExecutionAction(null);
                    ContextActionManager.UndoAction();
                    if (selection != null)
                    {
                        a.SetPostExecutionAction((undo) =>
                        {
                            if (destroyRenderModel)
                            {
                                if (selection.RenderSceneMesh != null)
                                {
                                    selection.RenderSceneMesh.Dispose();
                                    selection.RenderSceneMesh = null;
                                }
                            }
                            selection.UpdateRenderModel();
                        });
                    }
                    ContextActionManager.ExecuteAction(a);
                }
            }

            _lastUncommittedAction = null;
            _changingPropery = null;
            _changingObject = null;
        }


        private void UpdateProperty(object prop, HashSet<Entity> selection, object newval,
            bool changed, bool committed, int arrayindex = -1)
        {
            if (changed)
            {
                ChangePropertyMultiple(prop, selection, newval, ref committed, arrayindex);
            }
            if (committed)
            {
                if (_lastUncommittedAction != null)
                {
                    ContextActionManager.ExecuteAction(_lastUncommittedAction);
                    _lastUncommittedAction = null;
                    _changingPropery = null;
                    _changingObject = null;
                }
            }
        }
        private void ChangePropertyMultiple(object prop, HashSet<Entity> ents, object newval, ref bool committed, int arrayindex = -1)
        {
            if (prop == _changingPropery && _lastUncommittedAction != null && ContextActionManager.PeekUndoAction() == _lastUncommittedAction)
            {
                //ContextActionManager.UndoAction();
            }
            else
            {
                // TODO2: Not sure if this is necessary anymore
                _lastUncommittedAction = null;
            }
            MultipleEntityPropertyChangeAction action;
            foreach (var selection in ents)
            {
                if (selection != null && _changingObject != null && !ents.SetEquals((HashSet<Entity>)_changingObject))
                {
                    committed = true;
                    return;
                }

            }
            action = new MultipleEntityPropertyChangeAction((PropertyInfo)prop, ents, newval, arrayindex);

            _lastUncommittedAction = action;
            _changingPropery = prop;
            _changingObject = ents;
        }

        private void PropEditorParamRow(Entity selection)
        {
            IReadOnlyList<Param.Cell> cells = new List<Param.Cell>();
            if (selection.WrappedObject is Param.Row row)
            {
                cells = row.CellHandles;

            }
            else if (selection.WrappedObject is MergedParamRow mrow)
            {
                cells = mrow.CellHandles;
            }
            ImGui.Columns(2);
            ImGui.Separator();
            int id = 0;

            // This should be rewritten somehow it's super ugly
            var nameProp = selection.WrappedObject.GetType().GetProperty("Name");
            var idProp = selection.WrappedObject.GetType().GetProperty("ID");
            PropEditorPropInfoRow(selection.WrappedObject, nameProp, "Name", ref id, selection);
            PropEditorPropInfoRow(selection.WrappedObject, idProp, "ID", ref id, selection);

            foreach (var cell in cells)
            {
                PropEditorPropCellRow(cell, ref id, selection);
            }
            ImGui.Columns(1);
        }

        public void PropEditorParamRow(Param.Row row)
        {
            ImGui.Columns(2);
            ImGui.Separator();
            int id = 0;

            // This should be rewritten somehow it's super ugly
            ImGui.PushStyleColor(ImGuiCol.Text, new Vector4(0.8f, 0.8f, 0.8f, 1.0f));
            var nameProp = row.GetType().GetProperty("Name");
            var idProp = row.GetType().GetProperty("ID");
            PropEditorPropInfoRow(row, nameProp, "Name", ref id, null);
            PropEditorPropInfoRow(row, idProp, "ID", ref id, null);
            ImGui.PopStyleColor();

            foreach (var cell in row.Cells)
            {
                PropEditorPropCellRow(row[cell], ref id, null);
            }
            ImGui.Columns(1);
        }

        // Many parameter options, which may be simplified.
        private void PropEditorPropInfoRow(object rowOrWrappedObject, PropertyInfo prop, string visualName, ref int id, Entity nullableSelection)
        {
            PropEditorPropRow(prop.GetValue(rowOrWrappedObject), ref id, visualName, prop.PropertyType, null, null, prop, rowOrWrappedObject, nullableSelection);
        }
        private void PropEditorPropCellRow(Param.Cell cell, ref int id, Entity nullableSelection)
        {
            PropEditorPropRow(cell.Value, ref id, cell.Def.InternalName, cell.Value.GetType(), null, cell.Def.InternalName, cell.GetType().GetProperty("Value"), cell, nullableSelection);
        }
        private void PropEditorPropRow(object oldval, ref int id, string visualName, Type propType, Entity nullableEntity, string nullableName, PropertyInfo proprow, object paramRowOrCell, Entity nullableSelection)
        {
            object newval = null;
            ImGui.PushID(id);
            ImGui.AlignTextToFramePadding();
            ImGui.Text(visualName);
            ImGui.NextColumn();
            ImGui.SetNextItemWidth(-1);

<<<<<<< HEAD
            bool changed = PropertyRow(propType, oldval, out newval, nullableEntity, nullableName);
=======
            changed = PropertyRow(propType, oldval, out newval, nullableEntity, proprow);
>>>>>>> f1127c68
            bool committed = ImGui.IsItemDeactivatedAfterEdit();
            UpdateProperty(proprow, nullableSelection, paramRowOrCell, newval, changed, committed);
            ImGui.NextColumn();
            ImGui.PopID();
            id++;
        }


        private void PropertyContextMenu(object obj, PropertyInfo propinfo)
        {
            if (ImGui.BeginPopupContextItem(propinfo.Name))
            {
                if (ImGui.Selectable($@"Search"))
                {
                    EditorCommandQueue.AddCommand($@"map/propsearch/{propinfo.Name}");
                }
                ImGui.EndPopup();
            }
        }
        private bool ParamRefRow(PropertyInfo propinfo, object oldval, ref object newObj)
        {
            var att = propinfo.GetCustomAttribute<MSBParamReference>();
            if (att != null)
            {
                ImGui.NextColumn();
                List<string> refs = new List<string>();
                refs.Add(att.ParamName);
                Editor.EditorDecorations.ParamRefText(refs);
                ImGui.NextColumn();
                var id = oldval; //oldval cannot always be casted to int
                Editor.EditorDecorations.ParamRefsSelectables(ParamEditor.ParamBank.PrimaryBank, refs, id);
                return Editor.EditorDecorations.ParamRefEnumContextMenu(ParamEditor.ParamBank.PrimaryBank, id, ref newObj, refs, null);
            }
            return false;
        }

        private void PropEditorFlverLayout(Entity selection, FLVER2.BufferLayout layout)
        {
            foreach (var l in layout)
            {
                ImGui.Text(l.Semantic.ToString());
                ImGui.NextColumn();
                ImGui.Text(l.Type.ToString());
                ImGui.NextColumn();
            }
        }

        internal enum RegionShape
        {
            Point,
            Sphere,
            Cylinder,
            Box,
            Composite,
        }

        private string[] _regionShapes =
        {
            "Point",
            "Sphere",
            "Cylinder",
            "Box",
            "Composite",
        };

<<<<<<< HEAD
        private void PropEditorGeneric(Selection selection, HashSet<Entity> entSelection, object target = null, bool decorate = true)
=======
        internal enum LightType
        {
            Spot,
            Directional,
            Point,
        }

        private string[] _lightTypes =
        {
            "Spot",
            "Directional",
            "Point",
        };

        private void PropEditorGeneric(Selection selection, Entity entSelection, object target = null, bool decorate = true)
>>>>>>> f1127c68
        {
            var firstEnt = entSelection.First();
            var obj = (target == null) ? firstEnt.WrappedObject : target;
            var type = obj.GetType();
            if (!_propCache.ContainsKey(type.FullName))
            {
                var props = type.GetProperties(BindingFlags.Instance | BindingFlags.Public);
                props = props.OrderBy(p => p.MetadataToken).ToArray();
                _propCache.Add(type.FullName, props);
            }
            var properties = _propCache[type.FullName];

            if (decorate)
            {
                ImGui.Columns(2);
                ImGui.Separator();
                ImGui.Text("Object Type");
                ImGui.NextColumn();
                ImGui.Text(type.Name);
                ImGui.NextColumn();
            }

            // Custom editors
            if (type == typeof(FLVER2.BufferLayout))
            {
                if (entSelection.Count() == 1)
                    PropEditorFlverLayout(firstEnt, (FLVER2.BufferLayout)obj);
                else
                    ImGui.Text("Cannot edit multiples of this object at once.");
            }
            else
            {
                int id = 0;
                foreach (var prop in properties)
                {
                    if (!prop.CanWrite && !prop.PropertyType.IsArray)
                    {
                        continue;
                    }

                    if (prop.GetCustomAttribute<HideProperty>() != null)
                    {
                        continue;
                    }

                    ImGui.PushID(id);
                    ImGui.AlignTextToFramePadding();
                    var typ = prop.PropertyType;

                    if (typ.IsArray)
                    {
                        Array a = (Array)prop.GetValue(obj);
                        for (int i = 0; i < a.Length; i++)
                        {
                            ImGui.PushID(i);

                            var arrtyp = typ.GetElementType();
                            if (arrtyp.IsClass && arrtyp != typeof(string) && !arrtyp.IsArray)
                            {
                                bool open = ImGui.TreeNodeEx($@"{prop.Name}[{i}]", ImGuiTreeNodeFlags.DefaultOpen);
                                ImGui.NextColumn();
                                ImGui.SetNextItemWidth(-1);
                                var o = a.GetValue(i);
                                ImGui.Text(o.GetType().Name);
                                ImGui.NextColumn();
                                if (open)
                                {
                                    PropEditorGeneric(selection, entSelection, o, false);
                                    ImGui.TreePop();
                                }
                                ImGui.PopID();
                            }
                            else
                            {
                                ImGui.Text($@"{prop.Name}[{i}]");
                                ImGui.NextColumn();
                                ImGui.SetNextItemWidth(-1);
                                var oldval = a.GetValue(i);
                                bool changed = false;
                                object newval = null;

                                changed = PropertyRow(typ.GetElementType(), oldval, out newval, null, prop);
                                PropertyContextMenu(obj, prop);
                                if (ImGui.IsItemActive() && !ImGui.IsWindowFocused())
                                {
                                    ImGui.SetItemDefaultFocus();
                                }
                                bool committed = ImGui.IsItemDeactivatedAfterEdit();
                                if (ParamRefRow(prop, oldval, ref newval))
                                {
                                    changed = true;
                                    committed = true;
                                }
                                UpdateProperty(prop, entSelection, newval, changed, committed, i);

                                ImGui.NextColumn();
                                ImGui.PopID();
                            }
                        }
                        ImGui.PopID();
                    }
                    else if (typ.IsGenericType && typ.GetGenericTypeDefinition() == typeof(List<>))
                    {
                        object l = prop.GetValue(obj);
                        PropertyInfo itemprop = l.GetType().GetProperty("Item");
                        int count = (int)l.GetType().GetProperty("Count").GetValue(l);
                        for (int i = 0; i < count; i++)
                        {
                            ImGui.PushID(i);

                            var arrtyp = typ.GetGenericArguments()[0];
                            if (arrtyp.IsClass && arrtyp != typeof(string) && !arrtyp.IsArray)
                            {
                                bool open = ImGui.TreeNodeEx($@"{prop.Name}[{i}]", ImGuiTreeNodeFlags.DefaultOpen);
                                ImGui.NextColumn();
                                ImGui.SetNextItemWidth(-1);
                                var o = itemprop.GetValue(l, new object[] { i });
                                ImGui.Text(o.GetType().Name);
                                ImGui.NextColumn();
                                if (open)
                                {
                                    PropEditorGeneric(selection, entSelection, o, false);
                                    ImGui.TreePop();
                                }
                                ImGui.PopID();
                            }
                            else
                            {
                                ImGui.Text($@"{prop.Name}[{i}]");
                                ImGui.NextColumn();
                                ImGui.SetNextItemWidth(-1);
                                var oldval = itemprop.GetValue(l, new object[] { i });
                                bool changed = false;
                                object newval = null;

                                changed = PropertyRow(arrtyp, oldval, out newval, null, prop);
                                PropertyContextMenu(obj, prop);
                                if (ImGui.IsItemActive() && !ImGui.IsWindowFocused())
                                {
                                    ImGui.SetItemDefaultFocus();
                                }
                                bool committed = ImGui.IsItemDeactivatedAfterEdit();
                                if (ParamRefRow(prop, oldval, ref newval))
                                {
                                    changed = true;
                                    committed = true;
                                }
                                UpdateProperty(prop, entSelection, newval, changed, committed, i);

                                ImGui.NextColumn();
                                ImGui.PopID();
                            }
                        }
                        ImGui.PopID();
                    }
                    // TODO: find a better place to handle this special case (maybe)
                    else if (typ.IsClass && typ == typeof(MSB.Shape))
                    {
                        bool open = ImGui.TreeNodeEx(prop.Name, ImGuiTreeNodeFlags.DefaultOpen);
                        ImGui.NextColumn();
                        ImGui.SetNextItemWidth(-1);
                        var o = prop.GetValue(obj);
                        var shapetype = Enum.Parse<RegionShape>(o.GetType().Name);
                        int shap = (int)shapetype;

                        if (entSelection.Count == 1)
                        {
                            if (ImGui.Combo("##shapecombo", ref shap, _regionShapes, _regionShapes.Length))
                            {
                                MSB.Shape newshape;
                                switch ((RegionShape)shap)
                                {
                                    case RegionShape.Box:
                                        newshape = new MSB.Shape.Box();
                                        break;
                                    case RegionShape.Point:
                                        newshape = new MSB.Shape.Point();
                                        break;
                                    case RegionShape.Cylinder:
                                        newshape = new MSB.Shape.Cylinder();
                                        break;
                                    case RegionShape.Sphere:
                                        newshape = new MSB.Shape.Sphere();
                                        break;
                                    case RegionShape.Composite:
                                        newshape = new MSB.Shape.Composite();
                                        break;
                                    default:
                                        throw new Exception("Invalid shape");
                                }
                                var action = new PropertiesChangedAction((PropertyInfo)prop, obj, newshape);
                                action.SetPostExecutionAction((undo) =>
                                {
                                    bool selected = false;
                                    if (firstEnt.RenderSceneMesh != null)
                                    {
                                        selected = firstEnt.RenderSceneMesh.RenderSelectionOutline;
                                        firstEnt.RenderSceneMesh.Dispose();
                                        firstEnt.RenderSceneMesh = null;
                                    }

                                    firstEnt.UpdateRenderModel();
                                    firstEnt.RenderSceneMesh.RenderSelectionOutline = selected;
                                });
                                ContextActionManager.ExecuteAction(action);
                            }
                        }
                        ImGui.NextColumn();
                        if (open)
                        {
                            PropEditorGeneric(selection, entSelection, o, false);
                            ImGui.TreePop();
                        }
                        ImGui.PopID();
                    }
                    else if (typ == typeof(BTL.LightType))
                    {
                        bool open = ImGui.TreeNodeEx(prop.Name, ImGuiTreeNodeFlags.DefaultOpen);
                        ImGui.NextColumn();
                        ImGui.SetNextItemWidth(-1);
                        var o = prop.GetValue(obj);
                        var enumTypes = Enum.Parse<LightType>(o.ToString());
                        int thisType = (int)enumTypes;
                        if (ImGui.Combo("##lightTypecombo", ref thisType, _lightTypes, _lightTypes.Length))
                        {
                            BTL.LightType newLight;
                            switch ((LightType)thisType)
                            {
                                case LightType.Directional:
                                    newLight = BTL.LightType.Directional;
                                    break;
                                case LightType.Point:
                                    newLight = BTL.LightType.Point;
                                    break;
                                case LightType.Spot:
                                    newLight = BTL.LightType.Spot;
                                    break;
                                default:
                                    throw new Exception("Invalid BTL LightType");
                            }

                            var action = new PropertiesChangedAction(prop, obj, newLight);
                            action.SetPostExecutionAction((undo) =>
                            {
                                bool selected = false;
                                if (entSelection.RenderSceneMesh != null)
                                {
                                    selected = entSelection.RenderSceneMesh.RenderSelectionOutline;
                                    entSelection.RenderSceneMesh.Dispose();
                                    entSelection.RenderSceneMesh = null;
                                }

                                entSelection.UpdateRenderModel();
                                entSelection.RenderSceneMesh.RenderSelectionOutline = selected;
                            });

                            ContextActionManager.ExecuteAction(action);
                        }
                        ImGui.NextColumn();
                        if (open)
                        {
                            PropEditorGeneric(selection, entSelection, o, false);
                            ImGui.TreePop();
                        }
                        ImGui.PopID();
                    }
                    else if (typ.IsClass && typ != typeof(string) && !typ.IsArray)
                    {
                        bool open = ImGui.TreeNodeEx(prop.Name, ImGuiTreeNodeFlags.DefaultOpen);
                        ImGui.NextColumn();
                        ImGui.SetNextItemWidth(-1);
                        var o = prop.GetValue(obj);
                        ImGui.Text(o.GetType().Name);
                        ImGui.NextColumn();
                        if (open)
                        {
                            PropEditorGeneric(selection, entSelection, o, false);
                            ImGui.TreePop();
                        }
                        ImGui.PopID();
                    }
                    else
                    {
                        ImGui.Text(prop.Name);
                        ImGui.NextColumn();
                        ImGui.SetNextItemWidth(-1);
                        var oldval = prop.GetValue(obj);
                        bool changed = false;
                        object newval = null;

<<<<<<< HEAD
                        changed = PropertyRow(typ, oldval, out newval, firstEnt, prop.Name);

=======
                        changed = PropertyRow(typ, oldval, out newval, entSelection, prop);
>>>>>>> f1127c68
                        PropertyContextMenu(obj, prop);
                        if (ImGui.IsItemActive() && !ImGui.IsWindowFocused())
                        {
                            ImGui.SetItemDefaultFocus();
                        }
                        bool committed = ImGui.IsItemDeactivatedAfterEdit();
                        if (ParamRefRow(prop, oldval, ref newval))
                        {
                            changed = true;
                            committed = true;
                        }
                        UpdateProperty(prop, entSelection, newval, changed, committed);

                        ImGui.NextColumn();
                        ImGui.PopID();
                    }
                    id++;
                }
            }
            if (decorate && entSelection.Count == 1)
            {
                ImGui.Columns(1);
                if (firstEnt.References != null)
                {
                    ImGui.NewLine();
                    ImGui.Text("References: ");
                    ImGui.Indent(10);
                    foreach (var m in firstEnt.References)
                    {
                        foreach (var n in m.Value)
                        {
                            if (n is Entity e)
                            {
                                var nameWithType = e.PrettyName.Insert(2, e.WrappedObject.GetType().Name + " - ");
                                if (ImGui.Button(nameWithType))
                                {
                                    selection.ClearSelection();
                                    selection.AddSelection(e);
                                }
                            }
                            else if (n is ObjectContainerReference r)
                            {
                                // Try to select the map's RootObject if it is loaded, and the reference otherwise.
                                // It's not the end of the world if we choose the wrong one, as SceneTree can use either,
                                // but only the RootObject has the TransformNode and Viewport integration.
                                string mapid = r.Name;
                                string prettyName = $"{ForkAwesome.Cube} {mapid}";
                                if (Editor.AliasBank.MapNames != null && Editor.AliasBank.MapNames.TryGetValue(mapid, out string metaName))
                                {
                                    prettyName += $" <{metaName.Replace("--", "")}>";
                                }
                                if (ImGui.Button(prettyName))
                                {
                                    Scene.ISelectable rootTarget = r.GetSelectionTarget();
                                    selection.ClearSelection();
                                    selection.AddSelection(rootTarget);
                                    // For this type of connection, jump to the object in the list to actually load the map
                                    // (is this desirable in other cases?). It could be possible to have a Load context menu
                                    // here, but that should be shared with SceneTree.
                                    selection.GotoTreeTarget = rootTarget;
                                }

                                if (ImGui.BeginPopupContextItem())
                                {
                                    var map = firstEnt.Universe.GetLoadedMap(mapid);
                                    if (map == null)
                                    {
                                        if (ImGui.Selectable("Load Map"))
                                        {
                                            firstEnt.Universe.LoadMap(mapid);
                                        }
                                    }
                                    else
                                    {
                                        if (ImGui.Selectable("Unload Map"))
                                        {
                                            firstEnt.Universe.UnloadMap(map);
                                        }
                                    }
                                    ImGui.EndPopup();
                                }
                            }
                        }
                    }
                }
                ImGui.Unindent(10);
                ImGui.NewLine();
                ImGui.Text("Objects referencing this object:");
                ImGui.Indent(10);
                foreach (var m in firstEnt.GetReferencingObjects())
                {
                    var nameWithType = m.PrettyName.Insert(2, m.WrappedObject.GetType().Name + " - ");
                    if (ImGui.Button(nameWithType))
                    {
                        selection.ClearSelection();
                        selection.AddSelection(m);
                    }
                }
                ImGui.Unindent(10);
            }
        }

        public void OnGui(Selection selection, string id, float w, float h)
        {
            var entSelection = selection.GetFilteredSelection<Entity>();

            ImGui.PushStyleColor(ImGuiCol.ChildBg, new Vector4(0.145f, 0.145f, 0.149f, 1.0f));
            ImGui.SetNextWindowSize(new Vector2(350, h - 80), ImGuiCond.FirstUseEver);
            ImGui.SetNextWindowPos(new Vector2(w - 370, 20), ImGuiCond.FirstUseEver);
            ImGui.Begin($@"Properties##{id}");
            ImGui.BeginChild("propedit");
            if (entSelection.Count > 1)
            {
                var firstEnt = entSelection.First();
                if (entSelection.All(e => e.WrappedObject.GetType() == firstEnt.WrappedObject.GetType()))
                {
                    if (firstEnt.WrappedObject is Param.Row prow || firstEnt.WrappedObject is MergedParamRow)
                    {
                        ImGui.Text("Cannot edit multiples of this object at once.");
                        ImGui.EndChild();
                        ImGui.End();
                        ImGui.PopStyleColor();
                        return;
                    }
                    else
                    {
                        ImGui.TextColored(new Vector4(0.5f, 1.0f, 0.0f, 1.0f), " Editing Multiple Objects.\n Changes will be applied to all selected objects.");
                        ImGui.Separator();
                        ImGui.PushStyleColor(ImGuiCol.FrameBg, new Vector4(0.0f, 0.5f, 0.0f, 0.1f));
                        ImGui.BeginChild("MSB_EditingMultipleObjsChild");
                        PropEditorGeneric(selection, entSelection);
                        ImGui.PopStyleColor();
                        ImGui.EndChild();
                    }
                }
                else
                {
                    ImGui.Text("Not all selected objects are the same type.");
                    ImGui.EndChild();
                    ImGui.End();
                    ImGui.PopStyleColor();
                    return;
                }

            }
            else if (entSelection.Any())
            {
                var firstEnt = entSelection.First();
                if (firstEnt.WrappedObject == null)
                {
                    ImGui.Text("Select a map object to edit its properties.");
                    ImGui.EndChild();
                    ImGui.End();
                    ImGui.PopStyleColor();
                    return;
                }
                else if (firstEnt.WrappedObject is Param.Row prow || firstEnt.WrappedObject is MergedParamRow)
                {
                    PropEditorParamRow(firstEnt);
                }
                else
                {
                    PropEditorGeneric(selection, entSelection);
                }
            }
            else
            {
                ImGui.Text("Select a map object to edit its properties.");
            }
            ImGui.EndChild();
            ImGui.End();
            ImGui.PopStyleColor();
        }
    }
}<|MERGE_RESOLUTION|>--- conflicted
+++ resolved
@@ -115,11 +115,8 @@
                     }
                 }
                 /*
-<<<<<<< HEAD
                 // TODO: Set Next Unique Value
                 // (needs prop search to scan through structs)
-=======
->>>>>>> f1127c68
                 if (obj != null && ImGui.BeginPopupContextItem(propname))
                 {
                     if (ImGui.Selectable("Set Next Unique Value"))
@@ -438,11 +435,7 @@
             ImGui.NextColumn();
             ImGui.SetNextItemWidth(-1);
 
-<<<<<<< HEAD
             bool changed = PropertyRow(propType, oldval, out newval, nullableEntity, nullableName);
-=======
-            changed = PropertyRow(propType, oldval, out newval, nullableEntity, proprow);
->>>>>>> f1127c68
             bool committed = ImGui.IsItemDeactivatedAfterEdit();
             UpdateProperty(proprow, nullableSelection, paramRowOrCell, newval, changed, committed);
             ImGui.NextColumn();
@@ -508,9 +501,6 @@
             "Composite",
         };
 
-<<<<<<< HEAD
-        private void PropEditorGeneric(Selection selection, HashSet<Entity> entSelection, object target = null, bool decorate = true)
-=======
         internal enum LightType
         {
             Spot,
@@ -525,8 +515,7 @@
             "Point",
         };
 
-        private void PropEditorGeneric(Selection selection, Entity entSelection, object target = null, bool decorate = true)
->>>>>>> f1127c68
+        private void PropEditorGeneric(Selection selection, HashSet<Entity> entSelection, object target = null, bool decorate = true)
         {
             var firstEnt = entSelection.First();
             var obj = (target == null) ? firstEnt.WrappedObject : target;
@@ -817,12 +806,8 @@
                         bool changed = false;
                         object newval = null;
 
-<<<<<<< HEAD
                         changed = PropertyRow(typ, oldval, out newval, firstEnt, prop.Name);
 
-=======
-                        changed = PropertyRow(typ, oldval, out newval, entSelection, prop);
->>>>>>> f1127c68
                         PropertyContextMenu(obj, prop);
                         if (ImGui.IsItemActive() && !ImGui.IsWindowFocused())
                         {
