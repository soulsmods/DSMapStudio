--- conflicted
+++ resolved
@@ -182,7 +182,6 @@
                     // shouldUpdateVisual = true;
                 }
             }
-<<<<<<< HEAD
             else if (typ.BaseType == typeof(Enum))
             {
                 var enumVals = typ.GetEnumValues();
@@ -226,7 +225,7 @@
                 {
                     ImGui.Text("ImplementMe");
                 }
-=======
+            }
             else if (typ == typeof(Color))
             {
                 var att = prop.GetCustomAttribute<SupportsAlphaAttribute>();
@@ -270,11 +269,10 @@
                         return true;
                     }
                 }
->>>>>>> f1127c68
             }
             else
             {
-                ImGui.Text($"Property type `{prop.Name}` in `{prop.DeclaringType}` has not been implemented. Please report this.");
+                ImGui.Text("ImplementMe");
             }
 
             newval = null;
