﻿using System;
using System.Collections.Generic;
using System.Linq;
using System.Text;
using System.Threading.Tasks;
using System.Reflection;
using System.Numerics;
using System.Xml.Serialization;
using SoulsFormats;
using StudioCore.Scene;
using System.Diagnostics;
using FSParam;
using StudioCore.Editor;

namespace StudioCore.MsbEditor
{
    /// <summary>
    /// A logical map object that can be either a part, region, event, or light. Uses
    /// reflection to access and update properties
    /// </summary>
    public class Entity : Scene.ISelectable, IDisposable
    {
        public object WrappedObject { get; set; }

        private string CachedName = null;

        public string ExtraSaveInfo = null;

        [XmlIgnore]
        public ObjectContainer Container { get; set; } = null;

        [XmlIgnore]
        public Universe Universe { 
            get
            {
                return (Container != null) ? Container.Universe : null;
            }
        }
        [XmlIgnore]
        public Entity Parent { get; private set; } = null;
        public List<Entity> Children { get; set; } = new List<Entity>();

        /// <summary>
        /// A map that contains references for each property
        /// </summary>
        [XmlIgnore]
        public Dictionary<string, object[]> References { get; private set; } = new Dictionary<string, object[]>();

        [XmlIgnore]
        public virtual bool HasTransform
        {
            get
            {
                return false;
            }
        }

        protected Scene.RenderableProxy _renderSceneMesh = null;
        [XmlIgnore]
        public Scene.RenderableProxy RenderSceneMesh
        {
            set
            {
                _renderSceneMesh = value;
                UpdateRenderModel();
            }
            get
            {
                return _renderSceneMesh;
            }
        }
        [XmlIgnore]
        public bool UseDrawGroups { set; get; } = true;

        [XmlIgnore]
        public virtual string Name
        {
            get
            {
                if (CachedName != null)
                {
                    return CachedName;
                }
                if (WrappedObject.GetType().GetProperty("Name") != null)
                {
                    CachedName = (string)WrappedObject.GetType().GetProperty("Name").GetValue(WrappedObject, null);
                }
                else
                {
                    CachedName = "null";
                }
                return CachedName;
            }
            set
            {
                if (value == null)
                {
                    CachedName = null;
                }
                else
                {
                    WrappedObject.GetType().GetProperty("Name").SetValue(WrappedObject, value);
                    CachedName = value;
                }
            }
        }

        [XmlIgnore]
        public virtual string PrettyName
        {
            get
            {
                return Name;
            }
        }

        protected string CurrentModel = "";

        [XmlIgnore]
        public uint[] Drawgroups;

        [XmlIgnore]
        public uint[] Dispgroups;

        //public uint[] FakeDispgroups; //Used for Viewport dispgroup rendering. Doesn't affect anything else.

        protected bool _EditorVisible = true;
        [XmlIgnore]
        public bool EditorVisible
        {
            get
            {
                return _EditorVisible;
            }
            set
            {
                _EditorVisible = value;
                if (RenderSceneMesh != null)
                {
                    RenderSceneMesh.Visible = _EditorVisible;
                }
                foreach (var child in Children)
                    child.EditorVisible = _EditorVisible;
            }
        }

        internal bool UseTempTransform = false;
        internal Transform TempTransform = Transform.Default;


        public Entity()
        {
        }

        public Entity(ObjectContainer map, object msbo)
        {
            Container = map;
            WrappedObject = msbo;
        }

        public void AddChild(Entity child)
        {
            if (child.Parent != null)
            {
                Parent.Children.Remove(child);
            }
            child.Parent = this;
            Children.Add(child);
            child.UpdateRenderModel();
        }

        public void AddChild(Entity child, int index)
        {
            if (child.Parent != null)
            {
                Parent.Children.Remove(child);
            }
            child.Parent = this;
            Children.Insert(index, child);
            child.UpdateRenderModel();
        }

        public int ChildIndex(Entity child)
        {
            for (int i = 0; i < Children.Count(); i++)
            {
                if (Children[i] == child)
                {
                    return i;
                }
            }
            return -1;
        }

        public int RemoveChild(Entity child)
        {
            for (int i = 0; i < Children.Count(); i++)
            {
                if (Children[i] == child)
                {
                    Children[i].Parent = null;
                    Children.RemoveAt(i);
                    return i;
                }
            }
            return -1;
        }

        private void CloneRenderable(Entity obj)
        {
            if (RenderSceneMesh != null)
            {
                if (RenderSceneMesh is MeshRenderableProxy m)
                {
                    obj.RenderSceneMesh = new MeshRenderableProxy(m);
                    obj.RenderSceneMesh.SetSelectable(this);
                }
                else if (RenderSceneMesh is DebugPrimitiveRenderableProxy c)
                {
                    obj.RenderSceneMesh = new DebugPrimitiveRenderableProxy(c);
                    obj.RenderSceneMesh.SetSelectable(this);
                }
            }
        }

        internal virtual Entity DuplicateEntity(object clone)
        {
            return new Entity(Container, clone);
        }

        public object DeepCopyObject(object obj)
        {
            var typ = obj.GetType();

            // use copy constructor if available
            var typs = new Type[1];
            typs[0] = typ;
            ConstructorInfo constructor = typ.GetConstructor(typs);
            if (constructor != null)
            {
                return constructor.Invoke(new object[] { obj });
            }
            else
            {
                // Try either default constructor or name constructor
                typs[0] = typeof(string);
                constructor = typ.GetConstructor(typs);
                object clone;
                if (constructor != null)
                {
                    clone = constructor.Invoke(new object[] { "" });
                }
                else
                {
                    // Otherwise use standard constructor and abuse reflection
                    constructor = typ.GetConstructor(System.Type.EmptyTypes);
                    clone = constructor.Invoke(null);
                }
                foreach (PropertyInfo sourceProperty in typ.GetProperties())
                {
                    PropertyInfo targetProperty = typ.GetProperty(sourceProperty.Name);
                    if (sourceProperty.PropertyType.IsArray)
                    {
                        Array arr = (Array)sourceProperty.GetValue(obj);
                        Array.Copy(arr, (Array)targetProperty.GetValue(clone), arr.Length);
                    }
                    else if (sourceProperty.CanWrite)
                    {
                        if (sourceProperty.PropertyType.IsClass && sourceProperty.PropertyType != typeof(string))
                        {
                            targetProperty.SetValue(clone, DeepCopyObject(sourceProperty.GetValue(obj, null)), null);
                        }
                        else
                        {
                            targetProperty.SetValue(clone, sourceProperty.GetValue(obj, null), null);
                        }
                    }
                    else
                    {
                        // Sanity check
                        // Console.WriteLine($"Can't copy {type.Name} {sourceProperty.Name} of type {sourceProperty.PropertyType}");
                    }
                }
                return clone;
            }
        }

        public virtual Entity Clone()
        {
            var clone = DeepCopyObject(WrappedObject);
            var obj = DuplicateEntity(clone);
            CloneRenderable(obj);
<<<<<<< HEAD
            obj.UseDrawGroups = UseDrawGroups;
            obj.ExtraSaveInfo = ExtraSaveInfo;
=======
>>>>>>> ffcb432a
            return obj;
        }

        public object GetPropertyValue(string prop)
        {
            if (WrappedObject == null)
            {
                return null;
            }
            if (WrappedObject is Param.Row row)
            {
                var pp = row.Cells.FirstOrDefault(cell => cell.Def.InternalName == prop);
                if (pp != null)
                {
                    return pp.GetValue(row);
                }
            }
            else if (WrappedObject is MergedParamRow mrow)
            {
                var pp = mrow[prop];
                if (pp != null)
                {
                    return pp.Value.Value;
                }
            }
            var p = WrappedObject.GetType().GetProperty(prop, BindingFlags.IgnoreCase | BindingFlags.Public | BindingFlags.Instance);
            if (p != null)
            {
                return p.GetValue(WrappedObject, null);
            }
            return null;
        }

        public bool IsRotationPropertyRadians(string prop)
        {
            if (WrappedObject == null)
            {
                return false;
            }
            if (WrappedObject is Param.Row row || WrappedObject is MergedParamRow mrow)
            {
                return false;
            }
            return WrappedObject.GetType().GetProperty(prop).GetCustomAttribute<RotationRadians>() != null;
        }

        public bool IsRotationXZY(string prop)
        {
            if (WrappedObject == null)
            {
                return false;
            }
            if (WrappedObject is Param.Row row || WrappedObject is MergedParamRow mrow)
            {
                return false;
            }
            return WrappedObject.GetType().GetProperty(prop).GetCustomAttribute<RotationXZY>() != null;
        }

        public T GetPropertyValue<T>(string prop)
        {
            if (WrappedObject == null)
            {
                return default(T);
            }
            if (WrappedObject is Param.Row row)
            {
                var pp = row.Cells.FirstOrDefault(cell => cell.Def.InternalName == prop);
                if (pp != null)
                {
                    return (T)pp.GetValue(row);
                }
            }
            else if (WrappedObject is MergedParamRow mrow)
            {
                var pp = mrow[prop];
                if (pp != null)
                {
                    return (T)pp.Value.Value;
                }
            }
            var p = WrappedObject.GetType().GetProperty(prop);
            if (p != null && p.PropertyType == typeof(T))
            {
                return (T)p.GetValue(WrappedObject, null);
            }
            return default(T);
        }

        public PropertyInfo GetProperty(string prop)
        {
            if (WrappedObject == null)
            {
                return null;
            }
            if (WrappedObject is Param.Row row)
            {
                var pp = row[prop];
                if (pp != null)
                {
                    return pp.GetType().GetProperty("Value", BindingFlags.IgnoreCase | BindingFlags.Public | BindingFlags.Instance);
                }
            }
            else if (WrappedObject is MergedParamRow mrow)
            {
                var pp = mrow[prop];
                if (pp != null)
                {
                    return pp.GetType().GetProperty("Value", BindingFlags.IgnoreCase | BindingFlags.Public | BindingFlags.Instance);
                }
            }
            var p = WrappedObject.GetType().GetProperty(prop, BindingFlags.IgnoreCase | BindingFlags.Public | BindingFlags.Instance);
            if (p != null)
            {
                return p;
            }
            return null;
        }

        public PropertiesChangedAction GetPropertyChangeAction(string prop, object newval)
        {
            if (WrappedObject == null)
            {
                return null;
            }
            if (WrappedObject is Param.Row row)
            {
                var pp = row[prop];
                if (pp != null)
                {
                    var pprop = pp.GetType().GetProperty("Value");
                    return new PropertiesChangedAction(pprop, pp, newval);
                }
            }
            if (WrappedObject is MergedParamRow mrow)
            {
                var pp = mrow[prop];
                if (pp != null)
                {
                    var pprop = pp.GetType().GetProperty("Value");
                    return new PropertiesChangedAction(pprop, pp, newval);
                }
            }
            var p = WrappedObject.GetType().GetProperty(prop);
            if (p != null)
            {
                return new PropertiesChangedAction(p, WrappedObject, newval);
            }
            return null;
        }

        public virtual void BuildReferenceMap()
        {
            if (!(WrappedObject is Param.Row) && !(WrappedObject is MergedParamRow))
            {
                var type = WrappedObject.GetType();
                var props = type.GetProperties(BindingFlags.Instance | BindingFlags.Public);
                foreach (var p in props)
                {
                    var att = p.GetCustomAttribute<MSBReference>();
                    if (att != null)
                    {
                        if (p.PropertyType.IsArray)
                        {
                            Array array = (Array)p.GetValue(WrappedObject);
                            foreach (var i in array)
                            {
                                var sref = (string)i;
                                if (sref != null && sref != "")
                                {
                                    var obj = Container.GetObjectByName(sref);
                                    if (obj != null)
                                    {
                                        if (!References.ContainsKey(sref))
                                            References.Add(sref, new[] { obj });
                                    }
                                }
                            }

                        }
                        else
                        {
                            var sref = (string)p.GetValue(WrappedObject);
                            if (sref != null && sref != "")
                            {
                                var obj = Container.GetObjectByName(sref);
                                if (obj != null)
                                {
                                    if (!References.ContainsKey(sref))
                                        References.Add(sref, new[] { obj });
                                }
                            }
                        }
                    }
                }
            }
        }

        private HashSet<Entity> ReferencingObjects = null;
        private bool disposedValue;

        public IReadOnlyCollection<Entity> GetReferencingObjects()
        {
            if (Container == null)
            {
                return new List<Entity>();
            }

            if (ReferencingObjects != null)
            {
                return ReferencingObjects;
            }

            ReferencingObjects = new HashSet<Entity>();
            foreach (var m in Container.Objects)
            {
                if (m.References != null)
                {
                    foreach (var n in m.References)
                    {
                        foreach (var o in n.Value)
                        {
                            if (o == this)
                            {
                                ReferencingObjects.Add(m);
                            }
                        }
                    }
                }
            }

            return ReferencingObjects;
        }

        public void InvalidateReferencingObjectsCache()
        {
            ReferencingObjects = null;
        }

        /// <summary>
        /// Get root object's transform
        /// </summary>
        public virtual Transform GetRootTransform()
        {
            Transform t = Transform.Default;
            var parent = Parent;
            while (parent != null)
            {
                t += parent.GetLocalTransform();
                parent = parent.Parent;
            }
            return t;
        }

        /// <summary>
        /// Get local transform and offset it by Root Object (Transform Node)
        /// </summary>
        public virtual Transform GetRootLocalTransform()
        {
            var t = GetLocalTransform();
            if (this != Container.RootObject)
            {
                var root = GetRootTransform();
                t.Rotation *= root.Rotation;
                t.Position = Vector3.Transform(t.Position, root.Rotation);
                t.Position += root.Position;
            }
            return t;
        }

        public virtual Transform GetLocalTransform()
        {
            var t = Transform.Default;

            var pos = GetPropertyValue("Position");
            if (pos != null)
            {
                t.Position = (Vector3)pos;
            }
            else
            {
                var px = GetPropertyValue("PositionX");
                var py = GetPropertyValue("PositionY");
                var pz = GetPropertyValue("PositionZ");
                if (px != null)
                {
                    t.Position.X = (float)px;
                }
                if (py != null)
                {
                    t.Position.Y = (float)py;
                }
                if (pz != null)
                {
                    t.Position.Z = (float)pz;
                }
            }

            var rot = GetPropertyValue("Rotation");
            if (rot != null)
            {
                var r = (Vector3)rot;
                
                if (IsRotationPropertyRadians("Rotation"))
                {
                    if (IsRotationXZY("Rotation"))
                    {
                        t.EulerRotationXZY = new Vector3(r.X, r.Y, r.Z);
                        /*var test = t.EulerRotationXZY;
                        if (MathF.Abs(r.X - test.X) > 0.01 ||
                            MathF.Abs(r.Y - test.Y) > 0.01 ||
                            MathF.Abs(r.Z - test.Z) > 0.01)
                        {
                            //Debug.Print("hi");
                            var q2 = new Transform();
                            q2.EulerRotationXZY = test;
                            if (MathF.Abs(q2.Rotation.X - t.Rotation.X) > 0.01 ||
                                MathF.Abs(q2.Rotation.Y - t.Rotation.Y) > 0.01 ||
                                MathF.Abs(q2.Rotation.Z - t.Rotation.Z) > 0.01 ||
                                MathF.Abs(q2.Rotation.W - t.Rotation.W) > 0.01)
                            {
                                Debug.Print("hi");
                            }
                        }*/
                    }
                    else
                    {
                        t.EulerRotation = new Vector3(r.X, r.Y, r.Z);
                    }
                }
                else
                {
                    if (IsRotationXZY("Rotation"))
                    {
                        t.EulerRotationXZY = new Vector3(Utils.DegToRadians(r.X), Utils.DegToRadians(r.Y), Utils.DegToRadians(r.Z));
                    }
                    else
                    {
                        t.EulerRotation = new Vector3(Utils.DegToRadians(r.X), Utils.DegToRadians(r.Y), Utils.DegToRadians(r.Z));
                    }
                }
            }
            else
            {
                var rx = GetPropertyValue("RotationX");
                var ry = GetPropertyValue("RotationY");
                var rz = GetPropertyValue("RotationZ");
                Vector3 r = Vector3.Zero;
                if (rx != null)
                {
                    r.X = (float)rx;
                }
                if (ry != null)
                {
                    r.Y = (float)ry + 180.0f; // According to Vawser, DS2 enemies are flipped 180 relative to map rotations
                }
                if (rz != null)
                {
                    r.Z = (float)rz;
                }
                t.EulerRotation = new Vector3(Utils.DegToRadians(r.X), Utils.DegToRadians(r.Y), Utils.DegToRadians(r.Z));
            }

            var scale = GetPropertyValue("Scale");
            if (scale != null)
            {
                t.Scale = (Vector3)scale;
            }

            return t;
        }

        public virtual Matrix4x4 GetWorldMatrix()
        {
            Matrix4x4 t = UseTempTransform ? TempTransform.WorldMatrix : GetLocalTransform().WorldMatrix;
            var p = Parent;
            while (p != null)
            {
                if (p.HasTransform)
                {
                    t *= (p.UseTempTransform ? p.TempTransform.WorldMatrix : p.GetLocalTransform().WorldMatrix);
                }
                p = p.Parent;
            }
            return t;
        }

        public void SetTemporaryTransform(Transform t)
        {
            TempTransform = t;
            UseTempTransform = true;
            UpdateRenderModel();
        }

        public void ClearTemporaryTransform(bool updaterender=true)
        {
            UseTempTransform = false;
            if (updaterender)
            {
                UpdateRenderModel();
            }
        }

        public Action GetUpdateTransformAction(Transform newt)
        {
            if (WrappedObject is Param.Row || WrappedObject is MergedParamRow)
            {
                var actions = new List<Action>();
                float roty = newt.EulerRotation.Y * Utils.Rad2Deg - 180.0f;
                actions.Add(GetPropertyChangeAction("PositionX", newt.Position.X));
                actions.Add(GetPropertyChangeAction("PositionY", newt.Position.Y));
                actions.Add(GetPropertyChangeAction("PositionZ", newt.Position.Z));
                actions.Add(GetPropertyChangeAction("RotationX", newt.EulerRotation.X * Utils.Rad2Deg));
                actions.Add(GetPropertyChangeAction("RotationY", roty));
                actions.Add(GetPropertyChangeAction("RotationZ", newt.EulerRotation.Z * Utils.Rad2Deg));
                var act = new CompoundAction(actions);
                act.SetPostExecutionAction((undo) =>
                {
                    UpdateRenderModel();
                });
                return act;
            }
            else
            {
                var act = new PropertiesChangedAction(WrappedObject);
                var prop = WrappedObject.GetType().GetProperty("Position");
                act.AddPropertyChange(prop, newt.Position);
                prop = WrappedObject.GetType().GetProperty("Rotation");
                if (prop != null)
                {
                    if (IsRotationPropertyRadians("Rotation"))
                    {
                        if (IsRotationXZY("Rotation"))
                        {
                            act.AddPropertyChange(prop, newt.EulerRotationXZY);
                        }
                        else
                        {
                            act.AddPropertyChange(prop, newt.EulerRotation);
                        }
                    }
                    else
                    {
                        if (IsRotationXZY("Rotation"))
                        {
                            act.AddPropertyChange(prop, newt.EulerRotationXZY * Utils.Rad2Deg);
                        }
                        else
                        {
                            act.AddPropertyChange(prop, newt.EulerRotation * Utils.Rad2Deg);
                        }
                    }
                }
                act.SetPostExecutionAction((undo) =>
                {
                    UpdateRenderModel();
                });
                return act;
            }
        }

        /*
        private void DrawDispCopy()
        {
            //maybe a Sekiro/Elden Ring thing? Probably not, but maybe.
            FakeDispgroups = Dispgroups;
            if (Name[0] == 'h') //todo2 temporary shitty collision check
            {
                for (var i = 0; i < Dispgroups.Length; i++)
                {
                    //i'm actually setting the entity's field by doing this, which I should not.
                    if (Dispgroups[i] == 0)
                        FakeDispgroups[i] = Drawgroups[i];
                }
            }
        }
        */

        /// <summary>
        /// Updates entity's DrawGroups/DispGroups. Uses CollisionName DrawGroups if possible.
        /// </summary>
        private void UpdateDispDrawGroups()
        {
            string colNameStr = null;
            string[] partNameArray = null;

            object renderStruct = null;
            var myDrawProp = WrappedObject.GetType().GetProperty("DrawGroups");
            var myDispProp = WrappedObject.GetType().GetProperty("DispGroups");

            List<PropertyInfo> myDrawPropList = new();
            List<PropertyInfo> myDispPropList = new();
            if (myDrawProp == null)
            {
                //Couldn't find DrawGroups. Check if this is post DS3 and drawgroups are in Unk1 struct.
                var renderGroups = WrappedObject.GetType().GetProperty("Unk1");
                if (renderGroups != null)
                {
                    //Found Unk1, this is post DS3
                    renderStruct = renderGroups.GetValue(WrappedObject);
                    myDrawProp = renderStruct.GetType().GetProperty("DrawGroups");
                    myDispProp = renderStruct.GetType().GetProperty("DisplayGroups");
                    /*
                    myDrawPropList.Add(renderStruct.GetType().GetProperty("DrawGroups1"));
                    myDrawPropList.Add(renderStruct.GetType().GetProperty("DrawGroups2"));
                    //myDrawPropList.Add(renderStruct.GetType().GetProperty("DrawGroups3"));
                    myDispPropList.Add(renderStruct.GetType().GetProperty("DisplayGroups1"));
                    myDispPropList.Add(renderStruct.GetType().GetProperty("DisplayGroups2"));
                    //myDispPropList.Add(renderStruct.GetType().GetProperty("DisplayGroups3"));
                    myDrawProp = myDrawPropList[0]; //just a temp thing to make sure the block after next passes
                    */
                }
            }

            var myCollisionNameProp = WrappedObject.GetType().GetProperty("CollisionName");
            if (myCollisionNameProp == null)
            {
                myCollisionNameProp = WrappedObject.GetType().GetProperty("CollisionPartName");
                if (myCollisionNameProp == null)
                {
                    /*
                    * UnkPartNames is PROBABLY not a pseudo-CollisionName, but I might be wrong. Keep this code here until we know more.
                    //todo todo2: when UnkPartNames is figured out. 
                    //TEST! DON'T KNOW ENOUGH ABOUT UNKPARTNAMES (or; how AEG assets handle CollisionName functionality) ATM TO DO THIS.
                        //Don't know if it's s actually relevant to  drawgroup rendering (and which indicies do what)

                    myCollisionNameProp = WrappedObject.GetType().GetProperty("UnkPartNames"); //string[]
                    if (myCollisionNameProp != null)
                    {
                        partNameArray = (string[])myCollisionNameProp.GetValue(WrappedObject);
                        foreach (var str in partNameArray)
                        {
                            if (str != null && str != "")
                            {
                                colNameStr = str;
                                break;
                            }
                        }
                    }
                    */
                }
            }

            if (myDrawProp != null && myCollisionNameProp != null)
            {
                // Found DrawGroups and CollisionName
                if (partNameArray == null) // Didn't get string from UnkPartNames
                    colNameStr = (string)myCollisionNameProp.GetValue(WrappedObject); // Get string in collisionName field

                if (colNameStr != null && colNameStr != "")
                {
                    // CollisionName field is not empty
                    var colNameEnt = Container.GetObjectByName(colNameStr); // Get entity referenced by collisionName
                    if (colNameEnt != null)
                    {
                        //get DrawGroups from CollisionName reference
                        var renderGroups_col = colNameEnt.WrappedObject.GetType().GetProperty("Unk1");
                        if (renderGroups_col != null)
                        {
                            //This is post DS3 and drawgroups are in Unk1 struct.
                            var renderStruct_col = renderGroups_col.GetValue(colNameEnt.WrappedObject);

                            Drawgroups = (uint[])renderStruct_col.GetType().GetProperty("DrawGroups").GetValue(renderStruct_col);
                            Dispgroups = (uint[])renderStruct_col.GetType().GetProperty("DisplayGroups").GetValue(renderStruct_col);
                            /*
                            int groupCount = Universe._dispGroupCount;
                            Drawgroups = new uint[groupCount];
                            var i = 0;
                            foreach (var e in myDrawPropList)
                            {
                                var array = (uint[])e.GetValue(renderStruct_col);
                                array.CopyTo(Drawgroups, i);
                                i += array.Length;
                            }
                            Dispgroups = new uint[groupCount];
                            i = 0;
                            foreach (var e in myDispPropList)
                            {
                                var array = (uint[])e.GetValue(renderStruct_col);
                                array.CopyTo(Dispgroups, i);
                                i += array.Length;
                            }
                            */
                        }
                        else
                        {
                            Drawgroups = (uint[])colNameEnt.WrappedObject.GetType().GetProperty("DrawGroups").GetValue(colNameEnt.WrappedObject);
                            Dispgroups = (uint[])colNameEnt.WrappedObject.GetType().GetProperty("DispGroups").GetValue(colNameEnt.WrappedObject);
                        }
                        //DrawDispCopy();
                        return;
                    }
                    else if (Universe.postLoad)
                    {
                        if (colNameStr != "")
                        {
                            // CollisionName referenced doesn't exist
                            TaskManager.warningList.TryAdd($"{Name} colName", $"{Container?.Name}: {Name} refers to CollisionName `{colNameStr}` which doesn't exist.");
                        }
                    }
                }
            }
            if (myDrawProp != null)
            {
                //Found Drawgroups, but no CollisionName reference
                if (renderStruct != null)
                {
                    Drawgroups = (uint[])myDrawProp.GetValue(renderStruct);
                    Dispgroups = (uint[])myDispProp.GetValue(renderStruct);
                    /*
                    int groupCount = Universe._dispGroupCount;
                    Drawgroups = new uint[groupCount]; //drawgroup 
                    var i = 0;
                    foreach (var e in myDrawPropList)
                    {
                        var array = (uint[])e.GetValue(renderStruct);
                        array.CopyTo(Drawgroups, i);
                        i += array.Length;
                    }
                    Dispgroups = new uint[groupCount];
                    i = 0;
                    foreach (var e in myDispPropList)
                    {
                        var array = (uint[])e.GetValue(renderStruct);
                        array.CopyTo(Dispgroups, i);
                        i += array.Length;
                    }
                    */
                }
                else
                {
                    Drawgroups = (uint[])myDrawProp.GetValue(WrappedObject);
                    Dispgroups = (uint[])myDispProp.GetValue(WrappedObject);
                }
                //DrawDispCopy();
            }

            return;
        }

        private void RefreshDrawgroups()
        {
            //I doubt this needs to be separate from UpdateDispDrawGroups.
            if (UseDrawGroups && RenderSceneMesh != null)
            {
                UpdateDispDrawGroups();
                RenderSceneMesh.DrawGroups.AlwaysVisible = false;
                RenderSceneMesh.DrawGroups.RenderGroups = Drawgroups;
            }
        }

        public virtual void UpdateRenderModel()
        {
            if (!HasTransform)
            {
                return;
            }
            Matrix4x4 t = UseTempTransform ? TempTransform.WorldMatrix : GetLocalTransform().WorldMatrix;
            var p = Parent;
            while (p != null)
            {
                t = t * (p.UseTempTransform ? p.TempTransform.WorldMatrix : p.GetLocalTransform().WorldMatrix);
                p = p.Parent;
            }
            if (RenderSceneMesh != null)
            {
                RenderSceneMesh.World = t;
            }
            foreach (var c in Children)
            {
                if (c.HasTransform)
                {
                    c.UpdateRenderModel();
                }
            }
            
            //DrawGroup management
            RefreshDrawgroups();
            

            if (RenderSceneMesh != null)
            {
                RenderSceneMesh.Visible = _EditorVisible;
            }
        }

        public void OnSelected()
        {
            if (RenderSceneMesh != null)
            {
                RenderSceneMesh.RenderSelectionOutline = true;
            }
        }

        public void OnDeselected()
        {
            if (RenderSceneMesh != null)
            {
                RenderSceneMesh.RenderSelectionOutline = false;
            }
        }

        protected virtual void Dispose(bool disposing)
        {
            if (!disposedValue)
            {
                if (disposing)
                {
                    if (RenderSceneMesh != null)
                    {
                        RenderSceneMesh.Dispose();
                        _renderSceneMesh = null;
                    }
                }

                disposedValue = true;
            }
        }

        ~Entity()
        {
            Dispose(disposing: false);
        }

        public void Dispose()
        {
            // Do not change this code. Put cleanup code in 'Dispose(bool disposing)' method
            Dispose(disposing: true);
            GC.SuppressFinalize(this);
        }
    }

    public class NamedEntity : Entity
    {
        public override string Name { get; set; }

        public NamedEntity(ObjectContainer map, object msbo, string name) : base(map, msbo)
        {
            Name = name;
        }
    }

    public class TransformableNamedEntity : Entity
    {
        public override string Name { get; set; }

        public TransformableNamedEntity(ObjectContainer map, object msbo, string name) : base(map, msbo)
        {
            Name = name;
        }

        public override bool HasTransform
        {
            get
            {
                return true;
            }
        }
    }

    public class MapSerializationEntity
    {
        public string Name { get; set; } = null;
        public int Msbidx { get; set; } = -1;
        public MapEntity.MapEntityType Type { get; set; }
        public Transform Transform { get; set; }
        public List<MapSerializationEntity> Children { get; set; } = null;

        public bool ShouldSerializeChildren()
        {
            return (Children != null && Children.Count > 0);
        }
    }

    public class MapEntity : Entity
    {
        public enum MapEntityType
        {
            MapRoot,
            Editor,
            Part,
            Region,
            Event,
            Light,
            DS2Generator,
            DS2GeneratorRegist,
            DS2Event,
            DS2EventLocation,
            DS2ObjectInstance,
        }

        public MapEntityType Type { get; set; }

        public Map ContainingMap
        {
            get
            {
                return (Map)Container;
            }
        }

        public override string PrettyName
        {
            get
            {
                string icon = "";
                if (Type == MapEntityType.Part)
                {
                    icon = ForkAwesome.PuzzlePiece;
                }
                else if (Type == MapEntityType.Event)
                {
                    icon = ForkAwesome.Flag;
                }
                else if (Type == MapEntityType.Region)
                {
                    icon = ForkAwesome.LocationArrow;
                }
                else if (Type == MapEntityType.MapRoot)
                {
                    icon = ForkAwesome.Cube;
                }
                else if (Type == MapEntityType.Light)
                {
                    icon = ForkAwesome.LightbulbO;
                }
                else if (Type == MapEntityType.DS2Generator)
                {
                    icon = ForkAwesome.Male;
                }
                else if (Type == MapEntityType.DS2GeneratorRegist)
                {
                    icon = ForkAwesome.UserCircleO;
                }
                else if (Type == MapEntityType.DS2EventLocation)
                {
                    icon = ForkAwesome.FlagO;
                }
                else if (Type == MapEntityType.DS2Event)
                {
                    icon = ForkAwesome.FlagCheckered;
                }
                else if (Type == MapEntityType.DS2ObjectInstance)
                {
                    icon = ForkAwesome.Database;
                }

                return $@"{icon} {Utils.ImGuiEscape(Name, null)}";
            }
        }

        public override bool HasTransform
        {
            get
            {
                return Type != MapEntityType.Event && Type != MapEntityType.DS2GeneratorRegist && Type != MapEntityType.DS2Event;
            }
        }

        [XmlIgnore]
        public string MapID
        {
            get
            {
                var parent = Parent;
                while (parent != null && parent is MapEntity e)
                {
                    if (e.Type == MapEntityType.MapRoot)
                    {
                        return parent.Name;
                    }
                    parent = parent.Parent;
                }
                return null;
            }
        }

        public MapEntity()
        {

        }

        public MapEntity(ObjectContainer map, object msbo)
        {
            Container = map;
            WrappedObject = msbo;
        }

        public MapEntity(ObjectContainer map, object msbo, MapEntityType type, string btlFile = null)
        {
            Container = map;
            WrappedObject = msbo;
            Type = type;
            if (!(msbo is Param.Row) && !(msbo is MergedParamRow))
            {
                CurrentModel = GetPropertyValue<string>("ModelName");
            }
            if (type is MapEntityType.Light)
            {
                ExtraSaveInfo = btlFile;
                //OffsetBtlLight();
            }
        }

        /// <summary>
        /// Checks if supplied model ID is on the list of models that will not render, and will use a model marker instead.
        /// </summary>
        [Obsolete("Current solution checks model submeshes")]
        private static bool CheckIfModelMarker(string model)
        { //keeping this around, just in case.
            List<string> objModelMarkerList = new()
            {
            //DS1
            "o1400",
            "o1401",
            "o1402",
            "o1403",
            "o1404",
            "o1405",
            "o1406",
            "o1407",
            "o1408",
            "o1409",
            "o1410",
            "o1411",
            "o1412",
            "o1413",
            "o1414",
            "o1415",
            "o1416",
            "o1417",
            "o1418",
            "o1419",
            "o1420",
            "o1421",
            //DS3
            "o000400",
            "o000401",
            "o000402",
            "o000499",
            //ER
            "AEG099_000",
            "AEG099_001",
            "AEG099_002",
            "AEG099_003",
            "AEG099_005",
            };

            var idStr = new string(model.Where(char.IsDigit).ToArray());
            int id = 9999;
            int.TryParse(idStr, out id);

            if (model == "")
            {
                return true;
            }
            if (objModelMarkerList.Contains(model) || model.StartsWith("c") && id <= 1010)
                return true;

            return false;
        }

        private bool _canLoadPostLoad = true;
        public override void UpdateRenderModel()
        {
            if (Type == MapEntityType.DS2Generator)
            {

            }
            else if (Type == MapEntityType.DS2EventLocation && _renderSceneMesh == null)
            {
                if (_renderSceneMesh != null)
                {
                    _renderSceneMesh.Dispose();
                }
                _renderSceneMesh = Universe.GetDS2EventLocationDrawable(ContainingMap, this);
            }
            else if (Type == MapEntityType.Region && _renderSceneMesh == null)
            {
                if (_renderSceneMesh != null)
                {
                    _renderSceneMesh.Dispose();
                }
                _renderSceneMesh = Universe.GetRegionDrawable(ContainingMap, this);
            }
            else if (Type == MapEntityType.Light && _renderSceneMesh == null)
            {
                if (_renderSceneMesh != null)
                {
                    _renderSceneMesh.Dispose();
                }
                _renderSceneMesh = Universe.GetLightDrawable(ContainingMap, this);
            }
            else
            {
                var modelProp = GetProperty("ModelName");
                if (modelProp != null) // Check if ModelName property exists
                {
                    string model = (string)modelProp.GetValue(WrappedObject);

                    bool modelChanged = CurrentModel != model;

                    if (modelChanged)
                    {
                        //model name has been changed or this is the initial check
                        if (_renderSceneMesh != null)
                        {
                            _renderSceneMesh.Dispose();
                        }

                        if (Universe.postLoad)
                            _canLoadPostLoad = false;
                        CurrentModel = model;

                        // Get model
                        if (model != null)
                        {
                            _renderSceneMesh = Universe.GetModelDrawable(ContainingMap, this, model, true);
                        }

                        if (Universe.Selection.IsSelected(this))
                        {
                            OnSelected();
                        }
                    }
                }
            }
            base.UpdateRenderModel();
        }

        public override void BuildReferenceMap()
        {
            if (Type == MapEntityType.MapRoot && Universe != null)
            {
                // Special handling for map itself, as it references objects outside of the map.
                // This depends on Type, which is only defined in MapEntity.
                List<byte[]> connects = new List<byte[]>();
                foreach (Entity child in Children)
                {
                    // This could use an annotation, but it would require both a custom type and field annotation.
                    if (child.WrappedObject?.GetType().Name != "ConnectCollision")
                    {
                        continue;
                    }
                    PropertyInfo mapProp = child.WrappedObject.GetType().GetProperty("MapID");
                    if (mapProp == null || mapProp.PropertyType != typeof(byte[]))
                    {
                        continue;
                    }
                    byte[] mapId = (byte[])mapProp.GetValue(child.WrappedObject);
                    if (mapId != null)
                    {
                        connects.Add(mapId);
                    }
                }
                // For now, the map relationship type is not given here (dictionary values), just all related maps.
                foreach (string mapRef in SpecialMapConnections.GetRelatedMaps(
                    Universe.GameType, Name, Universe.LoadedObjectContainers.Keys, connects).Keys)
                {
                    References[mapRef] = new[] { new ObjectContainerReference(mapRef, Universe) };
                }
            }
            else
            {
                base.BuildReferenceMap();
            }
        }

        public override Transform GetLocalTransform()
        {
            var t = base.GetLocalTransform();
            // If this is a region scale the region primitive by its respective parameters
            if (Type == MapEntityType.Region)
            {
                var shape = GetPropertyValue("Shape");
                if (shape != null && shape is MSB.Shape.Box b2)
                {
                    t.Scale = new Vector3(b2.Width, b2.Height, b2.Depth);
                }
                else if (shape != null && shape is MSB.Shape.Sphere s)
                {
                    t.Scale = new Vector3(s.Radius);
                }
                else if (shape != null && shape is MSB.Shape.Cylinder c)
                {
                    t.Scale = new Vector3(c.Radius, c.Height, c.Radius);
                }
            }
            else if (Type == MapEntityType.Light)
            {
                var lightType = GetPropertyValue("Type");
                if (lightType != null)
                {
                    if (lightType is BTL.LightType.Directional)
                    {
                    }
                    else if (lightType is BTL.LightType.Spot)
                    {
                        var rad = (float)GetPropertyValue("Radius");
                        t.Scale = new Vector3(rad);

                        // TODO: Better transformation (or update primitive) using BTL ConeAngle
                        /*
                            var ang = (float)GetPropertyValue("ConeAngle");
                            t.Scale.X += ang;
                            t.Scale.Y += ang;
                        */
                    }
                    else if (lightType is BTL.LightType.Point)
                    {
                        var rad = (float)GetPropertyValue("Radius");
                        t.Scale = new Vector3(rad);
                    }
                }
            }
            // DS2 event regions
            else if (Type == MapEntityType.DS2EventLocation)
            {
                var sx = GetPropertyValue("ScaleX");
                var sy = GetPropertyValue("ScaleY");
                var sz = GetPropertyValue("ScaleZ");
                if (sx != null)
                {
                    t.Scale.X = (float)sx;
                }
                if (sy != null)
                {
                    t.Scale.Y = (float)sy;
                }
                if (sz != null)
                {
                    t.Scale.Z = (float)sz;
                }
            }
            return t;
        }

        internal override Entity DuplicateEntity(object clone)
        {
            return new MapEntity(Container, clone);
        }

        public override Entity Clone()
        {
            MapEntity c = (MapEntity)base.Clone();
            c.Type = Type;
            return c;
        }

        public MapSerializationEntity Serialize(Dictionary<Entity, int> idmap)
        {
            var e = new MapSerializationEntity();
            e.Name = Name;
            if (HasTransform)
            {
                e.Transform = GetLocalTransform();
            }
            e.Type = Type;
            e.Children = new List<MapSerializationEntity>();
            if (idmap.ContainsKey(this))
            {
                e.Msbidx = idmap[this];
            }
            foreach (var c in Children)
            {
                e.Children.Add(((MapEntity)c).Serialize(idmap));
            }
            return e;
        }
    }
}<|MERGE_RESOLUTION|>--- conflicted
+++ resolved
@@ -290,11 +290,6 @@
             var clone = DeepCopyObject(WrappedObject);
             var obj = DuplicateEntity(clone);
             CloneRenderable(obj);
-<<<<<<< HEAD
-            obj.UseDrawGroups = UseDrawGroups;
-            obj.ExtraSaveInfo = ExtraSaveInfo;
-=======
->>>>>>> ffcb432a
             return obj;
         }
 
