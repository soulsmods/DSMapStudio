﻿using System;
using System.Collections.Generic;
using System.Text;
using System.Linq;
using System.Numerics;
using System.Runtime.InteropServices;
using ImGuiNET;
using Veldrid;
using System.Windows.Forms;
using SoulsFormats;

namespace StudioCore.MsbEditor
{

    public struct DragDropPayload
    {
        public Entity Entity;
    }

    public struct DragDropPayloadReference
    {
        public int Index;
    }

    public interface SceneTreeEventHandler
    {
        public void OnEntityContextMenu(Entity ent);
    }

    public class SceneTree : IActionEventHandler
    {
        private Universe _universe;
        private ActionManager _editorActionManager;
        private Gui.Viewport _viewport;
        private AssetLocator _assetLocator;
        private Selection _selection;

        private string _id;

        private SceneTreeEventHandler _handler;

        private string _chaliceMapID = "m29_";
        private bool _chaliceLoadError = false;

        private bool _GCNeedsCollection = false;

        private Dictionary<string, Dictionary<MapEntity.MapEntityType, Dictionary<Type, List<MapEntity>>>> _cachedTypeView = null;

        private bool _initiatedDragDrop = false;
        private bool _pendingDragDrop = false;
        private Dictionary<int, DragDropPayload> _dragDropPayloads = new Dictionary<int, DragDropPayload>();
        private int _dragDropPayloadCounter = 0;

        private List<Entity> _dragDropSources = new List<Entity>();
        private List<int> _dragDropDests = new List<int>();
        private List<Entity> _dragDropDestObjects = new List<Entity>();

        // Keep track of open tree nodes for selection management purposes
        private HashSet<Entity> _treeOpenEntities = new HashSet<Entity>();

        private Scene.ISelectable _pendingClick = null;

        private bool _setNextFocus = false;

        public enum ViewMode
        {
            Hierarchy,
            Flat,
            ObjectType,
        }

        private string[] _viewModeStrings =
        {
            "Hierarchy View",
            "Flat View",
            "Type View",
        };

        private ViewMode _viewMode = ViewMode.ObjectType;

        public enum Configuration
        {
            MapEditor,
            ModelEditor,
        }

        private Configuration _configuration;

        public SceneTree(Configuration configuration, SceneTreeEventHandler handler, string id, Universe universe, Selection sel, ActionManager aman, Gui.Viewport vp, AssetLocator al)
        {
            _handler = handler;
            _id = id;
            _universe = universe;
            _selection = sel;
            _editorActionManager = aman;
            _viewport = vp;
            _assetLocator = al;
            _configuration = configuration;
            if (_configuration == Configuration.ModelEditor)
            {
                _viewMode = ViewMode.Hierarchy;
            }
        }

        private void RebuildTypeViewCache(Map map)
        {
            if (_cachedTypeView == null)
            {
                _cachedTypeView = new Dictionary<string, Dictionary<MapEntity.MapEntityType, Dictionary<Type, List<MapEntity>>>>();
            }

            var mapcache = new Dictionary<MapEntity.MapEntityType, Dictionary<Type, List<MapEntity>>>();
            mapcache.Add(MapEntity.MapEntityType.Part, new Dictionary<Type, List<MapEntity>>());
            mapcache.Add(MapEntity.MapEntityType.Region, new Dictionary<Type, List<MapEntity>>());
            mapcache.Add(MapEntity.MapEntityType.Event, new Dictionary<Type, List<MapEntity>>());
            if (_assetLocator.Type is GameType.Bloodborne or GameType.DarkSoulsIII or GameType.Sekiro or GameType.EldenRing)
            {
                mapcache.Add(MapEntity.MapEntityType.Light, new Dictionary<Type, List<MapEntity>>());
            }
            else if (_assetLocator.Type is GameType.DarkSoulsIISOTFS)
            {
                mapcache.Add(MapEntity.MapEntityType.Light, new Dictionary<Type, List<MapEntity>>());
                mapcache.Add(MapEntity.MapEntityType.DS2Event, new Dictionary<Type, List<MapEntity>>());
                mapcache.Add(MapEntity.MapEntityType.DS2EventLocation, new Dictionary<Type, List<MapEntity>>());
                mapcache.Add(MapEntity.MapEntityType.DS2Generator, new Dictionary<Type, List<MapEntity>>());
                mapcache.Add(MapEntity.MapEntityType.DS2GeneratorRegist, new Dictionary<Type, List<MapEntity>>());
            }

            foreach (var obj in map.Objects)
            {
                if (obj is MapEntity e && mapcache.ContainsKey(e.Type))
                {
                    var typ = e.WrappedObject.GetType();
                    if (!mapcache[e.Type].ContainsKey(typ))
                    {
                        mapcache[e.Type].Add(typ, new List<MapEntity>());
                    }
                    mapcache[e.Type][typ].Add(e);
                }
            }

            if (!_cachedTypeView.ContainsKey(map.Name))
            {
                _cachedTypeView.Add(map.Name, mapcache);
            }
            else
            {
                _cachedTypeView[map.Name] = mapcache;
            }
        }

        private void ChaliceDungeonImportButton()
        {
            ImGui.Selectable($@"   {ForkAwesome.PlusCircle} Load Chalice Dungeon...", false);
            if (ImGui.BeginPopupContextItem("chalice", 0))
            {
                ImGui.AlignTextToFramePadding();
                ImGui.Text("Chalice ID (m29_xx_xx_xx): ");
                ImGui.SameLine();
                var pname = _chaliceMapID;
                ImGui.SetNextItemWidth(100);
                if (_chaliceLoadError)
                {
                    ImGui.PushStyleColor(ImGuiCol.FrameBg, new Vector4(0.8f, 0.2f, 0.2f, 1.0f));
                }
                if (ImGui.InputText("##chalicename", ref pname, 12))
                {
                    _chaliceMapID = pname;
                }
                if (_chaliceLoadError)
                {
                    ImGui.PopStyleColor();
                }
                ImGui.SameLine();
                if (ImGui.Button("Load"))
                {
                    if (!_universe.LoadMap(_chaliceMapID))
                    {
                        _chaliceLoadError = true;
                    }
                    else
                    {
                        ImGui.CloseCurrentPopup();
                        _chaliceLoadError = false;
                        _chaliceMapID = "m29_";
                    }
                }
                ImGui.EndPopup();
            }
        }

        private ulong _mapEnt_ImGuiID = 0; // Needed to avoid issue with identical IDs during keyboard navigation. May be unecessary when ImGUI is updated.
        unsafe private void MapObjectSelectable(Entity e, bool visicon, bool hierarchial=false)
        {
            float scale = ImGuiRenderer.GetUIScale();
            
            // Main selectable
            if (e is MapEntity me)
            {
                ImGui.PushID(me.Type.ToString() + e.Name);
            }
            else
            {
                ImGui.PushID(e.Name);
            }
            bool doSelect = false;
            if (_setNextFocus)
            {
                ImGui.SetItemDefaultFocus();
                _setNextFocus = false;
                doSelect = true;
            }
            bool nodeopen = false;
            string padding = hierarchial ? "   " : "    ";
            if (hierarchial && e.Children.Count > 0)
            {
                var treeflags = ImGuiTreeNodeFlags.OpenOnArrow | ImGuiTreeNodeFlags.SpanAvailWidth;
                if ( _selection.GetSelection().Contains(e))
                {
                    treeflags |= ImGuiTreeNodeFlags.Selected;
                }
                nodeopen = ImGui.TreeNodeEx(e.PrettyName, treeflags);
                if (ImGui.IsItemHovered() && ImGui.IsMouseDoubleClicked(0))
                {
                    if (e.RenderSceneMesh != null)
                    {
                        _viewport.FrameBox(e.RenderSceneMesh.GetBounds());
                    }
                }
            }
            else
            {
                _mapEnt_ImGuiID++;
                if (ImGui.Selectable(padding + e.PrettyName+"##"+ _mapEnt_ImGuiID, _selection.GetSelection().Contains(e), ImGuiSelectableFlags.AllowDoubleClick | ImGuiSelectableFlags.AllowItemOverlap))
                {
                    // If double clicked frame the selection in the viewport
                    if (ImGui.IsMouseDoubleClicked(0))
                    {
                        if (e.RenderSceneMesh != null)
                        {
                            _viewport.FrameBox(e.RenderSceneMesh.GetBounds());
                        }
                    }
                }
            }
            if (ImGui.IsItemClicked(0))
            {
                _pendingClick = e;
            }

            if (_pendingClick == e && ImGui.IsMouseReleased(ImGuiMouseButton.Left))
            {
                if (ImGui.IsItemHovered())
                {
                    doSelect = true;
                }
                _pendingClick = null;
            }

            // Up/Down arrow mass selection
            bool arrowKeySelect = false;
            if (ImGui.IsItemFocused()
                && (InputTracker.GetKey(Key.Up) || InputTracker.GetKey(Key.Down)))
            {
                doSelect = true;
                arrowKeySelect = true;
            }

            if (hierarchial && doSelect)
            {
                if ((nodeopen && !_treeOpenEntities.Contains(e)) ||
                    (!nodeopen && _treeOpenEntities.Contains(e)))
                {
                    doSelect = false;
                }

                if (nodeopen && !_treeOpenEntities.Contains(e))
                {
                    _treeOpenEntities.Add(e);
                }
                else if (!nodeopen && _treeOpenEntities.Contains(e))
                {
                    _treeOpenEntities.Remove(e);
                }
            }

            if (_selection.ShouldGoto(e))
            {
                // By default, this places the item at 50% in the frame. Use 0 to place it on top.
                ImGui.SetScrollHereY();
                _selection.ClearGotoTarget();
            }

            if (ImGui.BeginPopupContextItem())
            {
                _handler.OnEntityContextMenu(e);
                ImGui.EndPopup();
            }

            if (ImGui.BeginDragDropSource())
            {
                ImGui.Text(e.PrettyName);
                // Kinda meme
                DragDropPayload p = new DragDropPayload();
                p.Entity = e;
                _dragDropPayloads.Add(_dragDropPayloadCounter, p);
                DragDropPayloadReference r = new DragDropPayloadReference();
                r.Index = _dragDropPayloadCounter;
                _dragDropPayloadCounter++;
                GCHandle handle = GCHandle.Alloc(r, GCHandleType.Pinned);
                ImGui.SetDragDropPayload("entity", handle.AddrOfPinnedObject(), (uint)sizeof(DragDropPayloadReference));
                ImGui.EndDragDropSource();
                handle.Free();
                _initiatedDragDrop = true;
            }
            if (hierarchial && ImGui.BeginDragDropTarget())
            {
                var payload = ImGui.AcceptDragDropPayload("entity");
                if (payload.NativePtr != null)
                {
                    DragDropPayloadReference* h = (DragDropPayloadReference*)payload.Data;
                    var pload = _dragDropPayloads[h->Index];
                    _dragDropPayloads.Remove(h->Index);
                    _dragDropSources.Add(pload.Entity);
                    _dragDropDestObjects.Add(e);
                    _dragDropDests.Add(e.Children.Count);
                }
                ImGui.EndDragDropTarget();
            }

            // Visibility icon
            if (visicon)
            {
                ImGui.SetItemAllowOverlap();
                bool visible = e.EditorVisible;
                ImGui.SameLine(ImGui.GetContentRegionAvail().X - 18.0f);
                ImGui.PushStyleColor(ImGuiCol.Text, visible ? new Vector4(1.0f, 1.0f, 1.0f, 1.0f)
                    : new Vector4(0.6f, 0.6f, 0.6f, 1.0f));
                ImGui.TextWrapped(visible ? ForkAwesome.Eye : ForkAwesome.EyeSlash);
                ImGui.PopStyleColor();
                if (ImGui.IsItemClicked(0))
                {
                    e.EditorVisible = !e.EditorVisible;
                    doSelect = false;
                }
            }

            // If the visibility icon wasn't clicked actually perform the selection
            if (doSelect)
            {
                if (arrowKeySelect)
                {
                    if (InputTracker.GetKey(Key.ControlLeft) || InputTracker.GetKey(Key.ControlRight)
                        || InputTracker.GetKey(Key.ShiftLeft) || InputTracker.GetKey(Key.ShiftRight))
                    {
                        _selection.AddSelection(e);
                    }
                    else
                    {
                        _selection.ClearSelection();
                        _selection.AddSelection(e);
                    }
                }
                else if (InputTracker.GetKey(Key.ControlLeft) || InputTracker.GetKey(Key.ControlRight))
                {
                    // Toggle Selection
                    if (_selection.GetSelection().Contains(e))
                    {
                        _selection.RemoveSelection(e);
                    }
                    else
                    {
                        _selection.AddSelection(e);
                    }
                }
                else if (_selection.GetSelection().Count > 0 
                    && (InputTracker.GetKey(Key.ShiftLeft) || InputTracker.GetKey(Key.ShiftRight)))
                {
                    // Select Range
                    var entList = e.Container.Objects;
                    var i1 = entList.IndexOf((MapEntity)_selection.GetSelection().FirstOrDefault(fe => ((MapEntity)fe).Container == e.Container && fe != e.Container.RootObject));
                    var i2 = entList.IndexOf((MapEntity)e);

                    if (i1 != -1 && i2 != -1)
                    {
                        var iStart = i1;
                        var iEnd = i2;
                        if (i2 < i1)
                        {
                            iStart = i2;
                            iEnd = i1;
                        }
                        for (var i = iStart; i <= iEnd; i++)
                        {
                            _selection.AddSelection(entList[i]);
                        }
                    }
                    else
                    {
                        _selection.AddSelection(e);
                    }
                }
                else
                {
                    // Exclusive Selection
                    _selection.ClearSelection();
                    _selection.AddSelection(e);
                }
            }


            // Invisible item to be a drag drop target between nodes
            if (_pendingDragDrop)
            {
                if (e is MapEntity me2)
                {
                    ImGui.SetItemAllowOverlap();
                    ImGui.InvisibleButton(me2.Type.ToString() + e.Name, new Vector2(-1, 3.0f) * scale);
                }
                else
                {
                    ImGui.SetItemAllowOverlap();
                    ImGui.InvisibleButton(e.Name, new Vector2(-1, 3.0f) * scale);
                }
                if (ImGui.IsItemFocused())
                {
                    _setNextFocus = true;
                }
                if (ImGui.BeginDragDropTarget())
                {
                    var payload = ImGui.AcceptDragDropPayload("entity");
                    if (payload.NativePtr != null) //todo: never passes
                    {
                        DragDropPayloadReference* h = (DragDropPayloadReference*)payload.Data;
                        var pload = _dragDropPayloads[h->Index];
                        _dragDropPayloads.Remove(h->Index);
                        if (hierarchial)
                        {
                            _dragDropSources.Add(pload.Entity);
                            _dragDropDestObjects.Add(e.Parent);
                            _dragDropDests.Add(e.Parent.ChildIndex(e) + 1);
                        }
                        else
                        {
                            _dragDropSources.Add(pload.Entity);
                            _dragDropDests.Add(pload.Entity.Container.Objects.IndexOf(e) + 1);
                        }

                    }
                    ImGui.EndDragDropTarget();
                }
            }

            // If there's children then draw them
            if (nodeopen)
            {
                HierarchyView(e);
                ImGui.TreePop();
            }
            ImGui.PopID();
        }

        private void HierarchyView(Entity entity)
        {
            foreach (var obj in entity.Children)
            {
                if (obj is Entity e)
                {
                    MapObjectSelectable(e, true, true);
                }
            }
        }

        private void FlatView(Map map)
        {
            foreach (var obj in map.Objects)
            {
                if (obj is MapEntity e)
                {
                    MapObjectSelectable(e, true);
                }
            }
        }

        private void TypeView(Map map)
        {
            if (_cachedTypeView == null || !_cachedTypeView.ContainsKey(map.Name))
            {
                RebuildTypeViewCache(map);
            }

            foreach (var cats in _cachedTypeView[map.Name].OrderBy(q => q.Key.ToString()))
            {
                if (cats.Value.Count > 0)
                {
                    if (ImGui.TreeNodeEx(cats.Key.ToString(), ImGuiTreeNodeFlags.OpenOnArrow))
                    {
                        foreach (var typ in cats.Value.OrderBy(q => q.Key.Name))
                        {
                            if (typ.Value.Count > 0)
                            {
                                // Regions don't have multiple types in certain games
                                if (cats.Key == MapEntity.MapEntityType.Region &&
                                    (_assetLocator.Type is GameType.DemonsSouls
                                    or GameType.DarkSoulsPTDE
                                    or GameType.DarkSoulsRemastered
                                    or GameType.Bloodborne))
                                {
                                    foreach (var obj in typ.Value)
                                    {
                                        MapObjectSelectable(obj, true);
                                    }
                                }
                                else if (cats.Key == MapEntity.MapEntityType.Light)
                                {
<<<<<<< HEAD
                                    var btlFiles = typ.Value.DistinctBy(e => e.ExtraSaveInfo); // TODO2: cache this
                                    foreach (var btlFile in btlFiles)
                                    {
                                        if (ImGui.TreeNodeEx($"{typ.Key.Name} {btlFile.ExtraSaveInfo}", ImGuiTreeNodeFlags.OpenOnArrow))
                                        {
                                            foreach (var obj in typ.Value)
                                            {
                                                if (obj.ExtraSaveInfo == btlFile.ExtraSaveInfo)
                                                {
                                                    MapObjectSelectable(obj, true);
                                                }
                                            }
                                            ImGui.TreePop();
                                        }
=======
                                    foreach (var parent in map.BTLParents)
                                    {
                                        AssetDescription parentAD = (AssetDescription)parent.WrappedObject;
                                        if (ImGui.TreeNodeEx($"{typ.Key.Name} {parentAD.AssetName}", ImGuiTreeNodeFlags.OpenOnArrow))
                                        {
                                            ImGui.SetItemAllowOverlap();
                                            bool visible = parent.EditorVisible;
                                            ImGui.SameLine(ImGui.GetContentRegionAvail().X - 18.0f);
                                            ImGui.PushStyleColor(ImGuiCol.Text, visible ? new Vector4(1.0f, 1.0f, 1.0f, 1.0f)
                                                : new Vector4(0.6f, 0.6f, 0.6f, 1.0f));
                                            ImGui.TextWrapped(visible ? ForkAwesome.Eye : ForkAwesome.EyeSlash);
                                            ImGui.PopStyleColor();
                                            if (ImGui.IsItemClicked(0))
                                            {
                                                // Hide/Unhide all lights within this BTL.
                                                parent.EditorVisible = !parent.EditorVisible;
                                            }
                                            foreach (var obj in parent.Children)
                                            {
                                                MapObjectSelectable(obj, true);
                                            }
                                            ImGui.TreePop();
                                        }
                                        else
                                        {
                                            ImGui.SetItemAllowOverlap();
                                            bool visible = parent.EditorVisible;
                                            ImGui.SameLine(ImGui.GetContentRegionAvail().X - 39.0f);
                                            ImGui.PushStyleColor(ImGuiCol.Text, visible ? new Vector4(1.0f, 1.0f, 1.0f, 1.0f)
                                                : new Vector4(0.6f, 0.6f, 0.6f, 1.0f));
                                            ImGui.TextWrapped(visible ? ForkAwesome.Eye : ForkAwesome.EyeSlash);
                                            ImGui.PopStyleColor();
                                            if (ImGui.IsItemClicked(0))
                                            {
                                                // Hide/Unhide all lights within this BTL.
                                                parent.EditorVisible = !parent.EditorVisible;
                                            }
                                        }
>>>>>>> ffcb432a
                                    }
                                }
                                else if (ImGui.TreeNodeEx(typ.Key.Name, ImGuiTreeNodeFlags.OpenOnArrow))
                                {
                                    foreach (var obj in typ.Value)
                                    {
                                        MapObjectSelectable(obj, true);
                                    }
                                    ImGui.TreePop();
                                }
                            }
                            else
                            {
                                ImGui.Text($@"   {typ.Key.ToString()}");
                            }
                        }
                        ImGui.TreePop();
                    }
                }
                else
                {
                    ImGui.Text($@"   {cats.Key.ToString()}");
                }

            }
        }

        private string  _mapNameSearchStr = "";

        public void OnGui()
        {
            float scale = ImGuiRenderer.GetUIScale();

            ImGui.PushStyleColor(ImGuiCol.ChildBg, new Vector4(0.145f, 0.145f, 0.149f, 1.0f));
            if (_configuration == Configuration.MapEditor)
            {
                ImGui.PushStyleVar(ImGuiStyleVar.WindowPadding, new Vector2(0.0f, 0.0f));
            }
            else
            {
                ImGui.PushStyleVar(ImGuiStyleVar.WindowPadding, new Vector2(0.0f, 2.0f) * scale);
            }
            string titleString = _configuration == Configuration.MapEditor ? $@"Map Object List##{_id}" : $@"Model Hierarchy##{_id}";
            if (ImGui.Begin(titleString))
            {
                if (_initiatedDragDrop)
                {
                    _initiatedDragDrop = false;
                    _pendingDragDrop = true;
                }
                if (_pendingDragDrop && ImGui.IsMouseReleased(ImGuiMouseButton.Left))
                {
                    _pendingDragDrop = false;
                }

                ImGui.PopStyleVar();
                if (_configuration == Configuration.MapEditor)
                {
                    ImGui.Spacing();
                    ImGui.Indent(30 * scale);
                    ImGui.AlignTextToFramePadding();
                    ImGui.Text("List Sorting Style:");
                    ImGui.SameLine();
                    ImGui.SetNextItemWidth(-1);
                    
                    int mode = (int)_viewMode;
                    if (ImGui.Combo("##typecombo", ref mode, _viewModeStrings, _viewModeStrings.Length))
                    {
                        _viewMode = (ViewMode)mode;
                    }
                    
                    ImGui.AlignTextToFramePadding();
                    ImGui.Text("Map ID Search:");
                    ImGui.SameLine();
                    ImGui.SetNextItemWidth(-1);
                    ImGui.InputText("##treeSearch", ref _mapNameSearchStr, 99);

                    ImGui.Unindent(30 * scale);
                }

                ImGui.BeginChild("listtree");
                Map pendingUnload = null;
                if (_configuration == Configuration.MapEditor && _universe.LoadedObjectContainers.Count == 0)
                    ImGui.Text("This Editor requires game to be unpacked");

<<<<<<< HEAD
                IOrderedEnumerable<KeyValuePair<string, ObjectContainer>> orderedMaps; 
                if (CFG.Current.Map_PinLoadedMaps)
                    orderedMaps = _universe.LoadedObjectContainers.OrderBy(k => k.Value == null).ThenBy(k => k.Key);
                else
                    orderedMaps = _universe.LoadedObjectContainers.OrderBy(k => k.Key);

=======
                var orderedMaps = _universe.LoadedObjectContainers.OrderBy(k => k.Key);

                _mapEnt_ImGuiID = 0;
>>>>>>> ffcb432a
                foreach (var lm in orderedMaps)
                {
                    string metaName = "";
                    var map = lm.Value;
                    var mapid = lm.Key;
                    if (mapid == null)
                        continue;

                    if (Editor.AliasBank.MapNames != null && Editor.AliasBank.MapNames.ContainsKey(mapid))
                    {
                        metaName = Editor.AliasBank.MapNames[mapid];
                    }

                    // Map name search filter
                    if (_mapNameSearchStr != ""
                        && (!CFG.Current.Map_AlwaysListLoadedMaps || map == null)
                        && !lm.Key.Contains(_mapNameSearchStr, StringComparison.CurrentCultureIgnoreCase)
                        && !metaName.Contains(_mapNameSearchStr, StringComparison.CurrentCultureIgnoreCase))
                    {
                        continue;
                    }

                    Entity mapRoot = map?.RootObject;
                    ObjectContainerReference mapRef = new ObjectContainerReference(mapid, _universe);
                    Scene.ISelectable selectTarget = (Scene.ISelectable)mapRoot ?? mapRef;

                    var treeflags = ImGuiTreeNodeFlags.OpenOnArrow | ImGuiTreeNodeFlags.SpanAvailWidth;
                    bool selected = _selection.GetSelection().Contains(mapRoot) || _selection.GetSelection().Contains(mapRef);
                    if (selected)
                    {
                        treeflags |= ImGuiTreeNodeFlags.Selected;
                    }
                    bool nodeopen = false;
                    string unsaved = (map != null && map.HasUnsavedChanges) ? "*" : "";
                    ImGui.BeginGroup();
                    if (map != null)
                    {
                        nodeopen = ImGui.TreeNodeEx($@"{ForkAwesome.Cube} {mapid}", treeflags, $@"{ForkAwesome.Cube} {mapid}{unsaved}");
                    }
                    else
                    {
                        ImGui.Selectable($@"   {ForkAwesome.Cube} {mapid}", selected);
                    }
                    if (metaName != "")
                    {
                        ImGui.SameLine();
                        if (metaName.StartsWith("--")) //marked as normally unused (use red text)
                            ImGui.TextColored(new Vector4(1.0f, 0.0f, 0.0f, 1.0f), @$"<{metaName.Replace("--","")}>");
                        else
                            ImGui.TextColored(new Vector4(1.0f, 1.0f, 0.0f, 1.0f), @$"<{metaName}>");
                    }
                    ImGui.EndGroup();
                    if (_selection.ShouldGoto(mapRoot) || _selection.ShouldGoto(mapRef))
                    {
                        ImGui.SetScrollHereY();
                        _selection.ClearGotoTarget();
                    }

                    if (nodeopen)
                        ImGui.Indent(); //TreeNodeEx fails to indent as it is inside a group / indentation is reset
                    // Right click context menu
                    if (ImGui.BeginPopupContextItem($@"mapcontext_{mapid}"))
                    {
                        if (map == null)
                        {
                            if (ImGui.Selectable("Load Map"))
                            {
                                if (selected)
                                {
                                    _selection.ClearSelection();
                                }
                                _universe.LoadMap(mapid, selected);
                            }
                        }
                        else if (map is Map m)
                        {
                            if (ImGui.Selectable("Save Map"))
                            {
                                try
                                {
                                    _universe.SaveMap(m);
                                }
                                catch (SavingFailedException e)
                                {
                                    System.Windows.Forms.MessageBox.Show(e.Wrapped.Message, e.Message,
                                         System.Windows.Forms.MessageBoxButtons.OK,
                                         System.Windows.Forms.MessageBoxIcon.None);
                                }
                            }
                            if (ImGui.Selectable("Unload Map"))
                            {
                                _selection.ClearSelection();
                                _editorActionManager.Clear();
                                pendingUnload = m;
                            }
                        }
                        ImGui.EndPopup();
                    }
                    if (ImGui.IsItemClicked())
                    {
                        _pendingClick = selectTarget;
                    }
                    if (ImGui.IsMouseDoubleClicked(0) && _pendingClick != null && mapRoot == _pendingClick)
                    {
                        _viewport.FramePosition(mapRoot.GetLocalTransform().Position, 10f);
                    }
                    if ((_pendingClick == mapRoot || mapRef.Equals(_pendingClick)) && ImGui.IsMouseReleased(ImGuiMouseButton.Left))
                    {
                        if (ImGui.IsItemHovered())
                        {
                            // Only select if a node is not currently being opened/closed
                            if (mapRoot == null ||
                                (nodeopen && _treeOpenEntities.Contains(mapRoot)) ||
                                (!nodeopen && !_treeOpenEntities.Contains(mapRoot)))
                            {
                                if (InputTracker.GetKey(Key.ControlLeft) || InputTracker.GetKey(Key.ControlRight))
                                {
                                    // Toggle Selection
                                    if (_selection.GetSelection().Contains(selectTarget))
                                    {
                                        _selection.RemoveSelection(selectTarget);
                                    }
                                    else
                                    {
                                        _selection.AddSelection(selectTarget);
                                    }
                                }
                                else
                                {
                                    _selection.ClearSelection();
                                    _selection.AddSelection(selectTarget);
                                }
                            }

                            // Update the open/closed state
                            if (mapRoot != null)
                            {
                                if (nodeopen && !_treeOpenEntities.Contains(mapRoot))
                                {
                                    _treeOpenEntities.Add(mapRoot);
                                }
                                else if (!nodeopen && _treeOpenEntities.Contains(mapRoot))
                                {
                                    _treeOpenEntities.Remove(mapRoot);
                                }
                            }
                        }
                        _pendingClick = null;
                    }
                    if (nodeopen)
                    {
                        if (_pendingDragDrop)
                        {
                            ImGui.PushStyleVar(ImGuiStyleVar.ItemSpacing, new Vector2(8.0f, 0.0f) * scale);
                        }
                        else
                        {
                            ImGui.PushStyleVar(ImGuiStyleVar.ItemSpacing, new Vector2(8.0f, 3.0f) * scale);
                        }
                        if (_viewMode == ViewMode.Hierarchy)
                        {
                            HierarchyView(map.RootObject);
                        }
                        else if (_viewMode == ViewMode.Flat)
                        {
                            FlatView((Map)map);
                        }
                        else if (_viewMode == ViewMode.ObjectType)
                        {
                            TypeView((Map)map);
                        }
                        ImGui.PopStyleVar();
                        ImGui.TreePop();
                    }

                    // Update type cache when a map is no longer loaded
                    if (_cachedTypeView != null && map == null && _cachedTypeView.ContainsKey(mapid))
                    {
                        _cachedTypeView.Remove(mapid);
                    }
                }
                if (_assetLocator.Type == GameType.Bloodborne && _configuration == Configuration.MapEditor)
                {
                    ChaliceDungeonImportButton();
                }
                ImGui.EndChild();

                if (_dragDropSources.Count > 0)
                {
                    if (_dragDropDestObjects.Count > 0)
                    {
                        var action = new ChangeEntityHierarchyAction(_universe, _dragDropSources, _dragDropDestObjects, _dragDropDests, false);
                        _editorActionManager.ExecuteAction(action);
                        _dragDropSources.Clear();
                        _dragDropDests.Clear();
                        _dragDropDestObjects.Clear();
                    }
                    else
                    {
                        var action = new ReorderContainerObjectsAction(_universe, _dragDropSources, _dragDropDests, false);
                        _editorActionManager.ExecuteAction(action);
                        _dragDropSources.Clear();
                        _dragDropDests.Clear();
                    }
                }

                if (pendingUnload != null)
                {
                    _universe.UnloadMap(pendingUnload);
                    GC.Collect();
                    GC.WaitForPendingFinalizers();
                    GC.Collect();
                    _GCNeedsCollection = true;
                }
            }
            else
            {
                ImGui.PopStyleVar();
            }
            ImGui.End();
            ImGui.PopStyleColor();
            _selection.ClearGotoTarget();
        }

        public void OnActionEvent(ActionEvent evt)
        {
            if (evt.HasFlag(ActionEvent.ObjectAddedRemoved))
            {
                _cachedTypeView = null;
            }
        }
    }
}<|MERGE_RESOLUTION|>--- conflicted
+++ resolved
@@ -513,22 +513,6 @@
                                 }
                                 else if (cats.Key == MapEntity.MapEntityType.Light)
                                 {
-<<<<<<< HEAD
-                                    var btlFiles = typ.Value.DistinctBy(e => e.ExtraSaveInfo); // TODO2: cache this
-                                    foreach (var btlFile in btlFiles)
-                                    {
-                                        if (ImGui.TreeNodeEx($"{typ.Key.Name} {btlFile.ExtraSaveInfo}", ImGuiTreeNodeFlags.OpenOnArrow))
-                                        {
-                                            foreach (var obj in typ.Value)
-                                            {
-                                                if (obj.ExtraSaveInfo == btlFile.ExtraSaveInfo)
-                                                {
-                                                    MapObjectSelectable(obj, true);
-                                                }
-                                            }
-                                            ImGui.TreePop();
-                                        }
-=======
                                     foreach (var parent in map.BTLParents)
                                     {
                                         AssetDescription parentAD = (AssetDescription)parent.WrappedObject;
@@ -567,7 +551,6 @@
                                                 parent.EditorVisible = !parent.EditorVisible;
                                             }
                                         }
->>>>>>> ffcb432a
                                     }
                                 }
                                 else if (ImGui.TreeNodeEx(typ.Key.Name, ImGuiTreeNodeFlags.OpenOnArrow))
@@ -653,18 +636,9 @@
                 if (_configuration == Configuration.MapEditor && _universe.LoadedObjectContainers.Count == 0)
                     ImGui.Text("This Editor requires game to be unpacked");
 
-<<<<<<< HEAD
-                IOrderedEnumerable<KeyValuePair<string, ObjectContainer>> orderedMaps; 
-                if (CFG.Current.Map_PinLoadedMaps)
-                    orderedMaps = _universe.LoadedObjectContainers.OrderBy(k => k.Value == null).ThenBy(k => k.Key);
-                else
-                    orderedMaps = _universe.LoadedObjectContainers.OrderBy(k => k.Key);
-
-=======
                 var orderedMaps = _universe.LoadedObjectContainers.OrderBy(k => k.Key);
 
                 _mapEnt_ImGuiID = 0;
->>>>>>> ffcb432a
                 foreach (var lm in orderedMaps)
                 {
                     string metaName = "";
