﻿using System;
using System.Collections.Generic;
using System.Linq;
using System.Text;
using System.Threading.Tasks;
using System.Numerics;
using System.Drawing;
using StudioCore.Scene;
using Veldrid;
using Veldrid.Utilities;
using ImGuiNET;

namespace StudioCore.MsbEditor
{
    public class Gizmos
    {
        public enum GizmosMode
        {
            Translate,
            Rotate,
            Scale
        }

        /// <summary>
        /// The rotation space that the gizmos works in
        /// </summary>
        public enum GizmosSpace
        {
            /// <summary>
            /// The gizmos is rotated by the local rotation
            /// </summary>
            Local,

            /// <summary>
            /// The gizmos rotation always originates at identity
            /// </summary>
            World
        }

        /// <summary>
        /// The origin where the gizmos is located relative to the object
        /// </summary>
        public enum GizmosOrigin
        {
            /// <summary>
            /// The gizmos originates at the selected's world space position
            /// </summary>
            World,

            /// <summary>
            /// The gizmos originates at the selected's bounding box center
            /// </summary>
            BoundingBox,

            /// <summary>
            /// The gizmos originates at the selected's parent if one exists
            /// </summary>
            Parent
        }

        public enum Axis
        {
            None,
            PosX,
            PosY,
            PosZ,
            PosXY,
            PosYZ,
            PosXZ,
        }

        public static GizmosMode Mode = GizmosMode.Translate;
        public static GizmosSpace Space = GizmosSpace.Local;
        public static GizmosOrigin Origin = GizmosOrigin.World;

        private DebugPrimitives.DbgPrimGizmoTranslateArrow TranslateGizmoX;
        private DebugPrimitives.DbgPrimGizmoTranslateArrow TranslateGizmoY;
        private DebugPrimitives.DbgPrimGizmoTranslateArrow TranslateGizmoZ;
        private DebugPrimitives.DbgPrimGizmoTranslateSquare TranslateSquareGizmoX;
        private DebugPrimitives.DbgPrimGizmoTranslateSquare TranslateSquareGizmoY;
        private DebugPrimitives.DbgPrimGizmoTranslateSquare TranslateSquareGizmoZ;
        private DebugPrimitives.DbgPrimGizmoRotateRing RotateGizmoX;
        private DebugPrimitives.DbgPrimGizmoRotateRing RotateGizmoY;
        private DebugPrimitives.DbgPrimGizmoRotateRing RotateGizmoZ;

        private DebugPrimitiveRenderableProxy TranslateGizmoXProxy;
        private DebugPrimitiveRenderableProxy TranslateGizmoYProxy;
        private DebugPrimitiveRenderableProxy TranslateGizmoZProxy;
        private DebugPrimitiveRenderableProxy TranslateSquareGizmoXProxy;
        private DebugPrimitiveRenderableProxy TranslateSquareGizmoYProxy;
        private DebugPrimitiveRenderableProxy TranslateSquareGizmoZProxy;
        private DebugPrimitiveRenderableProxy RotateGizmoXProxy;
        private DebugPrimitiveRenderableProxy RotateGizmoYProxy;
        private DebugPrimitiveRenderableProxy RotateGizmoZProxy;

        private Transform OriginalTransform = Transform.Default;
        private Transform CurrentTransform = Transform.Default;
        private Vector3 OriginProjection = new Vector3();
        private bool IsTransforming = false;
        private Axis TransformAxis = Axis.None;
        private ActionManager ActionManager;
        private Selection _selection;

        public Vector3 CameraPosition { get; set; }

        public Gizmos(ActionManager am, Selection selection, MeshRenderables renderlist)
        {
            ActionManager = am;
            TranslateGizmoX = new DebugPrimitives.DbgPrimGizmoTranslateArrow(Axis.PosX);
            TranslateGizmoY = new DebugPrimitives.DbgPrimGizmoTranslateArrow(Axis.PosY);
            TranslateGizmoZ = new DebugPrimitives.DbgPrimGizmoTranslateArrow(Axis.PosZ);
            TranslateSquareGizmoX = new DebugPrimitives.DbgPrimGizmoTranslateSquare(Axis.PosX);
            TranslateSquareGizmoY = new DebugPrimitives.DbgPrimGizmoTranslateSquare(Axis.PosY);
            TranslateSquareGizmoZ = new DebugPrimitives.DbgPrimGizmoTranslateSquare(Axis.PosZ);

            TranslateGizmoXProxy = new DebugPrimitiveRenderableProxy(renderlist, TranslateGizmoX);
            TranslateGizmoXProxy.BaseColor = Color.FromArgb(0xF3, 0x36, 0x53);
            TranslateGizmoXProxy.HighlightedColor = Color.FromArgb(0xFF, 0x66, 0x83);
            TranslateGizmoYProxy = new DebugPrimitiveRenderableProxy(renderlist, TranslateGizmoY);
            TranslateGizmoYProxy.BaseColor = Color.FromArgb(0x86, 0xC8, 0x15);
            TranslateGizmoYProxy.HighlightedColor = Color.FromArgb(0xB6, 0xF8, 0x45);
            TranslateGizmoZProxy = new DebugPrimitiveRenderableProxy(renderlist, TranslateGizmoZ);
            TranslateGizmoZProxy.BaseColor = Color.FromArgb(0x38, 0x90, 0xED);
            TranslateGizmoZProxy.HighlightedColor = Color.FromArgb(0x68, 0xB0, 0xFF);
            TranslateSquareGizmoXProxy = new DebugPrimitiveRenderableProxy(renderlist, TranslateSquareGizmoX);
            TranslateSquareGizmoXProxy.BaseColor = Color.FromArgb(0xF3, 0x36, 0x53);
            TranslateSquareGizmoXProxy.HighlightedColor = Color.FromArgb(0xFF, 0x66, 0x83);
            TranslateSquareGizmoYProxy = new DebugPrimitiveRenderableProxy(renderlist, TranslateSquareGizmoY);
            TranslateSquareGizmoYProxy.BaseColor = Color.FromArgb(0x86, 0xC8, 0x15);
            TranslateSquareGizmoYProxy.HighlightedColor = Color.FromArgb(0xB6, 0xF8, 0x45);
            TranslateSquareGizmoZProxy = new DebugPrimitiveRenderableProxy(renderlist, TranslateSquareGizmoZ);
            TranslateSquareGizmoZProxy.BaseColor = Color.FromArgb(0x38, 0x90, 0xED);
            TranslateSquareGizmoZProxy.HighlightedColor = Color.FromArgb(0x68, 0xB0, 0xFF);

            RotateGizmoX = new DebugPrimitives.DbgPrimGizmoRotateRing(Axis.PosX);
            RotateGizmoY = new DebugPrimitives.DbgPrimGizmoRotateRing(Axis.PosY);
            RotateGizmoZ = new DebugPrimitives.DbgPrimGizmoRotateRing(Axis.PosZ);

            RotateGizmoXProxy = new DebugPrimitiveRenderableProxy(renderlist, RotateGizmoX);
            RotateGizmoXProxy.BaseColor = Color.FromArgb(0xF3, 0x36, 0x53);
            RotateGizmoXProxy.HighlightedColor = Color.FromArgb(0xFF, 0x66, 0x83);
            RotateGizmoYProxy = new DebugPrimitiveRenderableProxy(renderlist, RotateGizmoY);
            RotateGizmoYProxy.BaseColor = Color.FromArgb(0x86, 0xC8, 0x15);
            RotateGizmoYProxy.HighlightedColor = Color.FromArgb(0xB6, 0xF8, 0x45);
            RotateGizmoZProxy = new DebugPrimitiveRenderableProxy(renderlist, RotateGizmoZ);
            RotateGizmoZProxy.BaseColor = Color.FromArgb(0x38, 0x90, 0xED);
            RotateGizmoZProxy.HighlightedColor = Color.FromArgb(0x68, 0xB0, 0xFF);

            _selection = selection;
        }

        // Code referenced from
        // https://github.com/nem0/LumixEngine/blob/master/src/editor/gizmo.cpp
        Vector3 GetSingleAxisProjection(Ray ray, Transform t, Axis axis)
        {
            Vector3 axisvec = Vector3.Zero;
            switch (axis)
            {
                case Axis.PosX:
                    axisvec = Vector3.Transform(new Vector3(1.0f, 0.0f, 0.0f), t.Rotation);
                    break;
                case Axis.PosY:
                    axisvec = Vector3.Transform(new Vector3(0.0f, 1.0f, 0.0f), t.Rotation);
                    break;
                case Axis.PosZ:
                    axisvec = Vector3.Transform(new Vector3(0.0f, 0.0f, 1.0f), t.Rotation);
                    break;
            }
            var pos = t.Position;
            var normal = Vector3.Cross(Vector3.Cross(ray.Direction, axisvec), ray.Direction);
            float d = Vector3.Dot(ray.Origin - pos, normal) / Vector3.Dot(axisvec, normal);
            return pos + axisvec * d;
        }

        Vector3 GetDoubleAxisProjection(Ray ray, Transform t, Axis axis)
        {
            Vector3 planeNormal = Vector3.Zero;
            switch (axis)
            {
                case Axis.PosXY:
                    planeNormal = Vector3.Transform(new Vector3(0.0f, 0.0f, 1.0f), t.Rotation);
                    break;
                case Axis.PosYZ:
                    planeNormal = Vector3.Transform(new Vector3(1.0f, 0.0f, 0.0f), t.Rotation);
                    break;
                case Axis.PosXZ:
                    planeNormal = Vector3.Transform(new Vector3(0.0f, 1.0f, 0.0f), t.Rotation);
                    break;
            }
            float dist;
            Vector3 relorigin = (ray.Origin - t.Position);
            if (Utils.RayPlaneIntersection(relorigin, ray.Direction, Vector3.Zero, planeNormal, out dist))
            {
                return ray.Origin + ray.Direction * dist;
            }
            return ray.Origin;
        }

        Vector3 GetAxisPlaneProjection(Ray ray, Transform t, Axis axis)
        {
            Vector3 planeNormal = Vector3.Zero;
            switch (axis)
            {
                case Axis.PosX:
                    planeNormal = Vector3.Transform(new Vector3(1.0f, 0.0f, 0.0f), t.Rotation);
                    break;
                case Axis.PosY:
                    planeNormal = Vector3.Transform(new Vector3(0.0f, 1.0f, 0.0f), t.Rotation);
                    break;
                case Axis.PosZ:
                    planeNormal = Vector3.Transform(new Vector3(0.0f, 0.0f, 1.0f), t.Rotation);
                    break;
            }
            float dist;
            Vector3 relorigin = (ray.Origin - t.Position);
            if (Utils.RayPlaneIntersection(relorigin, ray.Direction, Vector3.Zero, planeNormal, out dist))
            {
                return ray.Origin + ray.Direction * dist;
            }
            return ray.Origin;
        }

        public bool IsMouseBusy()
        {
            return IsTransforming;
        }

        Vector3 DebugAxis = Vector3.Zero;
        float DebugAngle = 0.0f;

        /// <summary>
        /// Calculate position of selection as its being moved
        /// </summary>
        private Transform ProjectTransformDelta(Entity sel)
        {
            var objt = sel.GetLocalTransform();
            var rootT = sel.GetRootTransform();

            Quaternion deltaRot = CurrentTransform.Rotation * Quaternion.Inverse(OriginalTransform.Rotation);
            Vector3 deltaPos = Vector3.Transform(CurrentTransform.Position - OriginalTransform.Position, Quaternion.Inverse(rootT.Rotation));
            objt.Rotation = deltaRot * objt.Rotation;

            // TODO: fix rotation gizmo being wrong due to root object transform node rotation
            var rotateCenterOffset = Vector3.Transform(rootT.Position, rootT.Rotation);
            //rotateCenterOffset = OriginalTransform.Position;
            //rotateCenterOffset = Vector3.Zero;

            var posdif = objt.Position - OriginalTransform.Position + rotateCenterOffset;

            posdif = Vector3.Transform(Vector3.Transform(posdif, Quaternion.Conjugate(OriginalTransform.Rotation)), CurrentTransform.Rotation);

            objt.Position = OriginalTransform.Position + posdif;
            objt.Position += deltaPos - rotateCenterOffset;

            return objt;
        }

        public void Update(Ray ray, bool canCaptureMouse)
        {
            bool canTransform = true;
            if (IsTransforming)
            {
                if (!InputTracker.GetMouseButton(MouseButton.Left))
                {
                    IsTransforming = false;
                    var actlist = new List<Action>();
                    foreach (var sel in _selection.GetFilteredSelection<Entity>((o) => o.HasTransform))
                    {
                        sel.ClearTemporaryTransform(false);
                        actlist.Add(sel.GetUpdateTransformAction(ProjectTransformDelta(sel)));
                    }
                    var action = new CompoundAction(actlist);
                    ActionManager.ExecuteAction(action);
                }
                else
                {
                    if (Mode == GizmosMode.Translate)
                    {
                        Vector3 delta;
                        if (TransformAxis == Axis.PosXY || TransformAxis == Axis.PosXZ || TransformAxis == Axis.PosYZ)
                        {
                            delta = GetDoubleAxisProjection(ray, OriginalTransform, TransformAxis) - OriginProjection;
                        }
                        else
                        {
                            delta = GetSingleAxisProjection(ray, OriginalTransform, TransformAxis) - OriginProjection;
                        }
                        CurrentTransform.Position = OriginalTransform.Position + delta;
                    }
                    else if (Mode == GizmosMode.Rotate)
                    {
                        Vector3 axis = Vector3.Zero;
                        switch (TransformAxis)
                        {
                            case Axis.PosX:
                                axis = Vector3.Transform(new Vector3(1.0f, 0.0f, 0.0f), OriginalTransform.Rotation);
                                break;
                            case Axis.PosY:
                                axis = Vector3.Transform(new Vector3(0.0f, 1.0f, 0.0f), OriginalTransform.Rotation);
                                break;
                            case Axis.PosZ:
                                axis = Vector3.Transform(new Vector3(0.0f, 0.0f, 1.0f), OriginalTransform.Rotation);
                                break;
                        }
                        axis = Vector3.Normalize(axis);
                        var newproj = GetAxisPlaneProjection(ray, OriginalTransform, TransformAxis);
                        var delta = Vector3.Normalize(newproj - OriginalTransform.Position);
                        var deltaorig = Vector3.Normalize(OriginProjection - OriginalTransform.Position);
                        var side = Vector3.Cross(axis, deltaorig);
                        float y = Math.Max(-1.0f, Math.Min(1.0f, Vector3.Dot(delta, deltaorig)));
                        float x = Math.Max(-1.0f, Math.Min(1.0f, Vector3.Dot(delta, side)));
                        float angle = (float)Math.Atan2(x, y);
                        DebugAxis = axis;
                        DebugAngle = angle;
                        //CurrentTransform.EulerRotation.Y = OriginalTransform.EulerRotation.Y + angle;
                        CurrentTransform.Rotation = Quaternion.Normalize(Quaternion.CreateFromAxisAngle(axis, angle) * OriginalTransform.Rotation);
                    }
                    if (_selection.IsFilteredSelection<Entity>())
                    {
                        //Selection.GetSingleSelection().SetTemporaryTransform(CurrentTransform);
                        foreach (var sel in _selection.GetFilteredSelection<Entity>((o) => o.HasTransform))
                        {
                            sel.SetTemporaryTransform(ProjectTransformDelta(sel));
                        }
                    }
                }
            }
            if (!IsTransforming)
            {
                if (_selection.IsFilteredSelection<Entity>((o) => o.HasTransform))
                {
                    if (_selection.IsSingleFilteredSelection<Entity>((o) => o.HasTransform))
                    {
                        var sel = _selection.GetSingleFilteredSelection<Entity>((o) => o.HasTransform);
                        OriginalTransform = sel.GetRootLocalTransform();
                        if (Origin == GizmosOrigin.BoundingBox && sel.RenderSceneMesh != null)
                        {
                            OriginalTransform.Position = sel.RenderSceneMesh.GetBounds().GetCenter();
                        }
                        if (Space == GizmosSpace.World)
                        {
                            OriginalTransform.Rotation = Quaternion.Identity;
                        }
                    }
                    else
                    {
                        // Average the positions of the selections and use rotation of first
                        Vector3 accumPos = Vector3.Zero;
                        var sels = _selection.GetFilteredSelection<Entity>((o) => o.HasTransform);
                        foreach (var sel in sels)
                        {
                            accumPos += sel.GetRootLocalTransform().Position;
                        }
                        OriginalTransform = new Transform(accumPos / (float)_selection.GetSelection().Count, sels.First().GetRootLocalTransform().EulerRotation);
                    }

                    Axis hoveredAxis = Axis.None;
                    switch (Mode)
                    {
                        case GizmosMode.Translate:
                            if (TranslateGizmoX.GetRaycast(ray, TranslateGizmoXProxy.World))
                            {
                                hoveredAxis = Axis.PosX;
                            }
                            else if (TranslateGizmoY.GetRaycast(ray, TranslateGizmoYProxy.World))
                            {
                                hoveredAxis = Axis.PosY;
                            }
                            else if (TranslateGizmoZ.GetRaycast(ray, TranslateGizmoZProxy.World))
                            {
                                hoveredAxis = Axis.PosZ;
                            }

                            if (TranslateSquareGizmoX.GetRaycast(ray, TranslateSquareGizmoXProxy.World))
                            {
                                hoveredAxis = Axis.PosYZ;
                            }
                            else if (TranslateSquareGizmoY.GetRaycast(ray, TranslateSquareGizmoYProxy.World))
                            {
                                hoveredAxis = Axis.PosXZ;
                            }
                            else if (TranslateSquareGizmoZ.GetRaycast(ray, TranslateSquareGizmoZProxy.World))
                            {
                                hoveredAxis = Axis.PosXY;
                            }

                            TranslateGizmoXProxy.RenderSelectionOutline = (hoveredAxis == Axis.PosX);
                            TranslateGizmoYProxy.RenderSelectionOutline = (hoveredAxis == Axis.PosY);
                            TranslateGizmoZProxy.RenderSelectionOutline = (hoveredAxis == Axis.PosZ);
                            TranslateSquareGizmoXProxy.RenderSelectionOutline = (hoveredAxis == Axis.PosYZ);
                            TranslateSquareGizmoYProxy.RenderSelectionOutline = (hoveredAxis == Axis.PosXZ);
                            TranslateSquareGizmoZProxy.RenderSelectionOutline = (hoveredAxis == Axis.PosXY);
                            break;
                        case GizmosMode.Rotate:
                            if (RotateGizmoX.GetRaycast(ray, RotateGizmoXProxy.World))
                            {
                                hoveredAxis = Axis.PosX;
                            }
                            else if (RotateGizmoY.GetRaycast(ray, RotateGizmoYProxy.World))
                            {
                                hoveredAxis = Axis.PosY;
                            }
                            else if (RotateGizmoZ.GetRaycast(ray, RotateGizmoZProxy.World))
                            {
                                hoveredAxis = Axis.PosZ;
                            }
                            RotateGizmoXProxy.RenderSelectionOutline = (hoveredAxis == Axis.PosX);
                            RotateGizmoYProxy.RenderSelectionOutline = (hoveredAxis == Axis.PosY);
                            RotateGizmoZProxy.RenderSelectionOutline = (hoveredAxis == Axis.PosZ);
                            break;
                    }

                    if (canCaptureMouse && InputTracker.GetMouseButtonDown(MouseButton.Left))
                    {
                        if (hoveredAxis != Axis.None)
                        {
                            IsTransforming = true;
                            TransformAxis = hoveredAxis;
                            CurrentTransform = OriginalTransform;
                            if (Mode == GizmosMode.Rotate)
                            {
                                OriginProjection = GetAxisPlaneProjection(ray, OriginalTransform, TransformAxis);
                            }
                            else
                            {
                                if (TransformAxis == Axis.PosXY || TransformAxis == Axis.PosXZ || TransformAxis == Axis.PosYZ)
                                {
                                    OriginProjection = GetDoubleAxisProjection(ray, OriginalTransform, TransformAxis);
                                }
                                else
                                {
                                    OriginProjection = GetSingleAxisProjection(ray, OriginalTransform, TransformAxis);
                                }
                            }
                        }
                    }
                }
                else
                {
                    canTransform = false;
                }
            }

            // Update gizmos transform and visibility
<<<<<<< HEAD
            if (_selection.IsSelection() & canTransform)
=======
            if (_selection.IsFilteredSelection<Entity>())
>>>>>>> 0c4eb662
            {
                //var selected = MsbEditor.Selection.Selected;
                //var center = selected.RenderSceneMesh.GetBounds().GetCenter();
                //var center = selected.RenderSceneMesh.WorldMatrix.Translation;
                Vector3 center;
                Quaternion rot;
                if (IsTransforming)
                {
                    center = CurrentTransform.Position;
                    rot = CurrentTransform.Rotation;
                }
                else
                {
                    center = OriginalTransform.Position;
                    rot = OriginalTransform.Rotation;
                }
                float dist = (center - CameraPosition).Length();
                Vector3 scale = new Vector3(dist * 0.04f);
                TranslateGizmoXProxy.World = new Transform(center, rot, scale).WorldMatrix;
                TranslateGizmoYProxy.World = new Transform(center, rot, scale).WorldMatrix;
                TranslateGizmoZProxy.World = new Transform(center, rot, scale).WorldMatrix;
                TranslateSquareGizmoXProxy.World = new Transform(center, rot, scale).WorldMatrix;
                TranslateSquareGizmoYProxy.World = new Transform(center, rot, scale).WorldMatrix;
                TranslateSquareGizmoZProxy.World = new Transform(center, rot, scale).WorldMatrix;
                RotateGizmoXProxy.World = new Transform(center, rot, scale).WorldMatrix;
                RotateGizmoYProxy.World = new Transform(center, rot, scale).WorldMatrix;
                RotateGizmoZProxy.World = new Transform(center, rot, scale).WorldMatrix;

                if (Mode == GizmosMode.Translate)
                {
                    TranslateGizmoXProxy.Visible = true;
                    TranslateGizmoYProxy.Visible = true;
                    TranslateGizmoZProxy.Visible = true;
                    TranslateSquareGizmoXProxy.Visible = true;
                    TranslateSquareGizmoYProxy.Visible = true;
                    TranslateSquareGizmoZProxy.Visible = true;
                    RotateGizmoXProxy.Visible = false;
                    RotateGizmoYProxy.Visible = false;
                    RotateGizmoZProxy.Visible = false;
                }
                else
                {
                    TranslateGizmoXProxy.Visible = false;
                    TranslateGizmoYProxy.Visible = false;
                    TranslateGizmoZProxy.Visible = false;
                    TranslateSquareGizmoXProxy.Visible = false;
                    TranslateSquareGizmoYProxy.Visible = false;
                    TranslateSquareGizmoZProxy.Visible = false;
                    RotateGizmoXProxy.Visible = true;
                    RotateGizmoYProxy.Visible = true;
                    RotateGizmoZProxy.Visible = true;
                }
            }
            else
            {
                TranslateGizmoXProxy.Visible = false;
                TranslateGizmoYProxy.Visible = false;
                TranslateGizmoZProxy.Visible = false;
                TranslateSquareGizmoXProxy.Visible = false;
                TranslateSquareGizmoYProxy.Visible = false;
                TranslateSquareGizmoZProxy.Visible = false;
                RotateGizmoXProxy.Visible = false;
                RotateGizmoYProxy.Visible = false;
                RotateGizmoZProxy.Visible = false;
            }
        }

        public void DebugGui()
        {
            ImGui.Begin("GizmosDebug");
            ImGui.Text($@"Axis: {DebugAxis}");
            ImGui.Text($@"Angle: {DebugAngle}");
            ImGui.End();
        }

        public void CreateDeviceObjects(GraphicsDevice gd, CommandList cl, SceneRenderPipeline sp)
        {
            TranslateGizmoX.CreateDeviceObjects(gd, cl, sp);
            TranslateGizmoY.CreateDeviceObjects(gd, cl, sp);
            TranslateGizmoZ.CreateDeviceObjects(gd, cl, sp);
            RotateGizmoX.CreateDeviceObjects(gd, cl, sp);
            RotateGizmoY.CreateDeviceObjects(gd, cl, sp);
            RotateGizmoZ.CreateDeviceObjects(gd, cl, sp);
        }

        public void DestroyDeviceObjects()
        {
            TranslateGizmoX.DestroyDeviceObjects();
            TranslateGizmoY.DestroyDeviceObjects();
            TranslateGizmoZ.DestroyDeviceObjects();
            RotateGizmoX.DestroyDeviceObjects();
            RotateGizmoY.DestroyDeviceObjects();
            RotateGizmoZ.DestroyDeviceObjects();
        }

        /*public void Render(Renderer.IndirectDrawEncoder encoder, SceneRenderPipeline sp)
        {
            if (_selection.IsSelection())
            {
                switch (Mode)
                {
                    case GizmosMode.Translate:
                        TranslateGizmoX.Render(encoder, sp);
                        TranslateGizmoY.Render(encoder, sp);
                        TranslateGizmoZ.Render(encoder, sp);
                        break;
                    case GizmosMode.Rotate:
                        RotateGizmoX.Render(encoder, sp);
                        RotateGizmoY.Render(encoder, sp);
                        RotateGizmoZ.Render(encoder, sp);
                        break;
                }
            }
        }

        public void UpdatePerFrameResources(GraphicsDevice gd, CommandList cl, SceneRenderPipeline sp)
        {
            if (_selection.IsSelection())
            {
                //var selected = MsbEditor.Selection.Selected;
                //var center = selected.RenderSceneMesh.GetBounds().GetCenter();
                //var center = selected.RenderSceneMesh.WorldMatrix.Translation;
                Vector3 center;
                Quaternion rot;
                if (IsTransforming)
                {
                    center = CurrentTransform.Position;
                    rot = CurrentTransform.Rotation;
                }
                else
                {
                    center = OriginalTransform.Position;
                    rot = OriginalTransform.Rotation;
                }
                float dist = (center - CameraPosition).Length();
                Vector3 scale = new Vector3(dist * 0.04f);
                TranslateGizmoX.Transform = new Transform(center, rot, scale);
                TranslateGizmoY.Transform = new Transform(center, rot, scale);
                TranslateGizmoZ.Transform = new Transform(center, rot, scale);
                RotateGizmoX.Transform = new Transform(center, rot, scale);
                RotateGizmoY.Transform = new Transform(center, rot, scale);
                RotateGizmoZ.Transform = new Transform(center, rot, scale);
            }
            TranslateGizmoX.UpdatePerFrameResources(gd, cl, sp);
            TranslateGizmoY.UpdatePerFrameResources(gd, cl, sp);
            TranslateGizmoZ.UpdatePerFrameResources(gd, cl, sp);
            RotateGizmoX.UpdatePerFrameResources(gd, cl, sp);
            RotateGizmoY.UpdatePerFrameResources(gd, cl, sp);
            RotateGizmoZ.UpdatePerFrameResources(gd, cl, sp);
        }*/
    }
}<|MERGE_RESOLUTION|>--- conflicted
+++ resolved
@@ -257,7 +257,6 @@
 
         public void Update(Ray ray, bool canCaptureMouse)
         {
-            bool canTransform = true;
             if (IsTransforming)
             {
                 if (!InputTracker.GetMouseButton(MouseButton.Left))
@@ -435,18 +434,10 @@
                         }
                     }
                 }
-                else
-                {
-                    canTransform = false;
-                }
             }
 
             // Update gizmos transform and visibility
-<<<<<<< HEAD
-            if (_selection.IsSelection() & canTransform)
-=======
             if (_selection.IsFilteredSelection<Entity>())
->>>>>>> 0c4eb662
             {
                 //var selected = MsbEditor.Selection.Selected;
                 //var center = selected.RenderSceneMesh.GetBounds().GetCenter();
