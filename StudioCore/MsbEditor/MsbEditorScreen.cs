--- conflicted
+++ resolved
@@ -591,13 +591,8 @@
                 {
                     Gizmos.Mode = Gizmos.GizmosMode.Rotate;
                 }
-<<<<<<< HEAD
-
-                // Use home key to cycle between gizmos origin modes
+
                 if (InputTracker.GetKeyDown(KeyBindings.Current.Viewport_ToggleGizmoOrigin))
-=======
-                if (InputTracker.GetKeyDown(KeyBindings.Current.Viewport_ToggleOrigin))
->>>>>>> 7504a1b4
                 {
                     if (Gizmos.Origin == Gizmos.GizmosOrigin.World)
                     {
@@ -608,18 +603,13 @@
                         Gizmos.Origin = Gizmos.GizmosOrigin.World;
                     }
                 }
-<<<<<<< HEAD
-                if (InputTracker.GetKeyDown(KeyBindings.Current.Viewport_ToggleGizmoOrigin))
+                if (InputTracker.GetKeyDown(KeyBindings.Current.Viewport_ToggleGizmoSpace))
                 {
                     if (Gizmos.Space == Gizmos.GizmosSpace.Local)
                         Gizmos.Space = Gizmos.GizmosSpace.World;
                     else if (Gizmos.Space == Gizmos.GizmosSpace.World)
                         Gizmos.Space = Gizmos.GizmosSpace.Local;
                 }
-
-                // Hide/Unhide
-=======
->>>>>>> 7504a1b4
                 if (InputTracker.GetKeyDown(KeyBindings.Current.Map_HideToggle) && _selection.IsSelection())
                 {
                     HideShowSelection();
