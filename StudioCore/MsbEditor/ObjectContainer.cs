--- conflicted
+++ resolved
@@ -34,15 +34,12 @@
         public List<Entity> Objects = new List<Entity>();
         public Entity RootObject { get; set; }
 
-<<<<<<< HEAD
-=======
         /// <summary>
         /// Parent entities used to organize lights per-BTL file.
         /// </summary>
         [XmlIgnore]
         public List<Entity> BTLParents = new();
 
->>>>>>> ffcb432a
         [XmlIgnore]
         public Universe Universe { get; protected set; }
 
@@ -294,26 +291,6 @@
 
         public void LoadBTL(AssetDescription ad, BTL btl)
         {
-<<<<<<< HEAD
-            /*
-            //var t = CreateMapOffsetNode();
-            //var root = new MapEntity(this, t, MapEntity.MapEntityType.MapOffset);
-            //root.Name = $" MapOffset Node - {ad.AssetName}";
-            //RootObject.AddChild(root);
-            foreach (var l in btl.Lights)
-            {
-                var n = new MapEntity(this, l, MapEntity.MapEntityType.Light, ad.AssetName);
-                Objects.Add(n);
-                root.AddChild(n);
-            }
-            */
-            foreach (var l in btl.Lights)
-            {
-                var n = new MapEntity(this, l, MapEntity.MapEntityType.Light, ad.AssetName);
-                Objects.Add(n);
-                MapOffsetNode.AddChild(n);
-            }
-=======
             var btlParent = new MapEntity(this, ad, MapEntity.MapEntityType.Editor);
             MapOffsetNode.AddChild(btlParent);
             foreach (var l in btl.Lights)
@@ -323,7 +300,6 @@
                 btlParent.AddChild(n);
             }
             BTLParents.Add(btlParent);
->>>>>>> ffcb432a
         }
 
         private void AddModelDeS(IMsb m, MSBD.Model model, string name)
@@ -782,19 +758,6 @@
         public List<BTL.Light> SerializeBtlLights(string btlName)
         {
             List<BTL.Light> lights = new();
-<<<<<<< HEAD
-            foreach (var m in Objects)
-            {
-                if (m.ExtraSaveInfo == btlName)
-                {
-                    if (m.WrappedObject != null && m.WrappedObject is BTL.Light light)
-                    {
-                        lights.Add(light);
-                    }
-                    else
-                    {
-                        throw new Exception($"Entity has ParentBTLName `{m.ExtraSaveInfo}`, but WrappedObject `{m.WrappedObject}` is not a BTL Light.");
-=======
             foreach (var p in BTLParents)
             {
                 var ad = (AssetDescription)p.WrappedObject;
@@ -810,7 +773,6 @@
                         {
                             throw new Exception($"WrappedObject \"{e.WrappedObject}\" is not a BTL Light.");
                         }
->>>>>>> ffcb432a
                     }
                 }
             }
