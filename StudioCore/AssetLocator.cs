﻿using System;
using System.Collections.Generic;
using System.Globalization;
using System.Linq;
using System.Text;
using System.Threading.Tasks;
using System.IO;
using System.Text.RegularExpressions;
using SoulsFormats;

namespace StudioCore
{
    /// <summary>
    /// Generic asset description for a generic game asset
    /// </summary>
    public class AssetDescription
    {
        /// <summary>
        /// Pretty UI friendly name for an asset. Usually the file name without an extention i.e. c1234
        /// </summary>
        public string AssetName = null;

        /// <summary>
        /// Absolute path of where the full asset is located. If this asset exists in a mod override directory,
        /// then this path points to that instead of the base game asset.
        /// </summary>
        public string AssetPath = null;

        public string AssetArchiveVirtualPath = null;

        /// <summary>
        /// Virtual friendly path for this asset to use with the resource manager
        /// </summary>
        public string AssetVirtualPath = null;

        /// <summary>
        /// Where applicable, the numeric asset ID. Usually applies to chrs, objs, and various map pieces
        /// </summary>
        public int AssetID;

        public override int GetHashCode()
        {
            if (AssetVirtualPath != null)
            {
                return AssetVirtualPath.GetHashCode();
            }
            else if (AssetPath != null)
            {
                return AssetPath.GetHashCode();
            }
            return base.GetHashCode();
        }

        public override bool Equals(object obj)
        {
            if (obj is AssetDescription ad)
            {
                if (AssetVirtualPath != null)
                {
                    return AssetVirtualPath.Equals(ad.AssetVirtualPath);
                }
                if (AssetPath != null)
                {
                    return AssetPath.Equals(ad.AssetPath);
                }
            }
            return base.Equals(obj);
        }
    }

    /// <summary>
    /// Exposes an interface to retrieve game assets from the various souls games. Also allows layering
    /// of an additional mod directory on top of the game assets.
    /// </summary>
    public class AssetLocator
    {

        public static readonly string GameExecutatbleFilter =
            "Windows executable (*.EXE) |*.EXE*|" +
            "Playstation executable (*.BIN) |*.BIN*|" +
            "All Files|*.*";

        public static readonly string JsonFilter =
            "Project file (project.json) |PROJECT.JSON";

        public static readonly string ERRegulationFilter =
            "Regulation file (regulation.bin) |REGULATION.BIN";
        public static readonly string ParamFilter =
            "Regulation file (regulation.bin) |REGULATION.BIN|" +
            "Data file (Data0.bdt) |DATA0.BDT|" +
            "ParamBndDcx (gameparam.parambnd.dcx) |GAMEPARAM.PARAMBND.DCX|" +
            "ParamBnd (gameparam.parambnd) |GAMEPARAM.PARAMBND";
        
        public static readonly string ParamFilter =
            ERRegulationFilter + "|" +
            "Data file (Data0.bdt) |DATA0.BDT|" +
            "ParamBndDcx (gameparam.parambnd.dcx) |GAMEPARAM.PARAMBND.DCX|" +
            "ParamBnd (gameparam.parambnd) |GAMEPARAM.PARAMBND";

        public static readonly string ERParamUpgradeFilter =
            ERRegulationFilter + "|" +
            "All Files|*.*";
            
        
        public GameType Type { get; private set; } = GameType.Undefined;

        /// <summary>
        /// The game interroot where all the game assets are
        /// </summary>
        public string GameRootDirectory { get; private set; } = null;

        /// <summary>
        /// An optional override mod directory where modded files are stored
        /// </summary>
        public string GameModDirectory { get; private set; } = null;

        public AssetLocator()
        {
        }

        private List<string> FullMapList = null;

        public string GetAssetPath(string relpath)
        {
            if (GameModDirectory != null)
            {
                var modpath = $@"{GameModDirectory}\{relpath}";
                if (File.Exists(modpath))
                {
                    return modpath;
                }
            }
            return $@"{GameRootDirectory}\{relpath}";
        }

        public GameType GetGameTypeForExePath(string exePath)
        {
            GameType type = GameType.Undefined;
            if (exePath.ToLower().Contains("darksouls.exe"))
            {
                type = GameType.DarkSoulsPTDE;
            }
            else if (exePath.ToLower().Contains("darksoulsremastered.exe"))
            {
                type = GameType.DarkSoulsRemastered;
            }
            else if (exePath.ToLower().Contains("darksoulsii.exe"))
            {
                type = GameType.DarkSoulsIISOTFS;
            }
            else if (exePath.ToLower().Contains("darksoulsiii.exe"))
            {
                type = GameType.DarkSoulsIII;
            }
            else if (exePath.ToLower().Contains("eboot.bin"))
            {
                var path = Path.GetDirectoryName(exePath);
                if (Directory.Exists($@"{path}\dvdroot_ps4"))
                {
                    type = GameType.Bloodborne;
                }
                else
                {
                    type = GameType.DemonsSouls;
                }
            }
            else if (exePath.ToLower().Contains("sekiro.exe"))
            {
                type = GameType.Sekiro;
            }
            else if (exePath.ToLower().Contains("eldenring.exe"))
            {
                type = GameType.EldenRing;
            }
            return type;
        }

        public bool CheckFilesExpanded(string gamepath, GameType game)
        {
            if (game == GameType.DarkSoulsPTDE || game == GameType.DarkSoulsIII || game == GameType.Sekiro)
            {
                if (!Directory.Exists($@"{gamepath}\map"))
                {
                    return false;
                }
                if (!Directory.Exists($@"{gamepath}\obj"))
                {
                    return false;
                }
            }
            if (game == GameType.DarkSoulsIISOTFS)
            {
                if (!Directory.Exists($@"{gamepath}\map"))
                {
                    return false;
                }
                if (!Directory.Exists($@"{gamepath}\model\obj"))
                {
                    return false;
                }
            }
            return true;
        }

        /// <summary>
        /// Sets the game root directory by giving a path to the game exe/eboot.bin. Autodetects the game type.
        /// </summary>
        /// <param name="exePath">Path to an exe/eboot.bin</param>
        /// <returns>true if the game was autodetected</returns>
        public bool SetGameRootDirectoryByExePath(string exePath)
        {
            GameRootDirectory = Path.GetDirectoryName(exePath);
            if (exePath.ToLower().Contains("darksouls.exe"))
            {
                Type = GameType.DarkSoulsPTDE;
            }
            else if (exePath.ToLower().Contains("darksoulsremastered.exe"))
            {
                Type = GameType.DarkSoulsRemastered;
            }
            else if (exePath.ToLower().Contains("darksoulsii.exe"))
            {
                Type = GameType.DarkSoulsIISOTFS;
            }
            else if (exePath.ToLower().Contains("darksoulsiii.exe"))
            {
                Type = GameType.DarkSoulsIII;
            }
            else if (exePath.ToLower().Contains("eboot.bin"))
            {
                if (Directory.Exists($@"{GameRootDirectory}\dvdroot_ps4"))
                {
                    Type = GameType.Bloodborne;
                    GameRootDirectory = GameRootDirectory + $@"\dvdroot_ps4";
                }
                else
                {
                    Type = GameType.DemonsSouls;
                }
            }
            else if (exePath.ToLower().Contains("sekiro.exe"))
            {
                Type = GameType.Sekiro;
            }
            else if (exePath.ToLower().Contains("eldenring.exe"))
            {
                Type = GameType.EldenRing;
            }
            else
            {
                GameRootDirectory = null;
            }

            // Invalidate various caches
            FullMapList = null;
            GameModDirectory = null;

            return true;
        }

        public void SetModProjectDirectory(string dir)
        {
            GameModDirectory = dir;
        }

        public void SetFromProjectSettings(Editor.ProjectSettings settings, string moddir)
        {
            Type = settings.GameType;
            GameRootDirectory = settings.GameRoot;
            GameModDirectory = moddir;
            FullMapList = null;
        }

        public bool CreateRecoveryProject()
        {
            if (GameRootDirectory == null || GameModDirectory == null)
            {
                return false;
            }

            try
            {
                var time = DateTime.Now.ToString("dd-MM-yyyy-(hh-mm-ss)", CultureInfo.InvariantCulture);
                GameModDirectory = GameModDirectory + $@"\recovery\{time}";
                if (!Directory.Exists(GameModDirectory))
                    Directory.CreateDirectory(GameModDirectory);
                return true;
            }
            catch (Exception e)
            {
                return false;
            }
        }

        public bool FileExists(string relpath)
        {
            if (GameModDirectory != null && File.Exists($@"{GameModDirectory}\{relpath}"))
            {
                return true;
            }
            else if (File.Exists($@"{GameRootDirectory}\{relpath}"))
            {
                return true;
            }
            return false;
        }

        public string GetOverridenFilePath(string relpath)
        {
            if (GameModDirectory != null && File.Exists($@"{GameModDirectory}\{relpath}"))
            {
                return $@"{GameModDirectory}\{relpath}";
            }
            else if (File.Exists($@"{GameRootDirectory}\{relpath}"))
            {
                return $@"{GameRootDirectory}\{relpath}";
            }
            return null;
        }

        /// <summary>
        /// Gets the full list of maps in the game (excluding chalice dungeons). Basically if there's an msb for it,
        /// it will be in this list.
        /// </summary>
        /// <returns></returns>
        public List<string> GetFullMapList()
        {
            if (GameRootDirectory == null)
            {
                return null;
            }

            if (FullMapList != null)
            {
                return FullMapList;
            }

            try
            {
                var mapSet = new HashSet<string>();

                // DS2 has its own structure for msbs, where they are all inside individual folders
                if (Type == GameType.DarkSoulsIISOTFS)
                {
                    var maps = Directory.GetFileSystemEntries(GameRootDirectory + @"\map", @"m*").ToList();
                    if (GameModDirectory != null)
                    {
                        if (Directory.Exists(GameModDirectory + @"\map"))
                        {
                            maps.AddRange(Directory.GetFileSystemEntries(GameModDirectory + @"\map", @"m*").ToList());
                        }
                    }

                    foreach (var map in maps)
                    {
                        mapSet.Add(Path.GetFileNameWithoutExtension($@"{map}.blah"));
                    }
                }
                else
                {
                    var msbFiles = Directory.GetFileSystemEntries(GameRootDirectory + @"\map\MapStudio\", @"*.msb")
                        .Select(Path.GetFileNameWithoutExtension).ToList();
                    msbFiles.AddRange(Directory
                        .GetFileSystemEntries(GameRootDirectory + @"\map\MapStudio\", @"*.msb.dcx")
                        .Select(Path.GetFileNameWithoutExtension).Select(Path.GetFileNameWithoutExtension).ToList());
                    if (GameModDirectory != null && Directory.Exists(GameModDirectory + @"\map\MapStudio\"))
                    {
                        msbFiles.AddRange(Directory
                            .GetFileSystemEntries(GameModDirectory + @"\map\MapStudio\", @"*.msb")
                            .Select(Path.GetFileNameWithoutExtension).ToList());
                        msbFiles.AddRange(Directory
                            .GetFileSystemEntries(GameModDirectory + @"\map\MapStudio\", @"*.msb.dcx")
                            .Select(Path.GetFileNameWithoutExtension).Select(Path.GetFileNameWithoutExtension)
                            .ToList());
                    }

                    foreach (var msb in msbFiles)
                    {
                        mapSet.Add(msb);
                    }
                }

                var mapRegex = new Regex(@"^m\d{2}_\d{2}_\d{2}_\d{2}$");
                var mapList = mapSet.Where(x => mapRegex.IsMatch(x)).ToList();
                mapList.Sort();
                FullMapList = mapList;
                return FullMapList;
            }
            catch (DirectoryNotFoundException e)
            {
                // Game is likely not UXM unpacked
                return new List<string>();
            }
        }

        public AssetDescription GetMapMSB(string mapid, bool writemode = false)
        {
            AssetDescription ad = new AssetDescription();
            ad.AssetPath = null;
            if (mapid.Length != 12)
            {
                return ad;
            }
            string preferredPath;
            string backupPath;
            // SOFTS
            if (Type == GameType.DarkSoulsIISOTFS)
            {
                preferredPath = $@"map\{mapid}\{mapid}.msb";
                backupPath = $@"map\{mapid}\{mapid}.msb";
            }
            // BB chalice maps
            else if (Type == GameType.Bloodborne && mapid.StartsWith("m29"))
            {
                preferredPath = $@"\map\MapStudio\{mapid.Substring(0, 9)}_00\{mapid}.msb.dcx";
                backupPath = $@"\map\MapStudio\{mapid.Substring(0, 9)}_00\{mapid}.msb";
            }
            // DeS, DS1, DS1R
            else if (Type == GameType.DarkSoulsPTDE || Type == GameType.DarkSoulsRemastered || Type == GameType.DemonsSouls)
            {
                preferredPath = $@"\map\MapStudio\{mapid}.msb";
                backupPath = $@"\map\MapStudio\{mapid}.msb.dcx";
            }
            // BB, DS3, ER, SSDT
            else if (Type == GameType.Bloodborne || Type == GameType.DarkSoulsIII || Type == GameType.EldenRing || Type == GameType.Sekiro)
            {
                preferredPath = $@"\map\MapStudio\{mapid}.msb.dcx";
                backupPath = $@"\map\MapStudio\{mapid}.msb";
            }
            else
            {
                preferredPath = $@"\map\MapStudio\{mapid}.msb.dcx";
                backupPath = $@"\map\MapStudio\{mapid}.msb";
            }

            if (GameModDirectory != null && File.Exists($@"{GameModDirectory}\{preferredPath}") || (writemode && GameModDirectory != null))
            {
                ad.AssetPath = $@"{GameModDirectory}\{preferredPath}";
            }
            else if (GameModDirectory != null && File.Exists($@"{GameModDirectory}\{backupPath}") || (writemode && GameModDirectory != null))
            {
                ad.AssetPath = $@"{GameModDirectory}\{backupPath}";
            }
            else if (File.Exists($@"{GameRootDirectory}\{preferredPath}"))
            {
                ad.AssetPath = $@"{GameRootDirectory}\{preferredPath}";
            }
            else if (File.Exists($@"{GameRootDirectory}\{backupPath}"))
            {
                ad.AssetPath = $@"{GameRootDirectory}\{backupPath}";
            }
            ad.AssetName = mapid;
            return ad;
        }


        public List<AssetDescription> GetMapBTLs(string mapid, bool writemode = false)
        {
            List<AssetDescription> adList = new();
            if (mapid.Length != 12)
            {
                return adList;
            }

            if (Type is GameType.DarkSoulsIISOTFS)
            {
                // DS2 BTL is located inside map's .gibdt file
                AssetDescription ad = new();
                var path = $@"model\map\g{mapid[1..]}.gibhd";

                if (GameModDirectory != null && File.Exists($@"{GameModDirectory}\{path}") || (writemode && GameModDirectory != null))
                {
                    ad.AssetPath = $@"{GameModDirectory}\{path}";
                }
                else if (File.Exists($@"{GameRootDirectory}\{path}"))
                {
                    ad.AssetPath = $@"{GameRootDirectory}\{path}";
                }
                if (ad.AssetPath != null)
                {
                    ad.AssetName = $@"g{mapid[1..]}";
                    ad.AssetVirtualPath = $@"{mapid}\light.btl.dcx";
                    adList.Add(ad);
                }

                AssetDescription ad2 = new();
                path = $@"model_lq\map\g{mapid[1..]}.gibhd";

                if (GameModDirectory != null && File.Exists($@"{GameModDirectory}\{path}") || (writemode && GameModDirectory != null))
                {
                    ad2.AssetPath = $@"{GameModDirectory}\{path}";
                }
                else if (File.Exists($@"{GameRootDirectory}\{path}"))
                {
                    ad2.AssetPath = $@"{GameRootDirectory}\{path}";
                }
                if (ad2.AssetPath != null)
                {
                    ad2.AssetName = $@"g{mapid[1..]}_lq";
                    ad2.AssetVirtualPath = $@"{mapid}\light.btl.dcx";
                    adList.Add(ad2);
                }
            }
            else if (Type is GameType.Bloodborne or GameType.DarkSoulsIII or GameType.Sekiro or GameType.EldenRing)
            {
                string path;
                if (Type is GameType.EldenRing)
                    path = $@"map\{mapid[..3]}\{mapid}";
                else
                    path = $@"map\{mapid}";

<<<<<<< HEAD
                string[] files;
                try
                {
                    files = Directory.GetFiles($@"{GameRootDirectory}\{path}", "*.btl.*");
=======
                List<string> files = new();
                try
                {
                    files = Directory.GetFiles($@"{GameRootDirectory}\{path}", "*.btl*").Where(f => !f.EndsWith(".bak")).ToList();
                    if (Directory.Exists($"{GameModDirectory}\\{path}"))
                    {
                        // Check for additional BTLs the user has created.
                        files.AddRange(Directory.GetFiles($@"{GameModDirectory}\{path}", "*.btl*").Where(f => !f.EndsWith(".bak")).ToList());
                        files = files.DistinctBy(f => f.Split("\\").Last()).ToList();
                    }
>>>>>>> ffcb432a
                }
                catch (DirectoryNotFoundException)
                {
                    return adList;
                }

                foreach (var file in files)
                {
                    AssetDescription ad = new();
                    var fileName = file.Split("\\").Last();
                    if (GameModDirectory != null && File.Exists($@"{GameModDirectory}\{path}\{fileName}") || (writemode && GameModDirectory != null))
                    {
                        ad.AssetPath = $@"{GameModDirectory}\{path}\{fileName}";
                    }
                    else if (File.Exists($@"{GameRootDirectory}\{path}\{fileName}"))
                    {
                        ad.AssetPath = $@"{GameRootDirectory}\{path}\{fileName}";
                    }
                    if (ad.AssetPath != null)
                    {
                        ad.AssetName = fileName;
                        adList.Add(ad);
                    }
                }
            }
            return adList;
        }

        public AssetDescription GetMapNVA(string mapid, bool writemode = false)
        {
            AssetDescription ad = new AssetDescription();
            ad.AssetPath = null;
            if (mapid.Length != 12)
            {
                return ad;
            }
            // BB chalice maps
            else if (Type == GameType.Bloodborne && mapid.StartsWith("m29"))
            {
                var path = $@"\map\{mapid.Substring(0, 9)}_00\{mapid}";
                if (GameModDirectory != null && File.Exists($@"{GameModDirectory}\{path}.nva.dcx") || (writemode && GameModDirectory != null && Type != GameType.DarkSoulsPTDE))
                {
                    ad.AssetPath = $@"{GameModDirectory}\{path}.nva.dcx";
                }
                else if (File.Exists($@"{GameRootDirectory}\{path}.nva.dcx"))
                {
                    ad.AssetPath = $@"{GameRootDirectory}\{path}.nva.dcx";
                }
            }
            else
            {
                var path = $@"\map\{mapid}\{mapid}";
                if (GameModDirectory != null && File.Exists($@"{GameModDirectory}\{path}.nva.dcx") || (writemode && GameModDirectory != null && Type != GameType.DarkSoulsPTDE))
                {
                    ad.AssetPath = $@"{GameModDirectory}\{path}.nva.dcx";
                }
                else if (File.Exists($@"{GameRootDirectory}\{path}.nva.dcx"))
                {
                    ad.AssetPath = $@"{GameRootDirectory}\{path}.nva.dcx";
                }
                else if (GameModDirectory != null && File.Exists($@"{GameModDirectory}\{path}.nva") || (writemode && GameModDirectory != null))
                {
                    ad.AssetPath = $@"{GameModDirectory}\{path}.nva";
                }
                else if (File.Exists($@"{GameRootDirectory}\{path}.nva"))
                {
                    ad.AssetPath = $@"{GameRootDirectory}\{path}.nva";
                }
            }
            ad.AssetName = mapid;
            return ad;
        }

        /// <summary>
        /// Get folders with msgbnds used in-game
        /// </summary>
        /// <returns>Dictionary with language name and path</returns>
        public Dictionary<string, string> GetMsgLanguages()
        {
            Dictionary<string, string> dict = new();
            List<string> folders = new();
            try
            {
                if (Type == GameType.DemonsSouls)
                {
                    folders = Directory.GetDirectories(GameRootDirectory + @"\msg").ToList();
                    // Japanese uses root directory
                    if (File.Exists(GameRootDirectory + @"\msg\menu.msgbnd.dcx") || File.Exists(GameRootDirectory + @"\msg\item.msgbnd.dcx"))
                        dict.Add("Japanese", "");
                }
                else if (Type == GameType.DarkSoulsIISOTFS)
                {
                    folders = Directory.GetDirectories(GameRootDirectory + @"\menu\text").ToList();
                }
                else
                {
                    // Exclude folders that don't have typical msgbnds
                    folders = Directory.GetDirectories(GameRootDirectory + @"\msg").Where(x => !"common,as,eu,jp,na,uk,japanese".Contains(x.Split("\\").Last())).ToList();
                }

                foreach (var path in folders)
                {
                    dict.Add(path.Split("\\").Last(), path);
                }
            }
            catch (Exception e) when (e is DirectoryNotFoundException or FileNotFoundException)
            {
            }
            return dict;
        }

        /// <summary>
        /// Get path of item.msgbnd (english by default)
        /// </summary>
        public AssetDescription GetItemMsgbnd(ref string langFolder, bool writemode = false)
        {
            return GetMsgbnd("item", ref langFolder, writemode);
        }
        /// <summary>
        /// Get path of menu.msgbnd (english by default)
        /// </summary>
        public AssetDescription GetMenuMsgbnd(ref string langFolder, bool writemode = false)
        {
            return GetMsgbnd("menu", ref langFolder, writemode);
        }
        public AssetDescription GetMsgbnd(string msgBndType, ref string langFolder, bool writemode = false)
        {
            AssetDescription ad = new();
            if (langFolder == "")
            {
                //pick default (english) path
                foreach (var lang in GetMsgLanguages())
                {
                    string folder = lang.Value.Split("\\").Last();
                    if (folder.Contains("eng", StringComparison.CurrentCultureIgnoreCase)) //I believe this is good enough.
                    {
                        langFolder = folder;
                        break;
                    }
                }
                if (langFolder == "")
                {
                    // Could not find default [english] text msgbnd.
                    return ad;
                }
            }

            string path = $@"msg\{langFolder}\{msgBndType}.msgbnd.dcx";
            if (Type == GameType.DemonsSouls)
            {
                path = $@"msg\{langFolder}\{msgBndType}.msgbnd.dcx";
                // Demon's Souls has msgbnds directly in the msg folder
                if (!File.Exists($@"{GameRootDirectory}\{path}"))
                {
                    path = $@"msg\{msgBndType}.msgbnd.dcx";
                }
            }
            else if (Type == GameType.DarkSoulsPTDE)
            {
                path = $@"msg\{langFolder}\{msgBndType}.msgbnd";
            }
            else if (Type == GameType.DarkSoulsRemastered)
            {
                path = $@"msg\{langFolder}\{msgBndType}.msgbnd.dcx";
            }
            else if (Type == GameType.DarkSoulsIISOTFS)
            {
                // DS2 does not have an msgbnd but loose fmg files instead
                path = $@"menu\text\{langFolder}";
                AssetDescription ad2 = new AssetDescription();
                ad2.AssetPath = writemode ? path : $@"{GameRootDirectory}\{path}";
                //TODO: doesn't support project files
                return ad2;
            }
            else if (Type == GameType.DarkSoulsIII)
            {
                path = $@"msg\{langFolder}\{msgBndType}_dlc2.msgbnd.dcx";
            }

            if (writemode)
            {
                ad.AssetPath = path;
                return ad;
            }
            if (GameModDirectory != null && File.Exists($@"{GameModDirectory}\{path}") || (writemode && GameModDirectory != null))
            {
                ad.AssetPath = $@"{GameModDirectory}\{path}";
            }
            else if (File.Exists($@"{GameRootDirectory}\{path}"))
            {
                ad.AssetPath = $@"{GameRootDirectory}\{path}";
            }
            return ad;
        }
        private string GetGameIDForDir()
        {
            switch (Type)
            {
                case GameType.DemonsSouls:
                    return "DES";
                case GameType.DarkSoulsPTDE:
                    return "DS1";
                case GameType.DarkSoulsRemastered:
                    return "DS1R";
                case GameType.DarkSoulsIISOTFS:
                    return "DS2S";
                case GameType.Bloodborne:
                    return "BB";
                case GameType.DarkSoulsIII:
                    return "DS3";
                case GameType.Sekiro:
                    return "SDT";
                case GameType.EldenRing:
                    return "ER";
                default:
                    throw new Exception("Game type not set");
            }
        }
    	public string GetAliasAssetsDir()
        {
            return  $@"Assets\Aliases\{GetGameIDForDir()}";
        }

        public string GetGameOffsetsAssetsDir()
        {
            return  $@"Assets\GameOffsets\{GetGameIDForDir()}";
        }

        public string GetParamAssetsDir()
        {
            return  $@"Assets\Paramdex\{GetGameIDForDir()}";
        }

        public string GetParamdefDir()
        {
            return $@"{GetParamAssetsDir()}\Defs";
        }
        
        public ulong[] GetParamdefPatches()
        {
            if (Directory.Exists($@"{GetParamAssetsDir()}\DefsPatch"))
            {
                var entries = Directory.GetFileSystemEntries($@"{GetParamAssetsDir()}\DefsPatch");
                return entries.Select(e => ulong.Parse(Path.GetFileNameWithoutExtension(e))).ToArray();
            }
            return new ulong[]  { };
        }
        
        public string GetParamdefPatchDir(ulong patch)
        {
            return $@"{GetParamAssetsDir()}\DefsPatch\{patch}";
        }

        public string GetParammetaDir()
        {
            return $@"{GetParamAssetsDir()}\Meta";
        }

        public string GetParamNamesDir()
        {
            return $@"{GetParamAssetsDir()}\Names";
        }

        public PARAMDEF GetParamdefForParam(string paramType)
        {
            PARAMDEF pd = PARAMDEF.XmlDeserialize($@"{GetParamdefDir()}\{paramType}.xml");
            ParamEditor.ParamMetaData meta = ParamEditor.ParamMetaData.XmlDeserialize($@"{GetParammetaDir()}\{paramType}.xml", pd);
            return pd;
        }

        public AssetDescription GetDS2GeneratorParam(string mapid, bool writemode=false)
        {
            AssetDescription ad = new AssetDescription();
            var path = $@"Param\generatorparam_{mapid}";
            if (GameModDirectory != null && File.Exists($@"{GameModDirectory}\{path}.param") || (writemode && GameModDirectory != null))
            {
                ad.AssetPath = $@"{GameModDirectory}\{path}.param";
            }
            else if (File.Exists($@"{GameRootDirectory}\{path}.param"))
            {
                ad.AssetPath = $@"{GameRootDirectory}\{path}.param";
            }
            ad.AssetName = mapid + "_generators";
            return ad;
        }

        public AssetDescription GetDS2GeneratorLocationParam(string mapid, bool writemode = false)
        {
            AssetDescription ad = new AssetDescription();
            var path = $@"Param\generatorlocation_{mapid}";
            if (GameModDirectory != null && File.Exists($@"{GameModDirectory}\{path}.param") || (writemode && GameModDirectory != null))
            {
                ad.AssetPath = $@"{GameModDirectory}\{path}.param";
            }
            else if (File.Exists($@"{GameRootDirectory}\{path}.param"))
            {
                ad.AssetPath = $@"{GameRootDirectory}\{path}.param";
            }
            ad.AssetName = mapid + "_generator_locations";
            return ad;
        }

        public AssetDescription GetDS2GeneratorRegistParam(string mapid, bool writemode = false)
        {
            AssetDescription ad = new AssetDescription();
            var path = $@"Param\generatorregistparam_{mapid}";
            if (GameModDirectory != null && File.Exists($@"{GameModDirectory}\{path}.param") || (writemode && GameModDirectory != null))
            {
                ad.AssetPath = $@"{GameModDirectory}\{path}.param";
            }
            else if (File.Exists($@"{GameRootDirectory}\{path}.param"))
            {
                ad.AssetPath = $@"{GameRootDirectory}\{path}.param";
            }
            ad.AssetName = mapid + "_generator_registrations";
            return ad;
        }

        public AssetDescription GetDS2EventParam(string mapid, bool writemode = false)
        {
            AssetDescription ad = new AssetDescription();
            var path = $@"Param\eventparam_{mapid}";
            if (GameModDirectory != null && File.Exists($@"{GameModDirectory}\{path}.param") || (writemode && GameModDirectory != null))
            {
                ad.AssetPath = $@"{GameModDirectory}\{path}.param";
            }
            else if (File.Exists($@"{GameRootDirectory}\{path}.param"))
            {
                ad.AssetPath = $@"{GameRootDirectory}\{path}.param";
            }
            ad.AssetName = mapid + "_event_params";
            return ad;
        }

        public AssetDescription GetDS2EventLocationParam(string mapid, bool writemode = false)
        {
            AssetDescription ad = new AssetDescription();
            var path = $@"Param\eventlocation_{mapid}";
            if (GameModDirectory != null && File.Exists($@"{GameModDirectory}\{path}.param") || (writemode && GameModDirectory != null))
            {
                ad.AssetPath = $@"{GameModDirectory}\{path}.param";
            }
            else if (File.Exists($@"{GameRootDirectory}\{path}.param"))
            {
                ad.AssetPath = $@"{GameRootDirectory}\{path}.param";
            }
            ad.AssetName = mapid + "_event_locations";
            return ad;
        }

        public AssetDescription GetDS2ObjInstanceParam(string mapid, bool writemode = false)
        {
            AssetDescription ad = new AssetDescription();
            var path = $@"Param\mapobjectinstanceparam_{mapid}";
            if (GameModDirectory != null && File.Exists($@"{GameModDirectory}\{path}.param") || (writemode && GameModDirectory != null))
            {
                ad.AssetPath = $@"{GameModDirectory}\{path}.param";
            }
            else if (File.Exists($@"{GameRootDirectory}\{path}.param"))
            {
                ad.AssetPath = $@"{GameRootDirectory}\{path}.param";
            }
            ad.AssetName = mapid + "_object_instance_params";
            return ad;
        }

        public List<AssetDescription> GetMapModels(string mapid)
        {
            var ret = new List<AssetDescription>();
            if (Type == GameType.DarkSoulsIII || Type == GameType.Sekiro)
            {
                if (!Directory.Exists(GameRootDirectory + $@"\map\{mapid}\"))
                    return ret;
                var mapfiles = Directory.GetFileSystemEntries(GameRootDirectory + $@"\map\{mapid}\", @"*.mapbnd.dcx").ToList();
                foreach (var f in mapfiles)
                {
                    var ad = new AssetDescription();
                    ad.AssetPath = f;
                    var name = Path.GetFileNameWithoutExtension(Path.GetFileNameWithoutExtension(f));
                    ad.AssetName = name;
                    ad.AssetArchiveVirtualPath = $@"map/{mapid}/model/{name}";
                    ad.AssetVirtualPath = $@"map/{mapid}/model/{name}/{name}.flver";
                    ret.Add(ad);
                }
            }
            else if (Type == GameType.DarkSoulsIISOTFS)
            {
                var ad = new AssetDescription();
                var name = mapid;
                ad.AssetName = name;
                ad.AssetArchiveVirtualPath = $@"map/{mapid}/model";
                ret.Add(ad);
            }
            else
            {
                if (!Directory.Exists(GameRootDirectory + $@"\map\{mapid}\"))
                    return ret;
                var ext = Type == GameType.DarkSoulsPTDE ? @"*.flver" : @"*.flver.dcx";
                var mapfiles = Directory.GetFileSystemEntries(GameRootDirectory + $@"\map\{mapid}\", ext).ToList();
                foreach (var f in mapfiles)
                {
                    var ad = new AssetDescription();
                    ad.AssetPath = f;
                    var name = Path.GetFileNameWithoutExtension(Path.GetFileNameWithoutExtension(f));
                    ad.AssetName = name;
                    // ad.AssetArchiveVirtualPath = $@"map/{mapid}/model/{name}";
                    ad.AssetVirtualPath = $@"map/{mapid}/model/{name}/{name}.flver";
                    ret.Add(ad);
                }
            }
            return ret;
        }

        public string MapModelNameToAssetName(string mapid, string modelname)
        {
            if (Type == GameType.DarkSoulsPTDE || Type == GameType.DarkSoulsRemastered)
            {
                return $@"{modelname}A{mapid.Substring(1, 2)}";
            }
            else if (Type == GameType.DemonsSouls)
            {
                return $@"{modelname}";
            }
            else if (Type == GameType.DarkSoulsIISOTFS)
            {
                return modelname;
            }
            return $@"{mapid}_{modelname.Substring(1)}";
        }

        /// <summary>
        /// Gets the adjusted map ID that contains all the map assets
        /// </summary>
        /// <param name="mapid">The msb map ID to adjust</param>
        /// <returns>The map ID for the purpose of asset storage</returns>
        public string GetAssetMapID(string mapid)
        {
            var amapid = mapid.Substring(0, 6) + "_00_00";
            if (Type == GameType.EldenRing)
            {
                // Elden Ring all maps have their own assets
                amapid = mapid;
            }
            // Special case for chalice dungeon assets
            if (mapid.StartsWith("m29"))
            {
                amapid = "m29_00_00_00";
            }

            return amapid;
        }
        
        public AssetDescription GetMapModel(string mapid, string model)
        {
            var ret = new AssetDescription();
            if (Type == GameType.DarkSoulsPTDE || Type == GameType.Bloodborne || Type == GameType.DemonsSouls)
            {
                ret.AssetPath = GetAssetPath($@"map\{mapid}\{model}.flver");
            }
            else if (Type == GameType.DarkSoulsRemastered)
            {
                ret.AssetPath = GetAssetPath($@"map\{mapid}\{model}.flver.dcx");
            }
            else if (Type == GameType.DarkSoulsIISOTFS)
            {
                ret.AssetPath = GetAssetPath($@"model\map\{mapid}.mapbhd");
            }
            else
            {
                ret.AssetPath = GetAssetPath($@"map\{mapid}\{model}.mapbnd.dcx");
            }
            ret.AssetName = model;
            if (Type == GameType.DarkSoulsIISOTFS)
            {
                ret.AssetArchiveVirtualPath = $@"map/{mapid}/model";
                ret.AssetVirtualPath = $@"map/{mapid}/model/{model}.flv.dcx";
            }
            else
            {
                if (Type != GameType.DarkSoulsPTDE && Type != GameType.DarkSoulsRemastered && Type != GameType.Bloodborne && Type != GameType.DemonsSouls)
                {
                    ret.AssetArchiveVirtualPath = $@"map/{mapid}/model/{model}";
                }
                ret.AssetVirtualPath = $@"map/{mapid}/model/{model}/{model}.flver";
            }
            return ret;
        }

        public AssetDescription GetMapCollisionModel(string mapid, string model, bool hi=true)
        {
            var ret = new AssetDescription();
            if (Type == GameType.DarkSoulsPTDE || Type == GameType.DemonsSouls)
            {
                if (hi)
                {
                    ret.AssetPath = GetAssetPath($@"map\{mapid}\{model}.hkx");
                    ret.AssetName = model;
                    ret.AssetVirtualPath = $@"map/{mapid}/hit/hi/{model}.hkx";
                }
                else
                {
                    ret.AssetPath = GetAssetPath($@"map\{mapid}\l{model.Substring(1)}.hkx");
                    ret.AssetName = model;
                    ret.AssetVirtualPath = $@"map/{mapid}/hit/lo/l{model.Substring(1)}.hkx";
                }
            }
            else if (Type == GameType.DarkSoulsIISOTFS)
            {
                ret.AssetPath = GetAssetPath($@"model\map\h{mapid.Substring(1)}.hkxbhd");
                ret.AssetName = model;
                ret.AssetVirtualPath = $@"map/{mapid}/hit/hi/{model}.hkx.dcx";
                ret.AssetArchiveVirtualPath = $@"map/{mapid}/hit/hi";
            }
            else if (Type == GameType.DarkSoulsIII || Type == GameType.Bloodborne)
            {
                if (hi)
                {
                    ret.AssetPath = GetAssetPath($@"map\{mapid}\h{mapid.Substring(1)}.hkxbhd");
                    ret.AssetName = model;
                    ret.AssetVirtualPath = $@"map/{mapid}/hit/hi/h{model.Substring(1)}.hkx.dcx";
                    ret.AssetArchiveVirtualPath = $@"map/{mapid}/hit/hi";
                }
                else
                {
                    ret.AssetPath = GetAssetPath($@"map\{mapid}\l{mapid.Substring(1)}.hkxbhd");
                    ret.AssetName = model;
                    ret.AssetVirtualPath = $@"map/{mapid}/hit/lo/l{model.Substring(1)}.hkx.dcx";
                    ret.AssetArchiveVirtualPath = $@"map/{mapid}/hit/lo";
                }
            }
            else
            {
                return GetNullAsset();
            }
            return ret;
        }

        public List<AssetDescription> GetMapTextures(string mapid)
        {
            List<AssetDescription> ads = new List<AssetDescription>();

            if (Type == GameType.DarkSoulsIISOTFS)
            {
                var t = new AssetDescription();
                t.AssetPath = GetAssetPath($@"model\map\t{mapid.Substring(1)}.tpfbhd");
                t.AssetArchiveVirtualPath = $@"map/tex/{mapid}/tex";
                ads.Add(t);
            }
            else if (Type == GameType.DarkSoulsPTDE)
            {
                // TODO
            }
            else if (Type == GameType.EldenRing)
            {
                // TODO ER
            }
            else if (Type == GameType.DemonsSouls)
            {
                var mid = mapid.Substring(0, 3);
                var paths = Directory.GetFileSystemEntries($@"{GameRootDirectory}\map\{mid}\", "*.tpf.dcx");
                foreach (var path in paths)
                {
                    var ad = new AssetDescription();
                    ad.AssetPath = path;
                    var tid = Path.GetFileNameWithoutExtension(path).Substring(4, 4);
                    ad.AssetVirtualPath = $@"map/tex/{mid}/{tid}";
                    ads.Add(ad);
                }
            }
            else
            {
                // Clean this up. Even if it's common code having something like "!=Sekiro" can lead to future issues
                var mid = mapid.Substring(0, 3);

                var t0000 = new AssetDescription();
                t0000.AssetPath = GetAssetPath($@"map\{mid}\{mid}_0000.tpfbhd");
                t0000.AssetArchiveVirtualPath = $@"map/tex/{mid}/0000";
                ads.Add(t0000);

                var t0001 = new AssetDescription();
                t0001.AssetPath = GetAssetPath($@"map\{mid}\{mid}_0001.tpfbhd");
                t0001.AssetArchiveVirtualPath = $@"map/tex/{mid}/0001";
                ads.Add(t0001);

                var t0002 = new AssetDescription();
                t0002.AssetPath = GetAssetPath($@"map\{mid}\{mid}_0002.tpfbhd");
                t0002.AssetArchiveVirtualPath = $@"map/tex/{mid}/0002";
                ads.Add(t0002);

                var t0003 = new AssetDescription();
                t0003.AssetPath = GetAssetPath($@"map\{mid}\{mid}_0003.tpfbhd");
                t0003.AssetArchiveVirtualPath = $@"map/tex/{mid}/0003";
                ads.Add(t0003);

                if (Type == GameType.DarkSoulsRemastered)
                {
                    var env = new AssetDescription();
                    env.AssetPath = GetAssetPath($@"map\{mid}\GI_EnvM_{mid}.tpfbhd");
                    env.AssetArchiveVirtualPath = $@"map/tex/{mid}/env";
                    ads.Add(env);
                }
                else if (Type == GameType.Bloodborne || Type == GameType.DarkSoulsIII)
                {
                    var env = new AssetDescription();
                    env.AssetPath = GetAssetPath($@"map\{mid}\{mid}_envmap.tpf.dcx");
                    env.AssetVirtualPath = $@"map/tex/{mid}/env";
                    ads.Add(env);
                }
                else if (Type == GameType.Sekiro)
                {
                    //TODO SDT
                }
            }

            return ads;
        }

        public List<string> GetEnvMapTextureNames(string mapid)
        {
            var l = new List<string>();
            if (Type == GameType.DarkSoulsIII)
            {
                var mid = mapid.Substring(0, 3);
                if (File.Exists(GetAssetPath($@"map\{mid}\{mid}_envmap.tpf.dcx")))
                {
                    var t = TPF.Read(GetAssetPath($@"map\{mid}\{mid}_envmap.tpf.dcx"));
                    foreach (var tex in t.Textures)
                    {
                        l.Add(tex.Name);
                    }
                }
            }
            return l;
        }

        public AssetDescription GetChrTextures(string chrid)
        {
            AssetDescription ad = new AssetDescription();
            ad.AssetArchiveVirtualPath = null;
            ad.AssetPath = null;
            if (Type == GameType.EldenRing)
            {
                // Maybe add an option down the line to load lower quality
                string path = GetOverridenFilePath($@"chr\{chrid}_h.texbnd.dcx");
                if (path != null)
                {
                    ad.AssetPath = path;
                    ad.AssetArchiveVirtualPath = $@"chr/{chrid}/tex";
                }
            }
            if (Type == GameType.DarkSoulsIII || Type == GameType.Sekiro)
            {
                string path = GetOverridenFilePath($@"chr\{chrid}.texbnd.dcx");
                if (path != null)
                {
                    ad.AssetPath = path;
                    ad.AssetArchiveVirtualPath = $@"chr/{chrid}/tex";
                }
            }
            if (Type == GameType.Bloodborne)
            {
                string path = GetOverridenFilePath($@"chr\{chrid}_2.tpf.dcx");
                if (path != null)
                {
                    ad.AssetPath = path;
                    ad.AssetVirtualPath = $@"chr/{chrid}/tex";
                }
            }
            return ad;
        }

        public AssetDescription GetMapNVMModel(string mapid, string model)
        {
            var ret = new AssetDescription();
            if (Type == GameType.DarkSoulsPTDE || Type == GameType.DarkSoulsRemastered || Type == GameType.DemonsSouls)
            {
                ret.AssetPath = GetAssetPath($@"map\{mapid}\{model}.nvm");
                ret.AssetName = model;
                ret.AssetArchiveVirtualPath = $@"map/{mapid}/nav";
                ret.AssetVirtualPath = $@"map/{mapid}/nav/{model}.nvm";
            }
            else
            {
                return GetNullAsset();
            }
            return ret;
        }

        public AssetDescription GetHavokNavmeshes(string mapid)
        {
            var ret = new AssetDescription();
            ret.AssetPath = GetAssetPath($@"map\{mapid}\{mapid}.nvmhktbnd.dcx");
            ret.AssetName = mapid;
            ret.AssetArchiveVirtualPath = $@"map/{mapid}/nav";
            return ret;
        }

        public AssetDescription GetHavokNavmeshModel(string mapid, string model)
        {
            var ret = new AssetDescription();
            ret.AssetPath = GetAssetPath($@"map\{mapid}\{mapid}.nvmhktbnd.dcx");
            ret.AssetName = model;
            ret.AssetArchiveVirtualPath = $@"map/{mapid}/nav";
            ret.AssetVirtualPath = $@"map/{mapid}/nav/{model}.hkx";

            return ret;
        }

        public List<string> GetChrModels()
        {
            try
            {
                var chrs = new HashSet<string>();
                var ret = new List<string>();

                string modelDir = $@"\chr";
                string modelExt = $@".chrbnd.dcx";
                if (Type == GameType.DarkSoulsPTDE)
                {
                    modelExt = ".chrbnd";
                }
                else if (Type == GameType.DarkSoulsIISOTFS)
                {
                    modelDir = $@"\model\chr";
                    modelExt = ".bnd";
                }

                if (Type == GameType.DemonsSouls)
                {
                    var chrdirs = Directory.GetDirectories(GameRootDirectory + modelDir);
                    foreach (var f in chrdirs)
                    {
                        var name = Path.GetFileNameWithoutExtension(f + ".dummy");
                        if (name.StartsWith("c"))
                        {
                            ret.Add(name);
                        }
                    }

                    return ret;
                }

                var chrfiles = Directory.GetFileSystemEntries(GameRootDirectory + modelDir, $@"*{modelExt}").ToList();
                foreach (var f in chrfiles)
                {
                    var name = Path.GetFileNameWithoutExtension(Path.GetFileNameWithoutExtension(f));
                    ret.Add(name);
                    chrs.Add(name);
                }

                if (GameModDirectory != null && Directory.Exists(GameModDirectory + modelDir))
                {
                    chrfiles = Directory.GetFileSystemEntries(GameModDirectory + modelDir, $@"*{modelExt}").ToList();
                    foreach (var f in chrfiles)
                    {
                        var name = Path.GetFileNameWithoutExtension(Path.GetFileNameWithoutExtension(f));
                        if (!chrs.Contains(name))
                        {
                            ret.Add(name);
                            chrs.Add(name);
                        }
                    }
                }

                return ret;
            }
            catch (DirectoryNotFoundException e)
            {
                // Game likely isn't UXM unpacked
                return new List<string>();
            }
        }

        public AssetDescription GetChrModel(string chr)
        {
            var ret = new AssetDescription();
            ret.AssetName = chr;
            ret.AssetArchiveVirtualPath = $@"chr/{chr}/model";
            if (Type == GameType.DarkSoulsIISOTFS)
            {
                ret.AssetVirtualPath = $@"chr/{chr}/model/{chr}.flv";
            }
            else
            {
                ret.AssetVirtualPath = $@"chr/{chr}/model/{chr}.flver";
            }
            return ret;
        }

        public List<string> GetObjModels()
        {
            try
            {
                var objs = new HashSet<string>();
                var ret = new List<string>();

                string modelDir = $@"\obj";
                string modelExt = $@".objbnd.dcx";
                if (Type == GameType.DarkSoulsPTDE)
                {
                    modelExt = ".objbnd";
                }
                else if (Type == GameType.DarkSoulsIISOTFS)
                {
                    modelDir = $@"\model\obj";
                    modelExt = ".bnd";
                }
                else if (Type == GameType.EldenRing)
                {
                    // AEGs are objs in my heart :(
                    modelDir = @"\asset\aeg";
                    modelExt = ".geombnd.dcx";
                }

                // Directories to search for obj models
                List<string> searchDirs = new List<string>();
                if (Type == GameType.EldenRing)
                {
                    searchDirs = Directory.GetFileSystemEntries(GameRootDirectory + modelDir, $@"aeg*").ToList();
                }
                else
                {
                    searchDirs.Add(GameRootDirectory + modelDir);
                }

                foreach (var searchDir in searchDirs)
                {
                    var objfiles = Directory.GetFileSystemEntries(searchDir, $@"*{modelExt}").ToList();
                    foreach (var f in objfiles)
                    {
                        var name = Path.GetFileNameWithoutExtension(Path.GetFileNameWithoutExtension(f));
                        ret.Add(name);
                        objs.Add(name);
                    }

                    if (GameModDirectory != null && Directory.Exists(searchDir))
                    {
                        objfiles = Directory.GetFileSystemEntries(searchDir, $@"*{modelExt}").ToList();
                        foreach (var f in objfiles)
                        {
                            var name = Path.GetFileNameWithoutExtension(Path.GetFileNameWithoutExtension(f));
                            if (!objs.Contains(name))
                            {
                                ret.Add(name);
                                objs.Add(name);
                            }
                        }
                    }
                }

                return ret;
            }
            catch (DirectoryNotFoundException e)
            {
                // Game likely isn't UXM unpacked
                return new List<string>();
            }
        }

        public AssetDescription GetObjModel(string obj)
        {
            var ret = new AssetDescription();
            ret.AssetName = obj;
            ret.AssetArchiveVirtualPath = $@"obj/{obj}/model";
            if (Type == GameType.DarkSoulsIISOTFS)
            {
                ret.AssetVirtualPath = $@"obj/{obj}/model/{obj}.flv";
            }
            else if (Type == GameType.EldenRing)
            {
                ret.AssetVirtualPath = $@"obj/{obj}/model/{obj.ToUpper()}.flver";
            }
            else
            {
                ret.AssetVirtualPath = $@"obj/{obj}/model/{obj}.flver";
            }
            return ret;
        }

        public AssetDescription GetNullAsset()
        {
            var ret = new AssetDescription();
            ret.AssetPath = "null";
            ret.AssetName = "null";
            ret.AssetArchiveVirtualPath = "null";
            ret.AssetVirtualPath = "null";
            return ret;
        }

        /// <summary>
        /// Converts a virtual path to an actual filesystem path. Only resolves virtual paths up to the bnd level,
        /// which the remaining string is output for additional handling
        /// </summary>
        /// <param name="virtualPath"></param>
        /// <returns></returns>
        public string VirtualToRealPath(string virtualPath, out string bndpath)
        {
            var pathElements = virtualPath.Split('/');
            var mapRegex = new Regex(@"^m\d{2}_\d{2}_\d{2}_\d{2}$");
            string ret = "";

            // Parse the virtual path with a DFA and convert it to a game path
            int i = 0;
            if (pathElements[i].Equals("map"))
            {
                i++;
                if (pathElements[i].Equals("tex"))
                {
                    i++;
                    if (Type == GameType.DarkSoulsIISOTFS)
                    {
                        var mid = pathElements[i];
                        i++;
                        var id = pathElements[i];
                        if (id == "tex")
                        {
                            bndpath = "";
                            return GetAssetPath($@"model\map\t{mid.Substring(1)}.tpfbhd");
                        }
                    }
                    else if (Type == GameType.DemonsSouls)
                    {
                        var mid = pathElements[i];
                        i++;
                        bndpath = "";
                        return GetAssetPath($@"map\{mid}\{mid}_{pathElements[i]}.tpf.dcx");
                    }
                    else
                    {
                        var mid = pathElements[i];
                        i++;
                        bndpath = "";
                        if (pathElements[i] == "env")
                        {
                            if (Type == GameType.DarkSoulsRemastered)
                            {
                                return GetAssetPath($@"map\{mid}\GI_EnvM_{mid}.tpf.dcx");
                            }
                            return GetAssetPath($@"map\{mid}\{mid}_envmap.tpf.dcx");
                        }
                        return GetAssetPath($@"map\{mid}\{mid}_{pathElements[i]}.tpfbhd");
                    }
                }
                else if (mapRegex.IsMatch(pathElements[i]))
                {
                    var mapid = pathElements[i];
                    i++;
                    if (pathElements[i].Equals("model"))
                    {
                        i++;
                        bndpath = "";
                        if (Type == GameType.DarkSoulsPTDE)
                        {
                            return GetAssetPath($@"map\{mapid}\{pathElements[i]}.flver");
                        }
                        else if (Type == GameType.DarkSoulsRemastered)
                        {
                            return GetAssetPath($@"map\{mapid}\{pathElements[i]}.flver.dcx");
                        }
                        else if (Type == GameType.DarkSoulsIISOTFS)
                        {
                            return GetAssetPath($@"model\map\{mapid}.mapbhd");
                        }
                        else if (Type == GameType.Bloodborne || Type == GameType.DemonsSouls)
                        {
                            return GetAssetPath($@"map\{mapid}\{pathElements[i]}.flver.dcx");
                        }
                        else if (Type == GameType.EldenRing)
                        {
                            return GetAssetPath($@"map\{mapid.Substring(0, 3)}\{mapid}\{pathElements[i]}.mapbnd.dcx");
                        }
                        return GetAssetPath($@"map\{mapid}\{pathElements[i]}.mapbnd.dcx");
                    }
                    else if (pathElements[i].Equals("hit"))
                    {
                        i++;
                        var hittype = pathElements[i];
                        i++;
                        if (Type == GameType.DarkSoulsPTDE || Type == GameType.DemonsSouls)
                        {
                            bndpath = "";
                            return GetAssetPath($@"map\{mapid}\{pathElements[i]}");
                        }
                        else if (Type == GameType.DarkSoulsIISOTFS)
                        {
                            bndpath = "";
                            return GetAssetPath($@"model\map\h{mapid.Substring(1)}.hkxbhd");
                        }
                        else if (Type == GameType.DarkSoulsIII || Type == GameType.Bloodborne)
                        {
                            bndpath = "";
                            if (hittype == "lo")
                            {
                                return GetAssetPath($@"map\{mapid}\l{mapid.Substring(1)}.hkxbhd");
                            }
                            return GetAssetPath($@"map\{mapid}\h{mapid.Substring(1)}.hkxbhd");
                        }
                        bndpath = "";
                        return null;
                    }
                    else if (pathElements[i].Equals("nav"))
                    {
                        i++;
                        if (Type == GameType.DarkSoulsPTDE || Type == GameType.DemonsSouls || Type == GameType.DarkSoulsRemastered)
                        {
                            if (i < pathElements.Length)
                            {
                                bndpath = $@"{pathElements[i]}";
                            }
                            else
                            {
                                bndpath = "";
                            }
                            if (Type == GameType.DarkSoulsRemastered)
                            {
                                return GetAssetPath($@"map\{mapid}\{mapid}.nvmbnd.dcx");
                            }
                            return GetAssetPath($@"map\{mapid}\{mapid}.nvmbnd");
                        }
                        else if (Type == GameType.DarkSoulsIII)
                        {
                            bndpath = "";
                            return GetAssetPath($@"map\{mapid}\{ mapid}.nvmhktbnd.dcx");
                        }
                        bndpath = "";
                        return null;
                    }
                }
            }
            else if (pathElements[i].Equals("chr"))
            {
                i++;
                var chrid = pathElements[i];
                i++;
                if (pathElements[i].Equals("model"))
                {
                    bndpath = "";
                    if (Type == GameType.DarkSoulsPTDE)
                    {
                        return GetOverridenFilePath($@"chr\{chrid}.chrbnd");
                    }
                    else if (Type == GameType.DarkSoulsIISOTFS)
                    {
                        return GetOverridenFilePath($@"model\chr\{chrid}.bnd");
                    }
                    else if (Type == GameType.DemonsSouls)
                    {
                        return GetOverridenFilePath($@"chr\{chrid}\{chrid}.chrbnd.dcx");
                    }
                    return GetOverridenFilePath($@"chr\{chrid}.chrbnd.dcx");
                }
                else if (pathElements[i].Equals("tex"))
                {
                    bndpath = "";
                    if (Type == GameType.EldenRing)
                    {
                        return GetOverridenFilePath($@"chr\{chrid}_h.texbnd.dcx");
                    }
                    if (Type == GameType.DarkSoulsIII || Type == GameType.Sekiro)
                    {
                        return GetOverridenFilePath($@"chr\{chrid}.texbnd.dcx");
                    }
                    else if (Type == GameType.Bloodborne)
                    {
                        return GetOverridenFilePath($@"chr\{chrid}_2.tpf.dcx");
                    }
                }
            }
            else if (pathElements[i].Equals("obj"))
            {
                i++;
                var objid = pathElements[i];
                i++;
                if (pathElements[i].Equals("model"))
                {
                    bndpath = "";
                    if (Type == GameType.DarkSoulsPTDE)
                    {
                        return GetOverridenFilePath($@"obj\{objid}.objbnd");
                    }
                    else if (Type == GameType.DarkSoulsIISOTFS)
                    {
                        return GetOverridenFilePath($@"model\obj\{objid}.bnd");
                    }
                    else if (Type == GameType.EldenRing)
                    {
                        // Derive subfolder path from model name (all vanilla AEG are within subfolders)
                        if (objid.Length >= 6)
                            return GetOverridenFilePath($@"asset\aeg\{objid.Substring(0, 6)}\{objid}.geombnd.dcx");
                        else
                            return null;
                    }
                    return GetOverridenFilePath($@"obj\{objid}.objbnd.dcx");
                }
            }

            bndpath = virtualPath;
            return null;
        }

        public string GetBinderVirtualPath(string virtualPathToBinder, string binderFilePath)
        {
            var filename = Path.GetFileNameWithoutExtension($@"{binderFilePath}.blah");
            if (filename.Length > 0)
            {
                filename = $@"{virtualPathToBinder}/{filename}";
            }
            else
            {
                filename = virtualPathToBinder;
            }
            return filename;
        }
    }
}<|MERGE_RESOLUTION|>--- conflicted
+++ resolved
@@ -85,11 +85,6 @@
 
         public static readonly string ERRegulationFilter =
             "Regulation file (regulation.bin) |REGULATION.BIN";
-        public static readonly string ParamFilter =
-            "Regulation file (regulation.bin) |REGULATION.BIN|" +
-            "Data file (Data0.bdt) |DATA0.BDT|" +
-            "ParamBndDcx (gameparam.parambnd.dcx) |GAMEPARAM.PARAMBND.DCX|" +
-            "ParamBnd (gameparam.parambnd) |GAMEPARAM.PARAMBND";
         
         public static readonly string ParamFilter =
             ERRegulationFilter + "|" +
@@ -509,12 +504,6 @@
                 else
                     path = $@"map\{mapid}";
 
-<<<<<<< HEAD
-                string[] files;
-                try
-                {
-                    files = Directory.GetFiles($@"{GameRootDirectory}\{path}", "*.btl.*");
-=======
                 List<string> files = new();
                 try
                 {
@@ -525,7 +514,6 @@
                         files.AddRange(Directory.GetFiles($@"{GameModDirectory}\{path}", "*.btl*").Where(f => !f.EndsWith(".bak")).ToList());
                         files = files.DistinctBy(f => f.Split("\\").Last()).ToList();
                     }
->>>>>>> ffcb432a
                 }
                 catch (DirectoryNotFoundException)
                 {
