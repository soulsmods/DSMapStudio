--- conflicted
+++ resolved
@@ -9,11 +9,7 @@
 * **Dark Souls 3 and Sekiro**: Use UXM to extract the game files.
 * **Demon's Souls**: I test against the US version, but any valid full game dump of Demon's Souls will probably work out of the box. Make sure to disable the RPCS3 file cache to test changes if using the emulator.
 * **Bloodborne**: Any valid full game dump should work out of the box. Note that some dumps will have the base game (1.0) and the patch as separate, so the patch should be merged on top of the base game before use with map studio. You're on your own for installing mods to console at the moment.
-<<<<<<< HEAD
-* **Elden Ring**: Use UXM to extract the game files.
-=======
 * **Elden Ring**: Use UXM QuickHack to extract the game files.
->>>>>>> d7c81191
 
 ### Mod projects
 Map studio operates on top of something I call mod projects. These are typically stored in a separate directory from the base game, and all modifies files will be saved there instead of overwriting the base game files. The intended workflow is to install mod engine for your respective game and set the modoverridedirectory in modengine.ini to your mod project directory. This way you don't have to modify base game files (and work on multiple mod projects at a time) and you can easily distribute a mod by zipping up the project directory and uploading it.
